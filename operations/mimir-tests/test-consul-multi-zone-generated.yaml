--- conflicted
+++ resolved
@@ -1082,11 +1082,7 @@
         env:
         - name: GOMAXPROCS
           value: "8"
-<<<<<<< HEAD
-        image: grafana/mimir:2.10.5
-=======
         image: grafana/mimir:2.11.0
->>>>>>> c8939ea5
         imagePullPolicy: IfNotPresent
         name: distributor
         ports:
@@ -1179,13 +1175,8 @@
         - name: GOMAXPROCS
           value: "5"
         - name: JAEGER_REPORTER_MAX_QUEUE_SIZE
-<<<<<<< HEAD
           value: "5000"
-        image: grafana/mimir:2.10.5
-=======
-          value: "1024"
         image: grafana/mimir:2.11.0
->>>>>>> c8939ea5
         imagePullPolicy: IfNotPresent
         name: querier
         ports:
@@ -1258,11 +1249,7 @@
         - -server.http-listen-port=8080
         - -target=query-frontend
         - -usage-stats.installation-mode=jsonnet
-<<<<<<< HEAD
-        image: grafana/mimir:2.10.5
-=======
         image: grafana/mimir:2.11.0
->>>>>>> c8939ea5
         imagePullPolicy: IfNotPresent
         name: query-frontend
         ports:
@@ -1333,11 +1320,7 @@
         - -server.http-listen-port=8080
         - -target=query-scheduler
         - -usage-stats.installation-mode=jsonnet
-<<<<<<< HEAD
-        image: grafana/mimir:2.10.5
-=======
         image: grafana/mimir:2.11.0
->>>>>>> c8939ea5
         imagePullPolicy: IfNotPresent
         name: query-scheduler
         ports:
@@ -1471,11 +1454,7 @@
         - -store-gateway.sharding-ring.zone-awareness-enabled=true
         - -target=ruler
         - -usage-stats.installation-mode=jsonnet
-<<<<<<< HEAD
-        image: grafana/mimir:2.10.5
-=======
         image: grafana/mimir:2.11.0
->>>>>>> c8939ea5
         imagePullPolicy: IfNotPresent
         name: ruler
         ports:
@@ -1550,11 +1529,7 @@
           valueFrom:
             fieldRef:
               fieldPath: status.podIP
-<<<<<<< HEAD
-        image: grafana/mimir:2.10.5
-=======
         image: grafana/mimir:2.11.0
->>>>>>> c8939ea5
         imagePullPolicy: IfNotPresent
         name: alertmanager
         ports:
@@ -1647,11 +1622,7 @@
         - -server.http-listen-port=8080
         - -target=compactor
         - -usage-stats.installation-mode=jsonnet
-<<<<<<< HEAD
-        image: grafana/mimir:2.10.5
-=======
         image: grafana/mimir:2.11.0
->>>>>>> c8939ea5
         imagePullPolicy: IfNotPresent
         name: compactor
         ports:
@@ -1765,11 +1736,7 @@
         - -server.http-listen-port=8080
         - -target=ingester
         - -usage-stats.installation-mode=jsonnet
-<<<<<<< HEAD
-        image: grafana/mimir:2.10.5
-=======
         image: grafana/mimir:2.11.0
->>>>>>> c8939ea5
         imagePullPolicy: IfNotPresent
         name: ingester
         ports:
@@ -1883,11 +1850,7 @@
         - -server.http-listen-port=8080
         - -target=ingester
         - -usage-stats.installation-mode=jsonnet
-<<<<<<< HEAD
-        image: grafana/mimir:2.10.5
-=======
         image: grafana/mimir:2.11.0
->>>>>>> c8939ea5
         imagePullPolicy: IfNotPresent
         name: ingester
         ports:
@@ -2001,11 +1964,7 @@
         - -server.http-listen-port=8080
         - -target=ingester
         - -usage-stats.installation-mode=jsonnet
-<<<<<<< HEAD
-        image: grafana/mimir:2.10.5
-=======
         image: grafana/mimir:2.11.0
->>>>>>> c8939ea5
         imagePullPolicy: IfNotPresent
         name: ingester
         ports:
@@ -2353,11 +2312,7 @@
           value: "5"
         - name: GOMEMLIMIT
           value: "12884901888"
-<<<<<<< HEAD
-        image: grafana/mimir:2.10.5
-=======
         image: grafana/mimir:2.11.0
->>>>>>> c8939ea5
         imagePullPolicy: IfNotPresent
         name: store-gateway
         ports:
@@ -2489,11 +2444,7 @@
           value: "5"
         - name: GOMEMLIMIT
           value: "12884901888"
-<<<<<<< HEAD
-        image: grafana/mimir:2.10.5
-=======
         image: grafana/mimir:2.11.0
->>>>>>> c8939ea5
         imagePullPolicy: IfNotPresent
         name: store-gateway
         ports:
@@ -2625,11 +2576,7 @@
           value: "5"
         - name: GOMEMLIMIT
           value: "12884901888"
-<<<<<<< HEAD
-        image: grafana/mimir:2.10.5
-=======
         image: grafana/mimir:2.11.0
->>>>>>> c8939ea5
         imagePullPolicy: IfNotPresent
         name: store-gateway
         ports:
