// SPDX-License-Identifier: AGPL-3.0-only
// Provenance-includes-location: https://github.com/cortexproject/cortex/blob/master/pkg/querier/remote_read.go
// Provenance-includes-license: Apache-2.0
// Provenance-includes-copyright: The Cortex Authors.

package querier

import (
	"context"
	"fmt"
	"io"
	"net/http"

	"github.com/go-kit/log"
	"github.com/go-kit/log/level"
	"github.com/gogo/protobuf/proto"
	"github.com/pkg/errors"
	"github.com/prometheus/prometheus/storage"
	prom_remote "github.com/prometheus/prometheus/storage/remote"
	"github.com/prometheus/prometheus/tsdb/chunkenc"
	"github.com/prometheus/prometheus/tsdb/chunks"

	"github.com/grafana/mimir/pkg/ingester/client"
	"github.com/grafana/mimir/pkg/mimirpb"
	"github.com/grafana/mimir/pkg/util"
	util_log "github.com/grafana/mimir/pkg/util/log"
)

const (
	// Queries are a set of matchers with time ranges - should not get into megabytes
	maxRemoteReadQuerySize = 1024 * 1024

	// Maximum number of bytes in frame when using streaming remote read.
	// Google's recommendation is to keep protobuf message not larger than 1MB.
	// https://developers.google.com/protocol-buffers/docs/techniques#large-data
	maxRemoteReadFrameBytes = 1024 * 1024
)

// RemoteReadHandler handles Prometheus remote read requests.
func RemoteReadHandler(q storage.SampleAndChunkQueryable, logger log.Logger) http.Handler {
	return remoteReadHandler(q, maxRemoteReadFrameBytes, logger)
}

func remoteReadHandler(q storage.SampleAndChunkQueryable, maxBytesInFrame int, lg log.Logger) http.Handler {
	return http.HandlerFunc(func(w http.ResponseWriter, r *http.Request) {
		ctx := r.Context()
		var req client.ReadRequest
		logger := util_log.WithContext(r.Context(), lg)
		if _, err := util.ParseProtoReader(ctx, r.Body, int(r.ContentLength), maxRemoteReadQuerySize, nil, &req, util.RawSnappy); err != nil {
			level.Error(logger).Log("msg", "failed to parse proto", "err", err.Error())
			http.Error(w, err.Error(), http.StatusBadRequest)
			return
		}

		respType, err := negotiateResponseType(req.AcceptedResponseTypes)
		if err != nil {
			http.Error(w, err.Error(), http.StatusBadRequest)
			return
		}

		switch respType {
		case client.STREAMED_XOR_CHUNKS:
			remoteReadStreamedXORChunks(ctx, q, w, &req, maxBytesInFrame, logger)
		default:
			remoteReadSamples(ctx, q, w, &req, logger)
		}
	})
}

func remoteReadSamples(
	ctx context.Context,
	q storage.Queryable,
	w http.ResponseWriter,
	req *client.ReadRequest,
	logger log.Logger,
) {
	resp := client.ReadResponse{
		Results: make([]*client.QueryResponse, len(req.Queries)),
	}
	// Fetch samples for all queries in parallel.
	errCh := make(chan error)

	for i, qr := range req.Queries {
		go func(i int, qr *client.QueryRequest) {
			from, to, matchers, err := client.FromQueryRequest(qr)
			if err != nil {
				errCh <- err
				return
			}

			querier, err := q.Querier(ctx, int64(from), int64(to))
			if err != nil {
				errCh <- err
				return
			}

			params := &storage.SelectHints{
				Start: int64(from),
				End:   int64(to),
			}
			seriesSet := querier.Select(false, params, matchers...)
			resp.Results[i], err = seriesSetToQueryResponse(seriesSet)
			errCh <- err
		}(i, qr)
	}

	var lastErr error
	for range req.Queries {
		err := <-errCh
		if err != nil {
			lastErr = err
		}
	}
	if lastErr != nil {
		http.Error(w, lastErr.Error(), http.StatusBadRequest)
		return
	}
	w.Header().Add("Content-Type", "application/x-protobuf")
	w.Header().Set("Content-Encoding", "snappy")

	if err := util.SerializeProtoResponse(w, &resp, util.RawSnappy); err != nil {
		level.Error(logger).Log("msg", "error sending remote read response", "err", err)
	}
}

func remoteReadStreamedXORChunks(
	ctx context.Context,
	q storage.ChunkQueryable,
	w http.ResponseWriter,
	req *client.ReadRequest,
	maxBytesInFrame int,
	logger log.Logger,
) {
	f, ok := w.(http.Flusher)
	if !ok {
		http.Error(w, "internal http.ResponseWriter does not implement http.Flusher interface", http.StatusBadRequest)
		return
	}

	w.Header().Set("Content-Type", "application/x-streamed-protobuf; proto=prometheus.ChunkedReadResponse")

	for i, qr := range req.Queries {
		if err := processReadStreamedQueryRequest(ctx, i, qr, q, w, f, maxBytesInFrame); err != nil {
			level.Error(logger).Log("msg", "error streaming remote read response", "err", err)
			http.Error(w, err.Error(), http.StatusInternalServerError)
			return
		}
	}
	w.WriteHeader(http.StatusOK)
}

func processReadStreamedQueryRequest(
	ctx context.Context,
	idx int,
	queryReq *client.QueryRequest,
	q storage.ChunkQueryable,
	w http.ResponseWriter,
	f http.Flusher,
	maxBytesInFrame int,
) error {
	from, to, matchers, err := client.FromQueryRequest(queryReq)
	if err != nil {
		return err
	}

	querier, err := q.ChunkQuerier(ctx, int64(from), int64(to))
	if err != nil {
		return err
	}

	params := &storage.SelectHints{
		Start: int64(from),
		End:   int64(to),
	}

	return streamChunkedReadResponses(
		prom_remote.NewChunkedWriter(w, f),
		// The streaming API has to provide the series sorted.
		querier.Select(true, params, matchers...),
		idx,
		maxBytesInFrame,
	)
}

func seriesSetToQueryResponse(s storage.SeriesSet) (*client.QueryResponse, error) {
	result := &client.QueryResponse{}

	var it chunkenc.Iterator
	for s.Next() {
		series := s.At()
		samples := []mimirpb.Sample{}
		histograms := []mimirpb.Histogram{}
		it = series.Iterator(it)
		for valType := it.Next(); valType != chunkenc.ValNone; valType = it.Next() {
			switch valType {
			case chunkenc.ValFloat:
				t, v := it.At()
				samples = append(samples, mimirpb.Sample{
					TimestampMs: t,
					Value:       v,
				})
			case chunkenc.ValHistogram:
				t, h := it.AtHistogram()
				histograms = append(histograms, mimirpb.FromHistogramToHistogramProto(t, h))
			case chunkenc.ValFloatHistogram:
				t, h := it.AtFloatHistogram()
				histograms = append(histograms, mimirpb.FromFloatHistogramToHistogramProto(t, h))
			default:
				return nil, fmt.Errorf("unsupported value type: %v", valType)
			}
		}

		if err := it.Err(); err != nil {
			return nil, err
		}

<<<<<<< HEAD
		ts := mimirpb.TimeSeries{Labels: mimirpb.FromLabelsToLabelAdapters(series.Labels())}

		if len(samples) > 0 {
			ts.Samples = samples
		}
		if len(histograms) > 0 {
			ts.Histograms = histograms
=======
		ts := mimirpb.TimeSeries{
			Labels:     mimirpb.FromLabelsToLabelAdapters(series.Labels()),
			Samples:    samples,
			Histograms: histograms,
>>>>>>> 58b3bd76
		}

		result.Timeseries = append(result.Timeseries, ts)
	}

	return result, s.Err()
}

func negotiateResponseType(accepted []client.ReadRequest_ResponseType) (client.ReadRequest_ResponseType, error) {
	if len(accepted) == 0 {
		return client.SAMPLES, nil
	}

	supported := map[client.ReadRequest_ResponseType]struct{}{
		client.SAMPLES:             {},
		client.STREAMED_XOR_CHUNKS: {},
	}

	for _, resType := range accepted {
		if _, ok := supported[resType]; ok {
			return resType, nil
		}
	}
	return 0, errors.Errorf("server does not support any of the requested response types: %v; supported: %v", accepted, supported)
}

func streamChunkedReadResponses(stream io.Writer, ss storage.ChunkSeriesSet, queryIndex, maxBytesInFrame int) error {
	var (
		chks []client.StreamChunk
		lbls []mimirpb.LabelAdapter
	)

	var iter chunks.Iterator
	for ss.Next() {
		series := ss.At()
		iter = series.Iterator(iter)
		lbls = mimirpb.FromLabelsToLabelAdapters(series.Labels())

		frameBytesRemaining := initializedFrameBytesRemaining(maxBytesInFrame, lbls)
		isNext := iter.Next()

		for isNext {
			chk := iter.At()

			if chk.Chunk == nil {
				return errors.Errorf("found not populated chunk returned by SeriesSet at ref: %v", chk.Ref)
			}

			// Cut the chunk.
			chks = append(chks, client.StreamChunk{
				MinTimeMs: chk.MinTime,
				MaxTimeMs: chk.MaxTime,
				Type:      client.StreamChunk_Encoding(chk.Chunk.Encoding()),
				Data:      chk.Chunk.Bytes(),
			})
			frameBytesRemaining -= chks[len(chks)-1].Size()

			// We are fine with minor inaccuracy of max bytes per frame. The inaccuracy will be max of full chunk size.
			isNext = iter.Next()
			if frameBytesRemaining > 0 && isNext {
				continue
			}

			b, err := proto.Marshal(&client.StreamReadResponse{
				ChunkedSeries: []*client.StreamChunkedSeries{
					{
						Labels: lbls,
						Chunks: chks,
					},
				},
				QueryIndex: int64(queryIndex),
			})
			if err != nil {
				return errors.Wrap(err, "marshal client.StreamReadResponse")
			}

			if _, err := stream.Write(b); err != nil {
				return errors.Wrap(err, "write to stream")
			}
			chks = chks[:0]
			frameBytesRemaining = initializedFrameBytesRemaining(maxBytesInFrame, lbls)
		}
		if err := iter.Err(); err != nil {
			return err
		}
	}
	return ss.Err()
}

func initializedFrameBytesRemaining(maxBytesInFrame int, lbls []mimirpb.LabelAdapter) int {
	frameBytesLeft := maxBytesInFrame
	for _, lbl := range lbls {
		frameBytesLeft -= lbl.Size()
	}
	return frameBytesLeft
}<|MERGE_RESOLUTION|>--- conflicted
+++ resolved
@@ -214,20 +214,10 @@
 			return nil, err
 		}
 
-<<<<<<< HEAD
-		ts := mimirpb.TimeSeries{Labels: mimirpb.FromLabelsToLabelAdapters(series.Labels())}
-
-		if len(samples) > 0 {
-			ts.Samples = samples
-		}
-		if len(histograms) > 0 {
-			ts.Histograms = histograms
-=======
 		ts := mimirpb.TimeSeries{
 			Labels:     mimirpb.FromLabelsToLabelAdapters(series.Labels()),
 			Samples:    samples,
 			Histograms: histograms,
->>>>>>> 58b3bd76
 		}
 
 		result.Timeseries = append(result.Timeseries, ts)
