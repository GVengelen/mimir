// SPDX-License-Identifier: AGPL-3.0-only

package alertmanager

import (
	"encoding/base64"
	"encoding/json"
	"fmt"
	"io"
	"net/http"

	"github.com/go-kit/log/level"
	"github.com/grafana/alerting/definition"
	"github.com/grafana/dskit/tenant"
	"github.com/pkg/errors"
	"github.com/prometheus/alertmanager/cluster/clusterpb"

	"github.com/grafana/mimir/pkg/alertmanager/alertspb"
	"github.com/grafana/mimir/pkg/util"
	util_log "github.com/grafana/mimir/pkg/util/log"
)

const (
	errMalformedGrafanaConfigInStore = "error unmarshalling Grafana configuration from storage"
	errMarshallingState              = "error marshalling Grafana Alertmanager state"
	errMarshallingStateJSON          = "error marshalling JSON Grafana Alertmanager state"
	errMarshallingGrafanaConfigJSON  = "error marshalling JSON Grafana Alertmanager config"
	errReadingState                  = "unable to read the Grafana Alertmanager state"
	errDeletingState                 = "unable to delete the Grafana Alertmanager State"
	errStoringState                  = "unable to store the Grafana Alertmanager state"
	errReadingGrafanaConfig          = "unable to read the Grafana Alertmanager config"
	errDeletingGrafanaConfig         = "unable to delete the Grafana Alertmanager config"
	errStoringGrafanaConfig          = "unable to store the Grafana Alertmanager config"
	errBase64DecodeState             = "unable to base64 decode Grafana Alertmanager state"
	errUnmarshalProtoState           = "unable to unmarshal protobuf for Grafana Alertmanager state"

	statusSuccess = "success"
	statusError   = "error"
)

type GrafanaAlertmanagerConfig struct {
	Templates          map[string]string                    `json:"template_files"`
	AlertmanagerConfig definition.PostableApiAlertingConfig `json:"alertmanager_config"`
}
type UserGrafanaConfig struct {
	GrafanaAlertmanagerConfig GrafanaAlertmanagerConfig `json:"configuration"`
	Hash                      string                    `json:"configuration_hash"`
	CreatedAt                 int64                     `json:"created"`
	Default                   bool                      `json:"default"`
	Promoted                  bool                      `json:"promoted"`
}

func (gc *UserGrafanaConfig) Validate() error {
	if gc.Hash == "" {
		return errors.New("no hash specified")
	}

	if gc.CreatedAt == 0 {
		return errors.New("created must be non-zero")
	}

	if err := gc.GrafanaAlertmanagerConfig.AlertmanagerConfig.Validate(); err != nil {
		return err
	}
	return nil
}

func (gc *UserGrafanaConfig) UnmarshalJSON(data []byte) error {
	type plain UserGrafanaConfig
	err := json.Unmarshal(data, (*plain)(gc))
	if err != nil {
		return err
	}

	if err = gc.Validate(); err != nil {
		return err
	}

	return nil
}

type PostableUserGrafanaState struct {
	UserGrafanaState
	Promoted bool `json:"promoted"`
}

<<<<<<< HEAD
func (p *PostableUserGrafanaState) UnmarshalJSON(data []byte) error {
	type plain PostableUserGrafanaState
	err := json.Unmarshal(data, (*plain)(p))
=======
type PostableUserGrafanaState struct {
	UserGrafanaState
	Promoted bool `json:"promoted"`
}

func (gs *PostableUserGrafanaState) UnmarshalJSON(data []byte) error {
	type plain PostableUserGrafanaState
	err := json.Unmarshal(data, (*plain)(gs))
>>>>>>> 1d4aac18
	if err != nil {
		return err
	}

	if err = p.UserGrafanaState.Validate(); err != nil {
		return err
	}

	return nil
}

type UserGrafanaState struct {
	State string `json:"state"`
}

func (gs *UserGrafanaState) Validate() error {
	if gs.State == "" {
		return errors.New("no state specified")
	}

	return nil
}

type successResult struct {
	Status string `json:"status"`
	Data   any    `json:"data,omitempty"`
}

type errorResult struct {
	Status string `json:"status"`
	Error  string `json:"error"`
}

func (am *MultitenantAlertmanager) GetUserGrafanaState(w http.ResponseWriter, r *http.Request) {
	logger := util_log.WithContext(r.Context(), am.logger)

	userID, err := tenant.TenantID(r.Context())
	if err != nil {
		level.Error(logger).Log("msg", errNoOrgID, "err", err.Error())
		w.WriteHeader(http.StatusUnauthorized)
		util.WriteJSONResponse(w, errorResult{Status: statusError, Error: fmt.Sprintf("%s: %s", errNoOrgID, err.Error())})
		return
	}

	st, err := am.store.GetFullGrafanaState(r.Context(), userID)
	if err != nil {
		if errors.Is(err, alertspb.ErrNotFound) {
			w.WriteHeader(http.StatusNotFound)
			util.WriteJSONResponse(w, errorResult{Status: statusError, Error: err.Error()})
		} else {
			w.WriteHeader(http.StatusInternalServerError)
			util.WriteJSONResponse(w, errorResult{Status: statusError, Error: err.Error()})
		}
		return
	}

	bytes, err := st.State.Marshal()
	if err != nil {
		level.Error(logger).Log("msg", errMarshallingState, "err", err, "user", userID)
		w.WriteHeader(http.StatusInternalServerError)
		util.WriteJSONResponse(w, errorResult{Status: statusError, Error: fmt.Sprintf("%s: %s", errMarshallingState, err.Error())})
		return
	}

	util.WriteJSONResponse(w, successResult{
		Status: statusSuccess,
		Data:   &UserGrafanaState{State: base64.StdEncoding.EncodeToString(bytes)},
	})
}

func (am *MultitenantAlertmanager) SetUserGrafanaState(w http.ResponseWriter, r *http.Request) {
	logger := util_log.WithContext(r.Context(), am.logger)
	userID, err := tenant.TenantID(r.Context())
	if err != nil {
		level.Error(logger).Log("msg", errNoOrgID, "err", err.Error())
		w.WriteHeader(http.StatusUnauthorized)
		util.WriteJSONResponse(w, errorResult{Status: statusError, Error: fmt.Sprintf("%s: %s", errNoOrgID, err.Error())})
		return
	}

	payload, err := io.ReadAll(r.Body)
	if err != nil {
		level.Error(logger).Log("msg", errReadingState, "err", err.Error())
		w.WriteHeader(http.StatusBadRequest)
		util.WriteJSONResponse(w, errorResult{
			Status: statusError,
			Error:  fmt.Sprintf("%s: %s", errReadingState, err.Error()),
		})
		return
	}

	st := &PostableUserGrafanaState{}
	err = json.Unmarshal(payload, st)
	if err != nil {
		level.Error(logger).Log("msg", errMarshallingStateJSON, "err", err.Error())
		w.WriteHeader(http.StatusBadRequest)
		util.WriteJSONResponse(w, errorResult{
			Status: statusError,
			Error:  fmt.Sprintf("%s: %s", errMarshallingStateJSON, err.Error()),
		})
		return
	}
	fmt.Println("Is the state promoted?", st.Promoted)

	decodedBytes, err := base64.StdEncoding.DecodeString(st.State)
	if err != nil {
		level.Error(logger).Log("msg", errBase64DecodeState, "err", err.Error())
		w.WriteHeader(http.StatusBadRequest)
		util.WriteJSONResponse(w, errorResult{
			Status: statusError,
			Error:  fmt.Sprintf("%s: %s", errBase64DecodeState, err.Error()),
		})
		return
	}

	protoState := &clusterpb.FullState{}
	err = protoState.Unmarshal(decodedBytes)
	if err != nil {
		level.Error(logger).Log("msg", errUnmarshalProtoState, "err", err.Error())
		w.WriteHeader(http.StatusBadRequest)
		util.WriteJSONResponse(w, errorResult{
			Status: statusError,
			Error:  fmt.Sprintf("%s: %s", errUnmarshalProtoState, err.Error()),
		})
		return
	}

	err = am.store.SetFullGrafanaState(r.Context(), userID, alertspb.FullStateDesc{State: protoState})
	if err != nil {
		level.Error(logger).Log("msg", errStoringState, "err", err.Error())
		w.WriteHeader(http.StatusInternalServerError)
		util.WriteJSONResponse(w, errorResult{
			Status: statusError,
			Error:  fmt.Sprintf("%s: %s", errStoringState, err.Error()),
		})
		return
	}

	w.WriteHeader(http.StatusCreated)
	util.WriteJSONResponse(w, successResult{
		Status: statusSuccess,
	})
}

func (am *MultitenantAlertmanager) DeleteUserGrafanaState(w http.ResponseWriter, r *http.Request) {
	logger := util_log.WithContext(r.Context(), am.logger)
	userID, err := tenant.TenantID(r.Context())
	if err != nil {
		level.Error(logger).Log("msg", errNoOrgID, "err", err.Error())
		w.WriteHeader(http.StatusUnauthorized)
		util.WriteJSONResponse(w, errorResult{Status: statusError, Error: fmt.Sprintf("%s: %s", errNoOrgID, err.Error())})
		return
	}

	err = am.store.DeleteFullGrafanaState(r.Context(), userID)
	if err != nil {
		level.Error(logger).Log("msg", errDeletingState, "err", err.Error())
		w.WriteHeader(http.StatusInternalServerError)
		util.WriteJSONResponse(w, errorResult{Status: statusError, Error: fmt.Sprintf("%s: %s", errDeletingState, err.Error())})
		return
	}

	w.WriteHeader(http.StatusOK)
	util.WriteJSONResponse(w, successResult{Status: statusSuccess})
}

func (am *MultitenantAlertmanager) GetUserGrafanaConfig(w http.ResponseWriter, r *http.Request) {
	logger := util_log.WithContext(r.Context(), am.logger)

	userID, err := tenant.TenantID(r.Context())
	if err != nil {
		level.Error(logger).Log("msg", errNoOrgID, "err", err.Error())
		w.WriteHeader(http.StatusUnauthorized)
		util.WriteJSONResponse(w, errorResult{Status: statusError, Error: fmt.Sprintf("%s: %s", errNoOrgID, err.Error())})
		return
	}

	cfg, err := am.store.GetGrafanaAlertConfig(r.Context(), userID)
	if err != nil {
		if errors.Is(err, alertspb.ErrNotFound) {
			w.WriteHeader(http.StatusNotFound)
			util.WriteJSONResponse(w, errorResult{Status: statusError, Error: err.Error()})
		} else {
			w.WriteHeader(http.StatusInternalServerError)
			util.WriteJSONResponse(w, errorResult{Status: statusError, Error: err.Error()})
		}
		return
	}

	var grafanaConfig GrafanaAlertmanagerConfig
	if err := json.Unmarshal([]byte(cfg.RawConfig), &grafanaConfig); err != nil {
		level.Error(logger).Log("msg", errMalformedGrafanaConfigInStore, "err", err.Error())
		w.WriteHeader(http.StatusInternalServerError)
		util.WriteJSONResponse(w, errorResult{Status: statusError, Error: err.Error()})
		return
	}

	util.WriteJSONResponse(w, successResult{
		Status: statusSuccess,
		Data: &UserGrafanaConfig{
			GrafanaAlertmanagerConfig: grafanaConfig,
			Hash:                      cfg.Hash,
			CreatedAt:                 cfg.CreatedAtTimestamp,
			Default:                   cfg.Default,
			Promoted:                  cfg.Promoted,
		},
	})
}

func (am *MultitenantAlertmanager) SetUserGrafanaConfig(w http.ResponseWriter, r *http.Request) {
	logger := util_log.WithContext(r.Context(), am.logger)
	userID, err := tenant.TenantID(r.Context())
	if err != nil {
		level.Error(logger).Log("msg", errNoOrgID, "err", err.Error())
		w.WriteHeader(http.StatusUnauthorized)
		util.WriteJSONResponse(w, errorResult{Status: statusError, Error: fmt.Sprintf("%s: %s", errNoOrgID, err.Error())})
		return
	}

	payload, err := io.ReadAll(r.Body)
	if err != nil {
		level.Error(logger).Log("msg", errReadingGrafanaConfig, "err", err.Error())
		w.WriteHeader(http.StatusBadRequest)
		util.WriteJSONResponse(w, errorResult{Status: statusError, Error: fmt.Sprintf("%s: %s", errReadingGrafanaConfig, err.Error())})
		return
	}

	cfg := &UserGrafanaConfig{}
	err = json.Unmarshal(payload, cfg)
	if err != nil {
		level.Error(logger).Log("msg", errMarshallingGrafanaConfigJSON, "err", err.Error())
		w.WriteHeader(http.StatusBadRequest)
		util.WriteJSONResponse(w, errorResult{Status: statusError, Error: fmt.Sprintf("%s: %s", errMarshallingGrafanaConfigJSON, err.Error())})
		return
	}

	rawCfg, err := json.Marshal(cfg.GrafanaAlertmanagerConfig)
	if err != nil {
		level.Error(logger).Log("msg", errMarshallingGrafanaConfigJSON, "err", err.Error())
		w.WriteHeader(http.StatusInternalServerError)
		util.WriteJSONResponse(w, errorResult{Status: statusError, Error: fmt.Sprintf("%s: %s", errStoringGrafanaConfig, err.Error())})
		return
	}

	cfgDesc := alertspb.ToGrafanaProto(string(rawCfg), userID, cfg.Hash, cfg.CreatedAt, cfg.Default, cfg.Promoted)
	err = am.store.SetGrafanaAlertConfig(r.Context(), cfgDesc)
	if err != nil {
		level.Error(logger).Log("msg", errStoringGrafanaConfig, "err", err.Error())
		w.WriteHeader(http.StatusInternalServerError)
		util.WriteJSONResponse(w, errorResult{Status: statusError, Error: fmt.Sprintf("%s: %s", errStoringGrafanaConfig, err.Error())})
		return
	}

	w.WriteHeader(http.StatusCreated)
	util.WriteJSONResponse(w, successResult{Status: statusSuccess})
}

func (am *MultitenantAlertmanager) DeleteUserGrafanaConfig(w http.ResponseWriter, r *http.Request) {
	logger := util_log.WithContext(r.Context(), am.logger)
	userID, err := tenant.TenantID(r.Context())
	if err != nil {
		level.Error(logger).Log("msg", errNoOrgID, "err", err.Error())
		w.WriteHeader(http.StatusUnauthorized)
		util.WriteJSONResponse(w, errorResult{Status: statusError, Error: fmt.Sprintf("%s: %s", errNoOrgID, err.Error())})
		return
	}

	err = am.store.DeleteGrafanaAlertConfig(r.Context(), userID)
	if err != nil {
		level.Error(logger).Log("msg", errDeletingGrafanaConfig, "err", err.Error())
		w.WriteHeader(http.StatusInternalServerError)
		util.WriteJSONResponse(w, errorResult{Status: statusError, Error: fmt.Sprintf("%s: %s", errDeletingGrafanaConfig, err.Error())})
		return
	}

	w.WriteHeader(http.StatusOK)
	util.WriteJSONResponse(w, successResult{Status: statusSuccess})
}<|MERGE_RESOLUTION|>--- conflicted
+++ resolved
@@ -84,11 +84,6 @@
 	Promoted bool `json:"promoted"`
 }
 
-<<<<<<< HEAD
-func (p *PostableUserGrafanaState) UnmarshalJSON(data []byte) error {
-	type plain PostableUserGrafanaState
-	err := json.Unmarshal(data, (*plain)(p))
-=======
 type PostableUserGrafanaState struct {
 	UserGrafanaState
 	Promoted bool `json:"promoted"`
@@ -97,7 +92,6 @@
 func (gs *PostableUserGrafanaState) UnmarshalJSON(data []byte) error {
 	type plain PostableUserGrafanaState
 	err := json.Unmarshal(data, (*plain)(gs))
->>>>>>> 1d4aac18
 	if err != nil {
 		return err
 	}
