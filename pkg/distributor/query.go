// SPDX-License-Identifier: AGPL-3.0-only
// Provenance-includes-location: https://github.com/cortexproject/cortex/blob/master/pkg/distributor/query.go
// Provenance-includes-license: Apache-2.0
// Provenance-includes-copyright: The Cortex Authors.
// Provenance-includes-location: https://github.com/grafana/loki/blob/main/pkg/util/loser/tree.go

package distributor

import (
	"context"
	"io"
	"time"

	"github.com/grafana/dskit/ring"
	"github.com/grafana/dskit/tenant"
	"github.com/opentracing/opentracing-go"
	"github.com/pkg/errors"
	"github.com/prometheus/common/model"
	"github.com/prometheus/prometheus/model/labels"
	"github.com/weaveworks/common/instrument"
	"golang.org/x/exp/slices"

	ingester_client "github.com/grafana/mimir/pkg/ingester/client"
	"github.com/grafana/mimir/pkg/mimirpb"
	"github.com/grafana/mimir/pkg/querier"
	"github.com/grafana/mimir/pkg/querier/stats"
	"github.com/grafana/mimir/pkg/util/limiter"
	"github.com/grafana/mimir/pkg/util/validation"
)

func (d *Distributor) QueryExemplars(ctx context.Context, from, to model.Time, matchers ...[]*labels.Matcher) (*ingester_client.ExemplarQueryResponse, error) {
	var result *ingester_client.ExemplarQueryResponse
	err := instrument.CollectedRequest(ctx, "Distributor.QueryExemplars", d.queryDuration, instrument.ErrorCode, func(ctx context.Context) error {
		req, err := ingester_client.ToExemplarQueryRequest(from, to, matchers...)
		if err != nil {
			return err
		}

		// We ask for all ingesters without passing matchers because exemplar queries take in an array of label matchers.
		replicationSet, err := d.GetIngesters(ctx)
		if err != nil {
			return err
		}

		result, err = d.queryIngestersExemplars(ctx, replicationSet, req)
		if err != nil {
			return err
		}

		if s := opentracing.SpanFromContext(ctx); s != nil {
			s.LogKV("series", len(result.Timeseries))
		}
		return nil
	})
	return result, err
}

// QueryStream queries multiple ingesters via the streaming interface and returns a big ol' set of chunks.
func (d *Distributor) QueryStream(ctx context.Context, from, to model.Time, matchers ...*labels.Matcher) (querier.DistributorQueryStreamResponse, error) {
	var result querier.DistributorQueryStreamResponse
	err := instrument.CollectedRequest(ctx, "Distributor.QueryStream", d.queryDuration, instrument.ErrorCode, func(ctx context.Context) error {
		req, err := ingester_client.ToQueryRequest(from, to, matchers)
		if err != nil {
			return err
		}

		if d.cfg.PreferStreamingChunks {
			req.StreamingChunksBatchSize = d.cfg.StreamingChunksPerIngesterSeriesBufferSize
		}

		replicationSet, err := d.GetIngesters(ctx)
		if err != nil {
			return err
		}

		result, err = d.queryIngesterStream(ctx, replicationSet, req)
		if err != nil {
			return err
		}

		if s := opentracing.SpanFromContext(ctx); s != nil {
			s.LogKV(
				"chunk-series", len(result.Chunkseries),
				"time-series", len(result.Timeseries),
				"streaming-series", len(result.StreamingSeries),
			)
		}
		return nil
	})

	return result, err
}

// GetIngesters returns a replication set including all ingesters.
func (d *Distributor) GetIngesters(ctx context.Context) (ring.ReplicationSet, error) {
	userID, err := tenant.TenantID(ctx)
	if err != nil {
		return ring.ReplicationSet{}, err
	}

	// If tenant uses shuffle sharding, we should only query ingesters which are
	// part of the tenant's subring.
	shardSize := d.limits.IngestionTenantShardSize(userID)
	lookbackPeriod := d.cfg.ShuffleShardingLookbackPeriod

	if shardSize > 0 && lookbackPeriod > 0 {
		return d.ingestersRing.ShuffleShardWithLookback(userID, shardSize, lookbackPeriod, time.Now()).GetReplicationSetForOperation(ring.Read)
	}

	return d.ingestersRing.GetReplicationSetForOperation(ring.Read)
}

// mergeExemplarSets merges and dedupes two sets of already sorted exemplar pairs.
// Both a and b should be lists of exemplars from the same series.
// Defined here instead of pkg/util to avoid a import cycle.
func mergeExemplarSets(a, b []mimirpb.Exemplar) []mimirpb.Exemplar {
	result := make([]mimirpb.Exemplar, 0, len(a)+len(b))
	i, j := 0, 0
	for i < len(a) && j < len(b) {
		if a[i].TimestampMs < b[j].TimestampMs {
			result = append(result, a[i])
			i++
		} else if a[i].TimestampMs > b[j].TimestampMs {
			result = append(result, b[j])
			j++
		} else {
			result = append(result, a[i])
			i++
			j++
		}
	}
	// Add the rest of a or b. One of them is empty now.
	result = append(result, a[i:]...)
	result = append(result, b[j:]...)
	return result
}

// queryIngestersExemplars queries the ingesters for exemplars.
func (d *Distributor) queryIngestersExemplars(ctx context.Context, replicationSet ring.ReplicationSet, req *ingester_client.ExemplarQueryRequest) (*ingester_client.ExemplarQueryResponse, error) {
	// Fetch exemplars from multiple ingesters in parallel, using the replicationSet
	// to deal with consistency.
	results, err := replicationSet.Do(ctx, 0, func(ctx context.Context, ing *ring.InstanceDesc) (interface{}, error) {
		client, err := d.ingesterPool.GetClientFor(ing.Addr)
		if err != nil {
			return nil, err
		}

		resp, err := client.(ingester_client.IngesterClient).QueryExemplars(ctx, req)
		if err != nil {
			return nil, err
		}

		return resp, nil
	})
	if err != nil {
		return nil, err
	}

	return mergeExemplarQueryResponses(results), nil
}

func mergeExemplarQueryResponses(results []interface{}) *ingester_client.ExemplarQueryResponse {
	var keys []string
	exemplarResults := make(map[string]mimirpb.TimeSeries)
	for _, result := range results {
		r := result.(*ingester_client.ExemplarQueryResponse)
		for _, ts := range r.Timeseries {
			lbls := ingester_client.LabelsToKeyString(mimirpb.FromLabelAdaptersToLabels(ts.Labels))
			e, ok := exemplarResults[lbls]
			if !ok {
				exemplarResults[lbls] = ts
				keys = append(keys, lbls)
			} else {
				// Merge in any missing values from another ingesters exemplars for this series.
				ts.Exemplars = mergeExemplarSets(e.Exemplars, ts.Exemplars)
				exemplarResults[lbls] = ts
			}
		}
	}

	// Query results from each ingester were sorted, but are not necessarily still sorted after merging.
	slices.Sort(keys)

	result := make([]mimirpb.TimeSeries, len(exemplarResults))
	for i, k := range keys {
		result[i] = exemplarResults[k]
	}

	return &ingester_client.ExemplarQueryResponse{Timeseries: result}
}

type ingesterQueryResult struct {
	// Why retain the batches rather than build a single slice? We don't need a single slice for each ingester, so building a single slice for each ingester is a waste of time.
	chunkseriesBatches [][]ingester_client.TimeSeriesChunk
	timeseriesBatches  [][]mimirpb.TimeSeries
<<<<<<< HEAD
	streamingSeries    seriesChunksStream
}

// queryIngesterStream queries the ingesters using the new streaming API.
// TODO: break this method into smaller methods, it's enormous
func (d *Distributor) queryIngesterStream(ctx context.Context, replicationSet ring.ReplicationSet, req *ingester_client.QueryRequest) (querier.DistributorQueryStreamResponse, error) {
=======
}

// queryIngesterStream queries the ingesters using the gRPC streaming API.
func (d *Distributor) queryIngesterStream(ctx context.Context, replicationSet ring.ReplicationSet, req *ingester_client.QueryRequest) (*ingester_client.QueryStreamResponse, error) {
>>>>>>> d01bc845
	queryLimiter := limiter.QueryLimiterFromContextWithFallback(ctx)
	reqStats := stats.FromContext(ctx)

	queryIngester := func(ctx context.Context, ing *ring.InstanceDesc) (ingesterQueryResult, error) {
		client, err := d.ingesterPool.GetClientFor(ing.Addr)
		if err != nil {
			return ingesterQueryResult{}, err
		}

		stream, err := client.(ingester_client.IngesterClient).QueryStream(ctx, req)
		if err != nil {
			return ingesterQueryResult{}, err
		}

<<<<<<< HEAD
		closeStream := true
		defer func() {
			if closeStream {
				stream.CloseSend() //nolint:errcheck
			}
		}()

		result := ingesterQueryResult{}

		// Why retain the batches rather than iteratively build a single slice?
		// If we iteratively build a single slice, we'll spend a lot of time copying elements as the slice grows beyond its capacity.
		// So instead, we build the slice in one go once we know how many series we have.
		var streamingSeriesBatches [][]labels.Labels
		streamingSeriesCount := 0
=======
		defer stream.CloseSend() //nolint:errcheck
>>>>>>> d01bc845

		result := ingesterQueryResult{}

		for {
			resp, err := stream.Recv()
			if errors.Is(err, io.EOF) {
<<<<<<< HEAD
				// We will never get an EOF here from an ingester that is streaming chunks, so we don't need to do anything to set up streaming here.
=======
>>>>>>> d01bc845
				return result, nil
			} else if err != nil {
				return ingesterQueryResult{}, err
			}

			if len(resp.Timeseries) > 0 {
				for _, series := range resp.Timeseries {
					if limitErr := queryLimiter.AddSeries(series.Labels); limitErr != nil {
						return ingesterQueryResult{}, validation.LimitError(limitErr.Error())
					}
				}
<<<<<<< HEAD

				result.timeseriesBatches = append(result.timeseriesBatches, resp.Timeseries)
			} else if len(resp.Chunkseries) > 0 {
				// Enforce the max chunks limits.
				// TODO: enforce chunk limit for streaming series
				if chunkLimitErr := queryLimiter.AddChunks(ingester_client.ChunksCount(resp.Chunkseries)); chunkLimitErr != nil {
					return ingesterQueryResult{}, validation.LimitError(chunkLimitErr.Error())
				}

				for _, series := range resp.Chunkseries {
					if limitErr := queryLimiter.AddSeries(series.Labels); limitErr != nil {
						return ingesterQueryResult{}, validation.LimitError(limitErr.Error())
					}
				}

				if chunkBytesLimitErr := queryLimiter.AddChunkBytes(ingester_client.ChunksSize(resp.Chunkseries)); chunkBytesLimitErr != nil {
					return ingesterQueryResult{}, validation.LimitError(chunkBytesLimitErr.Error())
				}

				result.chunkseriesBatches = append(result.chunkseriesBatches, resp.Chunkseries)
			} else if len(resp.Series) > 0 {
				labelsBatch := make([]labels.Labels, 0, len(resp.Series))
				streamingSeriesCount += len(resp.Series)

				for _, s := range resp.Series {
					if limitErr := queryLimiter.AddSeries(s.Labels); limitErr != nil {
						return ingesterQueryResult{}, validation.LimitError(limitErr.Error())
					}

					labelsBatch = append(labelsBatch, mimirpb.FromLabelAdaptersToLabels(s.Labels))
				}

				streamingSeriesBatches = append(streamingSeriesBatches, labelsBatch)
			}

			if resp.IsEndOfSeriesStream {
				if streamingSeriesCount > 0 {
					result.streamingSeries.Series = make([]labels.Labels, 0, streamingSeriesCount)

					for _, batch := range streamingSeriesBatches {
						result.streamingSeries.Series = append(result.streamingSeries.Series, batch...)
					}

					streamReader := querier.NewSeriesStreamer(stream, streamingSeriesCount)
					closeStream = false
					result.streamingSeries.StreamReader = streamReader
				}

				return result, nil
			}
		}
	}

	cleanup := func(result ingesterQueryResult) {
		if result.streamingSeries.StreamReader != nil {
			result.streamingSeries.StreamReader.Close()
		}
	}

	results, err := ring.DoUntilQuorum(ctx, replicationSet, queryIngester, cleanup)
	if err != nil {
		return querier.DistributorQueryStreamResponse{}, err
	}

	// We keep track of the number of chunks that were able to be deduplicated entirely
	// via the AccumulateChunks function (fast) instead of needing to merge samples one
	// by one (slow). Useful to verify the performance impact of things that potentially
	// result in different samples being written to each ingester.
	deduplicatedChunks := 0
	totalChunks := 0
	defer func() {
		// TODO: do something similar for streaming
		d.ingesterChunksDeduplicated.Add(float64(deduplicatedChunks))
		d.ingesterChunksTotal.Add(float64(totalChunks))
	}()

	hashToChunkseries := map[string]ingester_client.TimeSeriesChunk{}
	hashToTimeSeries := map[string]mimirpb.TimeSeries{}

	for _, res := range results {
		// Accumulate any chunk series
		for _, batch := range res.chunkseriesBatches {
			for _, series := range batch {
				key := ingester_client.LabelsToKeyString(mimirpb.FromLabelAdaptersToLabels(series.Labels))
				existing := hashToChunkseries[key]
				existing.Labels = series.Labels

				numPotentialChunks := len(existing.Chunks) + len(series.Chunks)
				existing.Chunks = ingester_client.AccumulateChunks(existing.Chunks, series.Chunks)

				deduplicatedChunks += numPotentialChunks - len(existing.Chunks)
				totalChunks += len(series.Chunks)
				hashToChunkseries[key] = existing
			}
		}

		// Accumulate any time series
		for _, batch := range res.timeseriesBatches {
			for _, series := range batch {
				key := ingester_client.LabelsToKeyString(mimirpb.FromLabelAdaptersToLabels(series.Labels))
				existing := hashToTimeSeries[key]
				existing.Labels = series.Labels
				if existing.Samples == nil {
					existing.Samples = series.Samples
				} else {
					existing.Samples = mergeSamples(existing.Samples, series.Samples)
				}
				hashToTimeSeries[key] = existing
			}
		}

		// Start buffering chunks for streaming series
		if res.streamingSeries.StreamReader != nil {
			res.streamingSeries.StreamReader.StartBuffering()
		}
	}

=======

				result.timeseriesBatches = append(result.timeseriesBatches, resp.Timeseries)
			} else if len(resp.Chunkseries) > 0 {
				// Enforce the max chunks limits.
				if chunkLimitErr := queryLimiter.AddChunks(resp.ChunksCount()); chunkLimitErr != nil {
					return ingesterQueryResult{}, validation.LimitError(chunkLimitErr.Error())
				}

				for _, series := range resp.Chunkseries {
					if limitErr := queryLimiter.AddSeries(series.Labels); limitErr != nil {
						return ingesterQueryResult{}, validation.LimitError(limitErr.Error())
					}
				}

				if chunkBytesLimitErr := queryLimiter.AddChunkBytes(resp.ChunksSize()); chunkBytesLimitErr != nil {
					return ingesterQueryResult{}, validation.LimitError(chunkBytesLimitErr.Error())
				}

				result.chunkseriesBatches = append(result.chunkseriesBatches, resp.Chunkseries)
			}
		}
	}

	cleanup := func(result ingesterQueryResult) {
		// Nothing to do.
	}

	results, err := ring.DoUntilQuorum(ctx, replicationSet, queryIngester, cleanup)
	if err != nil {
		return nil, err
	}

	// We keep track of the number of chunks that were able to be deduplicated entirely
	// via the AccumulateChunks function (fast) instead of needing to merge samples one
	// by one (slow). Useful to verify the performance impact of things that potentially
	// result in different samples being written to each ingester.
	deduplicatedChunks := 0
	totalChunks := 0
	defer func() {
		d.ingesterChunksDeduplicated.Add(float64(deduplicatedChunks))
		d.ingesterChunksTotal.Add(float64(totalChunks))
	}()

	hashToChunkseries := map[string]ingester_client.TimeSeriesChunk{}
	hashToTimeSeries := map[string]mimirpb.TimeSeries{}

	for _, res := range results {
		// Accumulate any chunk series
		for _, batch := range res.chunkseriesBatches {
			for _, series := range batch {
				key := ingester_client.LabelsToKeyString(mimirpb.FromLabelAdaptersToLabels(series.Labels))
				existing := hashToChunkseries[key]
				existing.Labels = series.Labels

				numPotentialChunks := len(existing.Chunks) + len(series.Chunks)
				existing.Chunks = accumulateChunks(existing.Chunks, series.Chunks)

				deduplicatedChunks += numPotentialChunks - len(existing.Chunks)
				totalChunks += len(series.Chunks)
				hashToChunkseries[key] = existing
			}
		}

		// Accumulate any time series
		for _, batch := range res.timeseriesBatches {
			for _, series := range batch {
				key := ingester_client.LabelsToKeyString(mimirpb.FromLabelAdaptersToLabels(series.Labels))
				existing := hashToTimeSeries[key]
				existing.Labels = series.Labels
				if existing.Samples == nil {
					existing.Samples = series.Samples
				} else {
					existing.Samples = mergeSamples(existing.Samples, series.Samples)
				}
				hashToTimeSeries[key] = existing
			}
		}
	}

>>>>>>> d01bc845
	// Now turn the accumulated maps into slices.
	resp := querier.DistributorQueryStreamResponse{
		Chunkseries:     make([]ingester_client.TimeSeriesChunk, 0, len(hashToChunkseries)),
		Timeseries:      make([]mimirpb.TimeSeries, 0, len(hashToTimeSeries)),
		StreamingSeries: mergeSeriesChunkStreams(results, replicationSet.ZoneCount()), // TODO: adjust zone count to only include zones we're actually using results from
	}
	for _, series := range hashToChunkseries {
		resp.Chunkseries = append(resp.Chunkseries, series)
	}
	for _, series := range hashToTimeSeries {
		resp.Timeseries = append(resp.Timeseries, series)
	}

	reqStats.AddFetchedSeries(uint64(len(resp.Chunkseries) + len(resp.Timeseries) + len(resp.StreamingSeries)))
	reqStats.AddFetchedChunkBytes(uint64(ingester_client.ChunksSize(resp.Chunkseries))) // TODO: accumulate this while streaming (this includes the size of labels - do we want to include those here too?)
	reqStats.AddFetchedChunks(uint64(ingester_client.ChunksCount(resp.Chunkseries)))    // TODO: accumulate this while streaming

	return resp, nil
}

// Merges and dedupes two sorted slices with samples together.
func mergeSamples(a, b []mimirpb.Sample) []mimirpb.Sample {
	if sameSamples(a, b) {
		return a
	}

	result := make([]mimirpb.Sample, 0, len(a)+len(b))
	i, j := 0, 0
	for i < len(a) && j < len(b) {
		if a[i].TimestampMs < b[j].TimestampMs {
			result = append(result, a[i])
			i++
		} else if a[i].TimestampMs > b[j].TimestampMs {
			result = append(result, b[j])
			j++
		} else {
			result = append(result, a[i])
			i++
			j++
		}
	}
	// Add the rest of a or b. One of them is empty now.
	result = append(result, a[i:]...)
	result = append(result, b[j:]...)
	return result
}

func sameSamples(a, b []mimirpb.Sample) bool {
	if len(a) != len(b) {
		return false
	}

	for i := 0; i < len(a); i++ {
		if a[i] != b[i] {
			return false
		}
	}
	return true
}

type seriesChunksStream struct {
	StreamReader *querier.SeriesChunksStreamReader
	Series       []labels.Labels
}

func mergeSeriesChunkStreams(results []ingesterQueryResult, zoneCount int) []querier.StreamingSeries {
	tree := newSeriesChunkStreamsTree(results)
	if tree == nil {
		return nil
	}

	allSeries := []querier.StreamingSeries{}

	for tree.Next() {
		nextIngester, nextSeriesFromIngester, nextSeriesIndex := tree.Winner()
		lastSeriesIndex := len(allSeries) - 1

		if len(allSeries) == 0 || labels.Compare(allSeries[lastSeriesIndex].Labels, nextSeriesFromIngester) != 0 {
			// First time we've seen this series.
			series := querier.StreamingSeries{
				Labels: nextSeriesFromIngester,
				// Why zoneCount? We assume each series is present exactly once in each zone.
				Sources: make([]querier.StreamingSeriesSource, 1, zoneCount),
			}

			series.Sources[0] = querier.StreamingSeriesSource{
				StreamReader: nextIngester.StreamReader,
				SeriesIndex:  nextSeriesIndex,
			}

			allSeries = append(allSeries, series)
		} else {
			// We've seen this series before.
			allSeries[lastSeriesIndex].Sources = append(allSeries[lastSeriesIndex].Sources, querier.StreamingSeriesSource{
				StreamReader: nextIngester.StreamReader,
				SeriesIndex:  nextSeriesIndex,
			})
		}
	}

	return allSeries
}

func newSeriesChunkStreamsTree(results []ingesterQueryResult) *seriesChunkStreamsTree {
	nIngesters := 0

	for _, r := range results {
		if r.streamingSeries.StreamReader != nil {
			nIngesters++
		}
	}

	if nIngesters == 0 {
		return nil
	}

	t := seriesChunkStreamsTree{
		nodes: make([]seriesChunkStreamsTreeNode, nIngesters*2),
	}

	i := 0

	for _, r := range results {
		if r.streamingSeries.StreamReader != nil {
			t.nodes[i+nIngesters].ingester = r.streamingSeries
			t.moveNext(i + nIngesters) // Must call Next on each item so that At() has a value.
			i++
		}
	}
	if nIngesters > 0 {
		t.nodes[0].index = -1 // flag to be initialized on first call to Next().
	}
	return &t
}

// seriesChunkStreamsTree is a loser tree used to merge sets of series from different ingesters.
// A loser tree is a binary tree laid out such that nodes N and N+1 have parent N/2.
// We store M leaf nodes in positions M...2M-1, and M-1 internal nodes in positions 1..M-1.
// Node 0 is a special node, containing the winner of the contest.
type seriesChunkStreamsTree struct {
	nodes []seriesChunkStreamsTreeNode
}

type seriesChunkStreamsTreeNode struct {
	index           int                // This is the loser for all nodes except the 0th, where it is the winner.
	value           labels.Labels      // Value copied from the loser node, or winner for node 0.
	ingester        seriesChunksStream // Only populated for leaf nodes.
	nextSeriesIndex uint64             // Only populated for leaf nodes.
}

func (t *seriesChunkStreamsTree) moveNext(index int) bool {
	n := &t.nodes[index]
	n.nextSeriesIndex++
	if int(n.nextSeriesIndex) > len(n.ingester.Series) {
		n.value = nil
		n.index = -1
		return false
	}
	n.value = n.ingester.Series[n.nextSeriesIndex-1]
	return true
}

func (t *seriesChunkStreamsTree) Winner() (seriesChunksStream, labels.Labels, uint64) {
	n := t.nodes[t.nodes[0].index]
	return n.ingester, n.value, n.nextSeriesIndex - 1
}

func (t *seriesChunkStreamsTree) Next() bool {
	if len(t.nodes) == 0 {
		return false
	}
	if t.nodes[0].index == -1 { // If tree has not been initialized yet, do that.
		t.initialize()
		return t.nodes[t.nodes[0].index].index != -1
	}
	if t.nodes[t.nodes[0].index].index == -1 { // already exhausted
		return false
	}
	t.moveNext(t.nodes[0].index)
	t.replayGames(t.nodes[0].index)
	return t.nodes[t.nodes[0].index].index != -1
}

func (t *seriesChunkStreamsTree) initialize() {
	winners := make([]int, len(t.nodes))
	// Initialize leaf nodes as winners to start.
	for i := len(t.nodes) / 2; i < len(t.nodes); i++ {
		winners[i] = i
	}
	for i := len(t.nodes) - 2; i > 0; i -= 2 {
		// At each stage the winners play each other, and we record the loser in the node.
		loser, winner := t.playGame(winners[i], winners[i+1])
		p := parent(i)
		t.nodes[p].index = loser
		t.nodes[p].value = t.nodes[loser].value
		winners[p] = winner
	}
	t.nodes[0].index = winners[1]
	t.nodes[0].value = t.nodes[winners[1]].value
}

// Starting at pos, re-consider all values up to the root.
func (t *seriesChunkStreamsTree) replayGames(pos int) {
	// At the start, pos is a leaf node, and is the winner at that level.
	n := parent(pos)
	for n != 0 {
		if t.less(t.nodes[n].value, t.nodes[pos].value) {
			loser := pos
			// Record pos as the loser here, and the old loser is the new winner.
			pos = t.nodes[n].index
			t.nodes[n].index = loser
			t.nodes[n].value = t.nodes[loser].value
		}
		n = parent(n)
	}
	// pos is now the winner; store it in node 0.
	t.nodes[0].index = pos
	t.nodes[0].value = t.nodes[pos].value
}

func (t *seriesChunkStreamsTree) playGame(a, b int) (loser, winner int) {
	if t.less(t.nodes[a].value, t.nodes[b].value) {
		return b, a
	}
	return a, b
}

func (t *seriesChunkStreamsTree) less(a, b labels.Labels) bool {
	if a == nil {
		return false
	}

	if b == nil {
		return true
	}

	return labels.Compare(a, b) < 0
}

func parent(i int) int { return i / 2 }<|MERGE_RESOLUTION|>--- conflicted
+++ resolved
@@ -193,19 +193,11 @@
 	// Why retain the batches rather than build a single slice? We don't need a single slice for each ingester, so building a single slice for each ingester is a waste of time.
 	chunkseriesBatches [][]ingester_client.TimeSeriesChunk
 	timeseriesBatches  [][]mimirpb.TimeSeries
-<<<<<<< HEAD
 	streamingSeries    seriesChunksStream
 }
 
-// queryIngesterStream queries the ingesters using the new streaming API.
-// TODO: break this method into smaller methods, it's enormous
+// queryIngesterStream queries the ingesters using the gRPC streaming API.
 func (d *Distributor) queryIngesterStream(ctx context.Context, replicationSet ring.ReplicationSet, req *ingester_client.QueryRequest) (querier.DistributorQueryStreamResponse, error) {
-=======
-}
-
-// queryIngesterStream queries the ingesters using the gRPC streaming API.
-func (d *Distributor) queryIngesterStream(ctx context.Context, replicationSet ring.ReplicationSet, req *ingester_client.QueryRequest) (*ingester_client.QueryStreamResponse, error) {
->>>>>>> d01bc845
 	queryLimiter := limiter.QueryLimiterFromContextWithFallback(ctx)
 	reqStats := stats.FromContext(ctx)
 
@@ -220,7 +212,6 @@
 			return ingesterQueryResult{}, err
 		}
 
-<<<<<<< HEAD
 		closeStream := true
 		defer func() {
 			if closeStream {
@@ -235,19 +226,11 @@
 		// So instead, we build the slice in one go once we know how many series we have.
 		var streamingSeriesBatches [][]labels.Labels
 		streamingSeriesCount := 0
-=======
-		defer stream.CloseSend() //nolint:errcheck
->>>>>>> d01bc845
-
-		result := ingesterQueryResult{}
 
 		for {
 			resp, err := stream.Recv()
 			if errors.Is(err, io.EOF) {
-<<<<<<< HEAD
 				// We will never get an EOF here from an ingester that is streaming chunks, so we don't need to do anything to set up streaming here.
-=======
->>>>>>> d01bc845
 				return result, nil
 			} else if err != nil {
 				return ingesterQueryResult{}, err
@@ -259,7 +242,6 @@
 						return ingesterQueryResult{}, validation.LimitError(limitErr.Error())
 					}
 				}
-<<<<<<< HEAD
 
 				result.timeseriesBatches = append(result.timeseriesBatches, resp.Timeseries)
 			} else if len(resp.Chunkseries) > 0 {
@@ -377,87 +359,6 @@
 		}
 	}
 
-=======
-
-				result.timeseriesBatches = append(result.timeseriesBatches, resp.Timeseries)
-			} else if len(resp.Chunkseries) > 0 {
-				// Enforce the max chunks limits.
-				if chunkLimitErr := queryLimiter.AddChunks(resp.ChunksCount()); chunkLimitErr != nil {
-					return ingesterQueryResult{}, validation.LimitError(chunkLimitErr.Error())
-				}
-
-				for _, series := range resp.Chunkseries {
-					if limitErr := queryLimiter.AddSeries(series.Labels); limitErr != nil {
-						return ingesterQueryResult{}, validation.LimitError(limitErr.Error())
-					}
-				}
-
-				if chunkBytesLimitErr := queryLimiter.AddChunkBytes(resp.ChunksSize()); chunkBytesLimitErr != nil {
-					return ingesterQueryResult{}, validation.LimitError(chunkBytesLimitErr.Error())
-				}
-
-				result.chunkseriesBatches = append(result.chunkseriesBatches, resp.Chunkseries)
-			}
-		}
-	}
-
-	cleanup := func(result ingesterQueryResult) {
-		// Nothing to do.
-	}
-
-	results, err := ring.DoUntilQuorum(ctx, replicationSet, queryIngester, cleanup)
-	if err != nil {
-		return nil, err
-	}
-
-	// We keep track of the number of chunks that were able to be deduplicated entirely
-	// via the AccumulateChunks function (fast) instead of needing to merge samples one
-	// by one (slow). Useful to verify the performance impact of things that potentially
-	// result in different samples being written to each ingester.
-	deduplicatedChunks := 0
-	totalChunks := 0
-	defer func() {
-		d.ingesterChunksDeduplicated.Add(float64(deduplicatedChunks))
-		d.ingesterChunksTotal.Add(float64(totalChunks))
-	}()
-
-	hashToChunkseries := map[string]ingester_client.TimeSeriesChunk{}
-	hashToTimeSeries := map[string]mimirpb.TimeSeries{}
-
-	for _, res := range results {
-		// Accumulate any chunk series
-		for _, batch := range res.chunkseriesBatches {
-			for _, series := range batch {
-				key := ingester_client.LabelsToKeyString(mimirpb.FromLabelAdaptersToLabels(series.Labels))
-				existing := hashToChunkseries[key]
-				existing.Labels = series.Labels
-
-				numPotentialChunks := len(existing.Chunks) + len(series.Chunks)
-				existing.Chunks = accumulateChunks(existing.Chunks, series.Chunks)
-
-				deduplicatedChunks += numPotentialChunks - len(existing.Chunks)
-				totalChunks += len(series.Chunks)
-				hashToChunkseries[key] = existing
-			}
-		}
-
-		// Accumulate any time series
-		for _, batch := range res.timeseriesBatches {
-			for _, series := range batch {
-				key := ingester_client.LabelsToKeyString(mimirpb.FromLabelAdaptersToLabels(series.Labels))
-				existing := hashToTimeSeries[key]
-				existing.Labels = series.Labels
-				if existing.Samples == nil {
-					existing.Samples = series.Samples
-				} else {
-					existing.Samples = mergeSamples(existing.Samples, series.Samples)
-				}
-				hashToTimeSeries[key] = existing
-			}
-		}
-	}
-
->>>>>>> d01bc845
 	// Now turn the accumulated maps into slices.
 	resp := querier.DistributorQueryStreamResponse{
 		Chunkseries:     make([]ingester_client.TimeSeriesChunk, 0, len(hashToChunkseries)),
