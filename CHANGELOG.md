--- conflicted
+++ resolved
@@ -55,14 +55,9 @@
   * `MimirIngesterFailsEnforceStrongConsistencyOnReadPath`
 * [ENHANCEMENT] Dashboards: add in-flight queries scaling metric panel for ruler-querier. #7749
 * [ENHANCEMENT] Dashboards: renamed rows in the "Remote ruler reads" and "Remote ruler reads resources" dashboards to match the actual component names. #7750
-<<<<<<< HEAD
 * [ENHANCEMENT] Dashboards: allow switching between using classic or native histograms in dashboards. #7627 #7674
   * Overview dashboard: status, read/write latency and queries/ingestion per sec panels, `cortex_request_duration_seconds` metric.
-=======
-* [ENHANCEMENT] Dashboards: allow switching between using classic of native histograms in dashboards. #7627
-  * Overview dashboard, Status panel, `cortex_request_duration_seconds` metric.
 * [ENHANCEMENT] Alerts: exclude `529` and `598` status codes from failure codes in `MimirRequestsError`. #7889
->>>>>>> 51498b20
 * [BUGFIX] Dashboards: Fix regular expression for matching read-path gRPC ingester methods to include querying of exemplars, label-related queries, or active series queries. #7676
 * [BUGFIX] Dashboards: Fix user id abbreviations and column heads for Top Tenants dashboard. #7724
 
