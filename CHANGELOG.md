# Changelog

<<<<<<< HEAD
## 2.10.5 / unreleased

### Grafana Mimir

* [BUGFIX] Fixed possible series matcher corruption leading to wrong series being included in query results. #6886
* [ENHANCEMENT] Update Docker base images from `alpine:3.18.3` to `alpine:3.18.5`. #6897

### Documentation

* [ENHANCEMENT] Document the concept of native histograms and how to send them to Mimir, migration path. #6757
* [ENHANCEMENT] Document native histograms query and visualization. #6757

## 2.10.5

### Grafana Mimir

* [ENHANCEMENT] Update Docker base images from `alpine:3.18.3` to `alpine:3.18.5`. #6897
* [BUGFIX] Fixed possible series matcher corruption leading to wrong series being included in query results. #6886

### Documentation

* [ENHANCEMENT] Document the concept of native histograms and how to send them to Mimir, migration path. #6757
* [ENHANCEMENT] Document native histograms query and visualization. #6757

## 2.10.4

### Grafana Mimir

* [BUGFIX] Update otelhttp library to v0.44.0 as a mitigation for CVE-2023-45142. #6634

## 2.10.3

### Grafana Mimir

* [BUGFIX] Update grpc-go library to 1.57.2-dev that includes a fix for a bug introduced in 1.57.1. #6419

## 2.10.2

### Grafana Mimir

* [BUGFIX] Update grpc-go library to 1.57.1 and `golang.org/x/net` to `0.17`, which include fix for CVE-2023-44487. #6349

## 2.10.1

### Grafana Mimir

* [CHANGE] Update Go version to 1.21.3. #6244 #6325
* [BUGFIX] Query-frontend: Don't retry read requests rejected by the ingester due to utilization based read path limiting. #6032
* [BUGFIX] Ingester: fix panic in WAL replay of certain native histograms. #6086

## 2.10.0

### Grafana Mimir

* [CHANGE] Store-gateway: skip verifying index header integrity upon loading. To enable verification set `blocks_storage.bucket_store.index_header.verify_on_load: true`. #5174
* [CHANGE] Querier: change the default value of the experimental `-querier.streaming-chunks-per-ingester-buffer-size` flag to 256. #5203
* [CHANGE] Querier: only initiate query requests to ingesters in the `ACTIVE` state in the ring. #5342
* [CHANGE] Querier: renamed `-querier.prefer-streaming-chunks` to `-querier.prefer-streaming-chunks-from-ingesters` to enable streaming chunks from ingesters to queriers. #5182
* [CHANGE] Querier: `-query-frontend.cache-unaligned-requests` has been moved from a global flag to a per-tenant override. #5312
* [CHANGE] Ingester: removed `cortex_ingester_shipper_dir_syncs_total` and `cortex_ingester_shipper_dir_sync_failures_total` metrics. The former metric was not much useful, and the latter was never incremented. #5396
* [CHANGE] Ingester: removed logging of errors related to hitting per-instance limits to reduce resource usage when ingesters are under pressure. #5585
* [CHANGE] gRPC clients: use default connect timeout of 5s, and therefore enable default connect backoff max delay of 5s. #5562
* [CHANGE] Ingester: the `-validation.create-grace-period` is now enforced in the ingester too, other than distributor and query-frontend. If you've configured `-validation.create-grace-period` then make sure the configuration is applied to ingesters too. #5712
* [CHANGE] Distributor: the `-validation.create-grace-period` is now enforced for examplars too in the distributor. If an examplar has timestamp greater than "now + grace_period", then the exemplar will be dropped and the metric `cortex_discarded_exemplars_total{reason="exemplar_too_far_in_future",user="..."}` increased. #5761
* [CHANGE] Query-frontend: the `-validation.create-grace-period` is now enforced in the query-frontend even when the configured value is 0. When the value is 0, the query end time range is truncated to the current real-world time. #5829
* [CHANGE] Store-gateway: deprecated configuration parameters for index header under `blocks-storage.bucket-store` and use a new configurations in `blocks-storage.bucket-store.index-header`, deprecated configuration will be removed in Mimir 2.12. Configuration changes: #5726
  * `-blocks-storage.bucket-store.index-header-lazy-loading-enabled` is deprecated, use the new configuration `-blocks-storage.bucket-store.index-header.lazy-loading-enabled`
  * `-blocks-storage.bucket-store.index-header-lazy-loading-idle-timeout` is deprecated, use the new configuration `-blocks-storage.bucket-store.index-header.lazy-loading-idle-timeout`
  * `-blocks-storage.bucket-store.index-header-lazy-loading-concurrency` is deprecated, use the new configuration `-blocks-storage.bucket-store.index-header.lazy-loading-concurrency`
* [CHANGE] Store-gateway: remove experimental fine-grained chunks caching. The following experimental configuration parameters have been removed `-blocks-storage.bucket-store.chunks-cache.fine-grained-chunks-caching-enabled`, `-blocks-storage.bucket-store.fine-grained-chunks-caching-ranges-per-series`. #5816 #5875
* [CHANGE] Ingester: remove deprecated `blocks-storage.tsdb.max-tsdb-opening-concurrency-on-startup`. #5850
* [FEATURE] Introduced `-distributor.service-overload-status-code-on-rate-limit-enabled` flag for configuring status code to 529 instead of 429 upon rate limit exhaustion. #5752
* [FEATURE] Cardinality API: added a new `count_method` parameter which enables counting active series. #5136
* [FEATURE] Query-frontend: added experimental support to cache cardinality, label names and label values query responses. The cache will be used when `-query-frontend.cache-results` is enabled, and `-query-frontend.results-cache-ttl-for-cardinality-query` or `-query-frontend.results-cache-ttl-for-labels-query` set to a value greater than 0. The following metrics have been added to track the query results cache hit ratio per `request_type`: #5212 #5235 #5426 #5524
  * `cortex_frontend_query_result_cache_requests_total{request_type="query_range|cardinality|label_names_and_values"}`
  * `cortex_frontend_query_result_cache_hits_total{request_type="query_range|cardinality|label_names_and_values"}`
* [FEATURE] Added `-<prefix>.s3.list-objects-version` flag to configure the S3 list objects version. #5099
* [FEATURE] Ingester: add optional CPU/memory utilization based read request limiting, considered experimental. Disabled by default, enable by configuring limits via both of the following flags: #5012 #5392 #5394 #5526 #5508 #5704
  * `-ingester.read-path-cpu-utilization-limit`
  * `-ingester.read-path-memory-utilization-limit`
  * `-ingester.log-utilization-based-limiter-cpu-samples`
* [FEATURE] Ruler: support filtering results from rule status endpoint by `file`, `rule_group` and `rule_name`. #5291
* [FEATURE] Ingester: add experimental support for creating tokens by using spread minimizing strategy. This can be enabled with `-ingester.ring.token-generation-strategy: spread-minimizing` and `-ingester.ring.spread-minimizing-zones: <all available zones>`. In that case `-ingester.ring.tokens-file-path` must be empty. #5308 #5324
* [FEATURE] Storegateway: Persist sparse index-headers to disk and read from disk on index-header loads instead of reconstructing. #5465 #5651 #5726
* [FEATURE] Ingester: add experimental CLI flag `-ingester.ring.spread-minimizing-join-ring-in-order` that allows an ingester to register tokens in the ring only after all previous ingesters (with ID lower than its own ID) have already been registered. #5541
* [FEATURE] Ingester: add experimental support to compact the TSDB Head when the number of in-memory series is equal or greater than `-blocks-storage.tsdb.early-head-compaction-min-in-memory-series`, and the ingester estimates that the per-tenant TSDB Head compaction will reduce in-memory series by at least `-blocks-storage.tsdb.early-head-compaction-min-estimated-series-reduction-percentage`. #5371
* [FEATURE] Ingester: add new metrics for tracking native histograms in active series: `cortex_ingester_active_native_histogram_series`, `cortex_ingester_active_native_histogram_series_custom_tracker`, `cortex_ingester_active_native_histogram_buckets`, `cortex_ingester_active_native_histogram_buckets_custom_tracker`. The first 2 are the subsets of the existing and unmodified `cortex_ingester_active_series` and `cortex_ingester_active_series_custom_tracker` respectively, only tracking native histogram series, and the last 2 are the equivalents for tracking the number of buckets in native histogram series. #5318
* [FEATURE] Add experimental CLI flag `-<prefix>.s3.native-aws-auth-enabled` that allows to enable the default credentials provider chain of the AWS SDK. #5636
* [FEATURE] Distributor: add experimental support for circuit breaking when writing to ingesters via `-ingester.client.circuit-breaker.enabled`, `-ingester.client.circuit-breaker.failure-threshold`, or `-ingester.client.circuit-breaker.cooldown-period` or their corresponding YAML. #5650
* [FEATURE] The following features are no longer considered experimental. #5701 #5872
  * Ruler storage cache (`-ruler-storage.cache.*`)
  * Exclude ingesters running in specific zones (`-ingester.ring.excluded-zones`)
  * Cardinality-based query sharding (`-query-frontend.query-sharding-target-series-per-shard`)
  * Cardinality query result caching (`-query-frontend.results-cache-ttl-for-cardinality-query`)
  * Label names and values query result caching (`-query-frontend.results-cache-ttl-for-labels-query`)
  * Query expression size limit (`-query-frontend.max-query-expression-size-bytes`)
  * Peer discovery / tenant sharding for overrides exporters (`-overrides-exporter.ring.enabled`)
  * Configuring enabled metrics in overrides exporter (`-overrides-exporter.enabled-metrics`)
  * Per-tenant results cache TTL (`-query-frontend.results-cache-ttl`, `-query-frontend.results-cache-ttl-for-out-of-order-time-window`)
  * Shutdown delay (`-shutdown-delay`)
* [FEATURE] Querier: add experimental CLI flag `-tenant-federation.max-concurrent` to adjust the max number of per-tenant queries that can be run at a time when executing a single multi-tenant query. #5874
* [FEATURE] Alertmanager: add Microsoft Teams as a supported integration. #5840
* [ENHANCEMENT] Overrides-exporter: Add new metrics for write path and alertmanager (`max_global_metadata_per_user`, `max_global_metadata_per_metric`, `request_rate`, `request_burst_size`, `alertmanager_notification_rate_limit`, `alertmanager_max_dispatcher_aggregation_groups`, `alertmanager_max_alerts_count`, `alertmanager_max_alerts_size_bytes`) and added flag `-overrides-exporter.enabled-metrics` to explicitly configure desired metrics, e.g. `-overrides-exporter.enabled-metrics=request_rate,ingestion_rate`. Default value for this flag is: `ingestion_rate,ingestion_burst_size,max_global_series_per_user,max_global_series_per_metric,max_global_exemplars_per_user,max_fetched_chunks_per_query,max_fetched_series_per_query,ruler_max_rules_per_rule_group,ruler_max_rule_groups_per_tenant`. #5376
* [ENHANCEMENT] Cardinality API: when zone aware replication is enabled, the label values cardinality API can now tolerate single zone failure #5178
* [ENHANCEMENT] Distributor: optimize sending requests to ingesters when incoming requests don't need to be modified. For now this feature can be disabled by setting `-timeseries-unmarshal-caching-optimization-enabled=false`. #5137
* [ENHANCEMENT] Add advanced CLI flags to control gRPC client behaviour: #5161
  * `-<prefix>.connect-timeout`
  * `-<prefix>.connect-backoff-base-delay`
  * `-<prefix>.connect-backoff-max-delay`
  * `-<prefix>.initial-stream-window-size`
  * `-<prefix>.initial-connection-window-size`
* [ENHANCEMENT] Query-frontend: added "response_size_bytes" field to "query stats" log. #5196
* [ENHANCEMENT] Querier: refine error messages for per-tenant query limits, informing the user of the preferred strategy for not hitting the limit, in addition to how they may tweak the limit. #5059
* [ENHANCEMENT] Distributor: optimize sending of requests to ingesters by reusing memory buffers for marshalling requests. This optimization can be enabled by setting `-distributor.write-requests-buffer-pooling-enabled` to `true`. #5195 #5805 #5830
* [ENHANCEMENT] Querier: add experimental `-querier.minimize-ingester-requests` option to initially query only the minimum set of ingesters required to reach quorum. #5202 #5259 #5263
* [ENHANCEMENT] Querier: improve error message when streaming chunks from ingesters to queriers and a query limit is reached. #5245
* [ENHANCEMENT] Use new data structure for labels, to reduce memory consumption. #3555 #5731
* [ENHANCEMENT] Update alpine base image to 3.18.2. #5276
* [ENHANCEMENT] Ruler: add `cortex_ruler_sync_rules_duration_seconds` metric, tracking the time spent syncing all rule groups owned by the ruler instance. #5311
* [ENHANCEMENT] Store-gateway: add experimental `blocks-storage.bucket-store.index-header-lazy-loading-concurrency` config option to limit the number of concurrent index-headers loads when lazy loading. #5313 #5605
* [ENHANCEMENT] Ingester and querier: improve level of detail in traces emitted for queries that hit ingesters. #5315
* [ENHANCEMENT] Querier: add `cortex_querier_queries_rejected_total` metric that counts the number of queries rejected due to hitting a limit (eg. max series per query or max chunks per query). #5316 #5440 #5450
* [ENHANCEMENT] Querier: add experimental `-querier.minimize-ingester-requests-hedging-delay` option to initiate requests to further ingesters when request minimisation is enabled and not all initial requests have completed. #5368
* [ENHANCEMENT] Clarify docs for `-ingester.client.*` flags to make it clear that these are used by both queriers and distributors. #5375
* [ENHANCEMENT] Querier and store-gateway: add experimental support for streaming chunks from store-gateways to queriers while evaluating queries. This can be enabled with `-querier.prefer-streaming-chunks-from-store-gateways=true`. #5182
* [ENHANCEMENT] Querier: enforce `max-chunks-per-query` limit earlier in query processing when streaming chunks from ingesters to queriers to avoid unnecessarily consuming resources for queries that will be aborted. #5369 #5447
* [ENHANCEMENT] Ingester: added `cortex_ingester_shipper_last_successful_upload_timestamp_seconds` metric tracking the last successful TSDB block uploaded to the bucket (unix timestamp in seconds). #5396
* [ENHANCEMENT] Ingester: add two metrics tracking resource utilization calculated by utilization based limiter: #5496
  * `cortex_ingester_utilization_limiter_current_cpu_load`: The current exponential weighted moving average of the ingester's CPU load
  * `cortex_ingester_utilization_limiter_current_memory_usage_bytes`: The current ingester memory utilization
* [ENHANCEMENT] Ruler: added `insight=true` field to ruler's prometheus component for rule evaluation logs. #5510
* [ENHANCEMENT] Distributor Ingester: add metrics to count the number of requests rejected for hitting per-instance limits, `cortex_distributor_instance_rejected_requests_total` and `cortex_ingester_instance_rejected_requests_total` respectively. #5551
* [ENHANCEMENT] Distributor: add support for ingesting exponential histograms that are over the native histogram scale limit of 8 in OpenTelemetry format by downscaling them. #5532 #5607
* [ENHANCEMENT] General: buffered logging: #5506
  * `-log.buffered` CLI flag enable buffered logging.
* [ENHANCEMENT] Distributor: add more detailed information to traces generated while processing OTLP write requests. #5539
* [ENHANCEMENT] Distributor: improve performance ingesting OTLP payloads. #5531 #5607 #5616
* [ENHANCEMENT] Ingester: optimize label-values with matchers call when number of matched series is small. #5600
* [ENHANCEMENT] Compactor: delete bucket-index, markers and debug files if there are no blocks left in the bucket index. This cleanup must be enabled by using `-compactor.no-blocks-file-cleanup-enabled` option. #5648
* [ENHANCEMENT] Ingester: reduce memory usage of active series tracker. #5665
* [ENHANCEMENT] Store-gateway: added `-store-gateway.sharding-ring.auto-forget-enabled` configuration parameter to control whether store-gateway auto-forget feature should be enabled or disabled (enabled by default). #5702
* [ENHANCEMENT] Compactor: added per tenant block upload counters `cortex_block_upload_api_blocks_total`, `cortex_block_upload_api_bytes_total`, and `cortex_block_upload_api_files_total`. #5738
* [ENHANCEMENT] Compactor: verify time range of compacted block(s) matches the time range of input blocks. #5760
* [ENHANCEMENT] Querier: improved observability of calls to ingesters during queries. #5724
* [ENHANCEMENT] Compactor: block backfilling logging is now more verbose. #5711
* [ENHANCEMENT] Added support to rate limit application logs: #5764
  * `-log.rate-limit-enabled`
  * `-log.rate-limit-logs-per-second`
  * `-log.rate-limit-logs-per-second-burst`
* [ENHANCEMENT] Ingester: added `cortex_ingester_tsdb_head_min_timestamp_seconds` and `cortex_ingester_tsdb_head_max_timestamp_seconds` metrics which return min and max time of all TSDB Heads open in an ingester. #5786 #5815
* [ENHANCEMENT] Querier: cancel query requests to ingesters in a zone upon first error received from the zone, to reduce wasted effort spent computing results that won't be used #5764
* [ENHANCEMENT] All: improve tracing of internal HTTP requests sent over httpgrpc. #5782
* [ENHANCEMENT] Querier: add experimental per-query chunks limit based on an estimate of the number of chunks that will be sent from ingesters and store-gateways that is enforced earlier during query evaluation. This limit is disabled by default and can be configured with `-querier.max-estimated-fetched-chunks-per-query-multiplier`. #5765
* [ENHANCEMENT] Ingester: add UI for listing tenants with TSDB on given ingester and viewing details of tenants's TSDB on given ingester. #5803 #5824
* [ENHANCEMENT] Querier: improve observability of calls to store-gateways during queries. #5809
* [ENHANCEMENT] Query-frontend: improve tracing of interactions with query-scheduler. #5818
* [ENHANCEMENT] Query-scheduler: improve tracing of requests when request is rejected by query-scheduler. #5848
* [ENHANCEMENT] Ingester: avoid logging some errors that could cause logging contention. #5494 #5581
* [ENHANCEMENT] Store-gateway: wait for query gate after loading blocks. #5507
* [ENHANCEMENT] Store-gateway: always include `__name__` posting group in selection in order to reduce the number of object storage API calls. #5246
* [ENHANCEMENT] Ingester: track active series by ref instead of hash/labels to reduce memory usage. #5134 #5193
* [ENHANCEMENT] Go: updated to 1.21.1. #5955 #5960
* [ENHANCEMENT] Alertmanager: updated to alertmanager 0.26.0. #5840
* [BUGFIX] Ingester: Handle when previous ring state is leaving and the number of tokens has changed. #5204
* [BUGFIX] Querier: fix issue where queries that use the `timestamp()` function fail with `execution: attempted to read series at index 0 from stream, but the stream has already been exhausted` if streaming chunks from ingesters to queriers is enabled. #5370
* [BUGFIX] memberlist: bring back `memberlist_client_kv_store_count` metric that used to exist in Cortex, but got lost during dskit updates before Mimir 2.0. #5377
* [BUGFIX] Querier: pass on HTTP 503 query response code. #5364
* [BUGFIX] Store-gateway: Fix issue where stopping a store-gateway could cause all store-gateways to unload all blocks. #5464
* [BUGFIX] Allocate ballast in smaller blocks to avoid problem when entire ballast was kept in memory working set. #5565
* [BUGFIX] Querier: retry frontend result notification when an error is returned. #5591
* [BUGFIX] Querier: fix issue where `cortex_ingester_client_request_duration_seconds` metric did not include streaming query requests that did not return any series. #5695
* [BUGFIX] Ingester: fix ActiveSeries tracker double-counting series that have been deleted from the Head while still being active and then recreated again. #5678
* [BUGFIX] Ingester: don't set "last update time" of TSDB into the future when opening TSDB. This could prevent detecting of idle TSDB for a long time, if sample in distant future was ingested. #5787
* [BUGFIX] Store-gateway: fix bug when lazy index header could be closed prematurely even when still in use. #5795
* [BUGFIX] Ruler: gracefully shut down rule evaluations. #5778
* [BUGFIX] Querier: fix performance when ingesters stream samples. #5836
* [BUGFIX] Ingester: fix spurious `not found` errors on label values API during head compaction. #5957
* [BUGFIX] All: updated Minio object storage client from 7.0.62 to 7.0.63 to fix auto-detection of AWS GovCloud environments. #5905

### Mixin

* [CHANGE] Dashboards: show all workloads in selected namespace on "rollout progress" dashboard. #5113
* [CHANGE] Dashboards: show the number of updated and ready pods for each workload in the "rollout progress" panel on the "rollout progress" dashboard. #5113
* [CHANGE] Dashboards: removed "Query results cache misses" panel on the "Mimir / Queries" dashboard. #5423
* [CHANGE] Dashboards: default to shared crosshair on all dashboards. #5489
* [CHANGE] Dashboards: sort variable drop-down lists from A to Z, rather than Z to A. #5490
* [CHANGE] Alerts: removed `MimirProvisioningTooManyActiveSeries` alert. You should configure `-ingester.instance-limits.max-series` and rely on `MimirIngesterReachingSeriesLimit` alert instead. #5593
* [CHANGE] Alerts: removed `MimirProvisioningTooManyWrites` alert. The alerting threshold used in this alert was chosen arbitrarily and ingesters receiving an higher number of samples / sec don't necessarily have any issue. You should rely on SLOs metrics and alerts instead. #5706
* [CHANGE] Alerts: don't raise `MimirRequestErrors` or `MimirRequestLatency` alert for the `/debug/pprof` endpoint. #5826
* [ENHANCEMENT] Dashboards: adjust layout of "rollout progress" dashboard panels so that the "rollout progress" panel doesn't require scrolling. #5113
* [ENHANCEMENT] Dashboards: show container name first in "pods count per version" panel on "rollout progress" dashboard. #5113
* [ENHANCEMENT] Dashboards: show time spend waiting for turn when lazy loading index headers in the "index-header lazy load gate latency" panel on the "queries" dashboard. #5313
* [ENHANCEMENT] Dashboards: split query results cache hit ratio by request type in "Query results cache hit ratio" panel on the "Mimir / Queries" dashboard. #5423
* [ENHANCEMENT] Dashboards: add "rejected queries" panel to "queries" dashboard. #5429
* [ENHANCEMENT] Dashboards: add native histogram active series and active buckets to "tenants" dashboard. #5543
* [ENHANCEMENT] Dashboards: add panels to "Mimir / Writes" for requests rejected for per-instance limits. #5638
* [ENHANCEMENT] Dashboards: rename "Blocks currently loaded" to "Blocks currently owned" in the "Mimir / Queries" dashboard. #5705
* [ENHANCEMENT] Alerts: Add `MimirIngestedDataTooFarInTheFuture` warning alert that triggers when Mimir ingests sample with timestamp more than 1h in the future. #5822
* [BUGFIX] Alerts: fix `MimirIngesterRestarts` to fire only when the ingester container is restarted, excluding the cases the pod is rescheduled. #5397
* [BUGFIX] Dashboards: fix "unhealthy pods" panel on "rollout progress" dashboard showing only a number rather than the name of the workload and the number of unhealthy pods if only one workload has unhealthy pods. #5113 #5200
* [BUGFIX] Alerts: fixed `MimirIngesterHasNotShippedBlocks` and `MimirIngesterHasNotShippedBlocksSinceStart` alerts. #5396
* [BUGFIX] Alerts: Fix `MimirGossipMembersMismatch` to include `admin-api` and custom compactor pods. `admin-api` is a GEM component. #5641 #5797
* [BUGFIX] Dashboards: fix autoscaling dashboard panels that could show multiple series for a single component. #5810

### Jsonnet

* [CHANGE] Removed `_config.querier.concurrency` configuration option and replaced it with `_config.querier_max_concurrency` and `_config.ruler_querier_max_concurrency` to allow to easily fine tune it for different querier deployments. #5322
* [CHANGE] Change `_config.multi_zone_ingester_max_unavailable` to 50. #5327
* [CHANGE] Change distributors rolling update strategy configuration: `maxSurge` and `maxUnavailable` are set to `15%` and `0`. #5714
* [FEATURE] Alertmanager: Add horizontal pod autoscaler config, that can be enabled using `autoscaling_alertmanager_enabled: true`. #5194 #5249
* [ENHANCEMENT] Enable the `track_sizes` feature for Memcached pods to help determine cache efficiency. #5209
* [ENHANCEMENT] Add per-container map for environment variables. #5181
* [ENHANCEMENT] Add `PodDisruptionBudget`s for compactor, continuous-test, distributor, overrides-exporter, querier, query-frontend, query-scheduler, rollout-operator, ruler, ruler-querier, ruler-query-frontend, ruler-query-scheduler, and all memcached workloads. #5098
* [ENHANCEMENT] Ruler: configure the ruler storage cache when the metadata cache is enabled. #5326 #5334
* [ENHANCEMENT] Shuffle-sharding: ingester shards in user-classes can now be configured to target different series and limit percentage utilization through `_config.shuffle_sharding.target_series_per_ingester` and `_config.shuffle_sharding.target_utilization_percentage` values. #5470
* [ENHANCEMENT] Distributor: allow adjustment of the targeted CPU usage as a percentage of requested CPU. This can be adjusted with `_config.autoscaling_distributor_cpu_target_utilization`. #5525
* [ENHANCEMENT] Ruler: add configuration option `_config.ruler_remote_evaluation_max_query_response_size_bytes` to easily set the maximum query response size allowed (in bytes). #5592
* [ENHANCEMENT] Distributor: dynamically set `GOMAXPROCS` based on the CPU request. This should reduce distributor CPU utilization, assuming the CPU request is set to a value close to the actual utilization. #5588
* [ENHANCEMENT] Querier: dynamically set `GOMAXPROCS` based on the CPU request. This should reduce noisy neighbour issues created by the querier, whose CPU utilization could eventually saturate the Kubernetes node if unbounded. #5646 #5658
* [ENHANCEMENT] Allow to remove an entry from the configured environment variable for a given component, setting the environment value to `null` in the `*_env_map` objects (e.g. `store_gateway_env_map+:: { 'field': null}`). #5599
* [ENHANCEMENT] Allow overriding the default number of replicas for `etcd`. #5589
* [ENHANCEMENT] Memcached: reduce memory request for results, chunks and metadata caches. The requested memory is 5% greater than the configured memcached max cache size. #5661
* [ENHANCEMENT] Autoscaling: Add the following configuration options to fine tune autoscaler target utilization: #5679 #5682 #5689
  * `autoscaling_querier_target_utilization` (defaults to `0.75`)
  * `autoscaling_mimir_read_target_utilization` (defaults to `0.75`)
  * `autoscaling_ruler_querier_cpu_target_utilization` (defaults to `1`)
  * `autoscaling_distributor_memory_target_utilization` (defaults to `1`)
  * `autoscaling_ruler_cpu_target_utilization` (defaults to `1`)
  * `autoscaling_query_frontend_cpu_target_utilization` (defaults to `1`)
  * `autoscaling_ruler_query_frontend_cpu_target_utilization` (defaults to `1`)
  * `autoscaling_alertmanager_cpu_target_utilization` (defaults to `1`)
* [ENHANCEMENT] Gossip-ring: add appProtocol for istio compatibility. #5680
* [ENHANCEMENT] Add _config.commonConfig to allow adding common configuration parameters for all Mimir components. #5703
* [ENHANCEMENT] Update rollout-operator to `v0.7.0`. #5718
* [ENHANCEMENT] Increase the default rollout speed for store-gateway when lazy loading is disabled. #5823
* [BUGFIX] Fix compilation when index, chunks or metadata caches are disabled. #5710

### Mimirtool

* [ENHANCEMENT] Mimirtool uses paging to fetch all dashboards from Grafana when running `mimirtool analyse grafana`. This allows the tool to work correctly when running against Grafana instances with more than a 1000 dashboards. #5825
* [ENHANCEMENT] Extract metric name from queries that have a `__name__` matcher. #5911
* [BUGFIX] Mimirtool no longer parses label names as metric names when handling templating variables that are populated using `label_values(<label_name>)` when running `mimirtool analyse grafana`. #5832
* [BUGFIX] Fix panic when analyzing a grafana dashboard with multiline queries in templating variables. #5911

### Query-tee

* [CHANGE] Proxy `Content-Type` response header from backend. Previously `Content-Type: text/plain; charset=utf-8` was returned on all requests. #5183
* [CHANGE] Increase default value of `-proxy.compare-skip-recent-samples` to avoid racing with recording rule evaluation. #5561
* [CHANGE] Add `-backend.skip-tls-verify` to optionally skip TLS verification on backends. #5656

### Documentation

* [CHANGE] Fix reference to `get-started` documentation directory. #5476
* [CHANGE] Fix link to external OTLP/HTTP documentation.
* [ENHANCEMENT] Improved `MimirRulerTooManyFailedQueries` runbook. #5586
* [ENHANCEMENT] Improved "Recover accidentally deleted blocks" runbook. #5620
* [ENHANCEMENT] Documented options and trade-offs to query label names and values. #5582
* [ENHANCEMENT] Improved `MimirRequestErrors` runbook for alertmanager. #5694

### Tools

* [CHANGE] copyblocks: add support for S3 and the ability to copy between different object storage services. Due to this, the `-source-service` and `-destination-service` flags are now required and the `-service` flag has been removed. #5486
* [FEATURE] undelete-block-gcs: Added new tool for undeleting blocks on GCS storage. #5610 #5855
* [FEATURE] wal-reader: Added new tool for printing entries in TSDB WAL. #5780
* [ENHANCEMENT] ulidtime: add -seconds flag to print timestamps as Unix timestamps. #5621
* [ENHANCEMENT] ulidtime: exit with status code 1 if some ULIDs can't be parsed. #5621
* [ENHANCEMENT] tsdb-index-toc: added index-header size estimates. #5652
* [BUGFIX] Stop tools from panicking when `-help` flag is passed. #5412
* [BUGFIX] Remove github.com/golang/glog command line flags from tools. #5413
=======
## 2.9.4

### Grafana Mimir

* [ENHANCEMENT] Update Docker base images from `alpine:3.18.3` to `alpine:3.18.5`. #6895

## 2.9.3

### Grafana Mimir

* [BUGFIX] Update `go.opentelemetry.io/contrib/instrumentation/net/http/otelhttp` to `0.44` which includes a fix for CVE-2023-45142. #6637

## 2.9.2

### Grafana Mimir

* [BUGFIX] Update grpc-go library to 1.56.3 and `golang.org/x/net` to `0.17`, which include fix for CVE-2023-44487. #6353 #6364

## 2.9.1

### Grafana Mimir

* [ENHANCEMENT] Update alpine base image to 3.18.3. #6021
>>>>>>> 520f1d99

## 2.9.0

### Grafana Mimir

* [CHANGE] Store-gateway: change expanded postings, postings, and label values index cache key format. These caches will be invalidated when rolling out the new Mimir version. #4770 #4978 #5037
* [CHANGE] Distributor: remove the "forwarding" feature as it isn't necessary anymore. #4876
* [CHANGE] Query-frontend: Change the default value of `-query-frontend.query-sharding-max-regexp-size-bytes` from `0` to `4096`. #4932
* [CHANGE] Querier: `-querier.query-ingesters-within` has been moved from a global flag to a per-tenant override. #4287
* [CHANGE] Querier: Use `-blocks-storage.tsdb.retention-period` instead of `-querier.query-ingesters-within` for calculating the lookback period for shuffle sharded ingesters. Setting `-querier.query-ingesters-within=0` no longer disables shuffle sharding on the read path. #4287
* [CHANGE] Block upload: `/api/v1/upload/block/{block}/files` endpoint now allows file uploads with no `Content-Length`. #4956
* [CHANGE] Store-gateway: deprecate configuration parameters for chunk pooling, they will be removed in Mimir 2.11. The following options are now also ignored: #4996
  * `-blocks-storage.bucket-store.max-chunk-pool-bytes`
  * `-blocks-storage.bucket-store.chunk-pool-min-bucket-size-bytes`
  * `-blocks-storage.bucket-store.chunk-pool-max-bucket-size-bytes`
* [CHANGE] Store-gateway: remove metrics `cortex_bucket_store_chunk_pool_requested_bytes_total` and `cortex_bucket_store_chunk_pool_returned_bytes_total`. #4996
* [CHANGE] Compactor: change default of `-compactor.partial-block-deletion-delay` to `1d`. This will automatically clean up partial blocks that were a result of failed block upload or deletion. #5026
* [CHANGE] Compactor: the deprecated configuration parameter `-compactor.consistency-delay` has been removed. #5050
* [CHANGE] Store-gateway: the deprecated configuration parameter `-blocks-storage.bucket-store.consistency-delay` has been removed. #5050
* [CHANGE] The configuration parameter `-blocks-storage.bucket-store.bucket-index.enabled` has been deprecated and will be removed in Mimir 2.11. Mimir is running by default with the bucket index enabled since version 2.0, and starting from the version 2.11 it will not be possible to disable it. #5051
* [CHANGE] The configuration parameters `-querier.iterators` and `-query.batch-iterators` have been deprecated and will be removed in Mimir 2.11. Mimir runs by default with `-querier.batch-iterators=true`, and starting from version 2.11 it will not be possible to change this. #5114
* [CHANGE] Compactor: change default of `-compactor.first-level-compaction-wait-period` to 25m. #5128
* [CHANGE] Ruler: changed default of `-ruler.poll-interval` from `1m` to `10m`. Starting from this release, the configured rule groups will also be re-synced each time they're modified calling the ruler configuration API. #5170
* [FEATURE] Query-frontend: add `-query-frontend.log-query-request-headers` to enable logging of request headers in query logs. #5030
* [FEATURE] Store-gateway: add experimental feature to retain lazy-loaded index headers between restarts by eagerly loading them during startup. This is disabled by default and can only be enabled if lazy loading is enabled. To enable this set the following: #5606
  * `-blocks-storage.bucket-store.index-header-lazy-loading-enabled` must be set to true
  * `-blocks-storage.bucket-store.index-header.eager-loading-startup-enabled` must be set to true
* [ENHANCEMENT] Add per-tenant limit `-validation.max-native-histogram-buckets` to be able to ignore native histogram samples that have too many buckets. #4765
* [ENHANCEMENT] Store-gateway: reduce memory usage in some LabelValues calls. #4789
* [ENHANCEMENT] Store-gateway: add a `stage` label to the metric `cortex_bucket_store_series_data_touched`. This label now applies to `data_type="chunks"` and `data_type="series"`. The `stage` label has 2 values: `processed` - the number of series that parsed - and `returned` - the number of series selected from the processed bytes to satisfy the query. #4797 #4830
* [ENHANCEMENT] Distributor: make `__meta_tenant_id` label available in relabeling rules configured via `metric_relabel_configs`. #4725
* [ENHANCEMENT] Compactor: added the configurable limit `compactor.block-upload-max-block-size-bytes` or `compactor_block_upload_max_block_size_bytes` to limit the byte size of uploaded or validated blocks. #4680
* [ENHANCEMENT] Querier: reduce CPU utilisation when shuffle sharding is enabled with large shard sizes. #4851
* [ENHANCEMENT] Packaging: facilitate configuration management by instructing systemd to start mimir with a configuration file. #4810
* [ENHANCEMENT] Store-gateway: reduce memory allocations when looking up postings from cache. #4861 #4869 #4962 #5047
* [ENHANCEMENT] Store-gateway: retain only necessary bytes when reading series from the bucket. #4926
* [ENHANCEMENT] Ingester, store-gateway: clear the shutdown marker after a successful shutdown to enable reusing their persistent volumes in case the ingester or store-gateway is restarted. #4985
* [ENHANCEMENT] Store-gateway, query-frontend: Reduced memory allocations when looking up cached entries from Memcached. #4862
* [ENHANCEMENT] Alertmanager: Add additional template function `queryFromGeneratorURL` returning query URL decoded query from the `GeneratorURL` field of an alert. #4301
* [ENHANCEMENT] Ruler: added experimental ruler storage cache support. The cache should reduce the number of "list objects" API calls issued to the object storage when there are 2+ ruler replicas running in a Mimir cluster. The cache can be configured setting `-ruler-storage.cache.*` CLI flags or their respective YAML config options. #4950 #5054
* [ENHANCEMENT] Store-gateway: added HTTP `/store-gateway/prepare-shutdown` endpoint for gracefully scaling down of store-gateways. A gauge `cortex_store_gateway_prepare_shutdown_requested` has been introduced for tracing this process. #4955
* [ENHANCEMENT] Updated Kuberesolver dependency (github.com/sercand/kuberesolver) from v2.4.0 to v4.0.0 and gRPC dependency (google.golang.org/grpc) from v1.47.0 to v1.53.0. #4922
* [ENHANCEMENT] Introduced new options for logging HTTP request headers: `-server.log-request-headers` enables logging HTTP request headers, `-server.log-request-headers-exclude-list` lists headers which should not be logged. #4922
* [ENHANCEMENT] Block upload: `/api/v1/upload/block/{block}/files` endpoint now disables read and write HTTP timeout, overriding `-server.http-read-timeout` and `-server.http-write-timeout` values. This is done to allow large file uploads to succeed. #4956
* [ENHANCEMENT] Alertmanager: Introduce new metrics from upstream. #4918
  * `cortex_alertmanager_notifications_failed_total` (added `reason` label)
  * `cortex_alertmanager_nflog_maintenance_total`
  * `cortex_alertmanager_nflog_maintenance_errors_total`
  * `cortex_alertmanager_silences_maintenance_total`
  * `cortex_alertmanager_silences_maintenance_errors_total`
* [ENHANCEMENT] Add native histogram support for `cortex_request_duration_seconds` metric family. #4987
* [ENHANCEMENT] Ruler: do not list rule groups in the object storage for disabled tenants. #5004
* [ENHANCEMENT] Query-frontend and querier: add HTTP API endpoint `<prometheus-http-prefix>/api/v1/format_query` to format a PromQL query. #4373
* [ENHANCEMENT] Query-frontend: Add `cortex_query_frontend_regexp_matcher_count` and `cortex_query_frontend_regexp_matcher_optimized_count` metrics to track optimization of regular expression label matchers. #4813
* [ENHANCEMENT] Alertmanager: Add configuration option to enable or disable the deletion of alertmanager state from object storage. This is useful when migrating alertmanager tenants from one cluster to another, because it avoids a condition where the state object is copied but then deleted before the configuration object is copied. #4989
* [ENHANCEMENT] Querier: only use the minimum set of chunks from ingesters when querying, and cancel unnecessary requests to ingesters sooner if we know their results won't be used. #5016
* [ENHANCEMENT] Add `-enable-go-runtime-metrics` flag to expose all go runtime metrics as Prometheus metrics. #5009
* [ENHANCEMENT] Ruler: trigger a synchronization of tenant's rule groups as soon as they change the rules configuration via API. This synchronization is in addition of the periodic syncing done every `-ruler.poll-interval`. The new behavior is enabled by default, but can be disabled with `-ruler.sync-rules-on-changes-enabled=false` (configurable on a per-tenant basis too). If you disable the new behaviour, then you may want to revert `-ruler.poll-interval` to `1m`. #4975 #5053 #5115 #5170
* [ENHANCEMENT] Distributor: Improve invalid tenant shard size error message. #5024
* [ENHANCEMENT] Store-gateway: record index header loading time separately in `cortex_bucket_store_series_request_stage_duration_seconds{stage="load_index_header"}`. Now index header loading will be visible in the "Mimir / Queries" dashboard in the "Series request p99/average latency" panels. #5011 #5062
* [ENHANCEMENT] Querier and ingester: add experimental support for streaming chunks from ingesters to queriers while evaluating queries. This can be enabled with `-querier.prefer-streaming-chunks=true`. #4886 #5078 #5094 #5126
* [ENHANCEMENT] Update Docker base images from `alpine:3.17.3` to `alpine:3.18.0`. #5065
* [ENHANCEMENT] Compactor: reduced the number of "object exists" API calls issued by the compactor to the object storage when syncing block's `meta.json` files. #5063
* [ENHANCEMENT] Distributor: Push request rate limits (`-distributor.request-rate-limit` and `-distributor.request-burst-size`) and their associated YAML configuration are now stable. #5124
* [ENHANCEMENT] Go: updated to 1.20.5. #5185
* [ENHANCEMENT] Update alpine base image to 3.18.2. #5274 #5276
* [BUGFIX] Metadata API: Mimir will now return an empty object when no metadata is available, matching Prometheus. #4782
* [BUGFIX] Store-gateway: add collision detection on expanded postings and individual postings cache keys. #4770
* [BUGFIX] Ruler: Support the `type=alert|record` query parameter for the API endpoint `<prometheus-http-prefix>/api/v1/rules`. #4302
* [BUGFIX] Backend: Check that alertmanager's data-dir doesn't overlap with bucket-sync dir. #4921
* [BUGFIX] Alertmanager: Allow to rate-limit webex, telegram and discord notifications. #4979
* [BUGFIX] Store-gateway: panics when decoding LabelValues responses that contain more than 655360 values. These responses are no longer cached. #5021
* [BUGFIX] Querier: don't leak memory when processing query requests from query-frontends (ie. when the query-scheduler is disabled). #5199

### Documentation

* [ENHANCEMENT] Improve `MimirIngesterReachingTenantsLimit` runbook. #4744 #4752
* [ENHANCEMENT] Add `symbol table size exceeds` case to `MimirCompactorHasNotSuccessfullyRunCompaction` runbook. #4945
* [ENHANCEMENT] Clarify which APIs use query sharding. #4948

### Mixin

* [CHANGE] Alerts: Remove `MimirQuerierHighRefetchRate`. #4980
* [CHANGE] Alerts: Remove `MimirTenantHasPartialBlocks`. This is obsoleted by the changed default of `-compactor.partial-block-deletion-delay` to `1d`, which will auto remediate this alert. #5026
* [ENHANCEMENT] Alertmanager dashboard: display active aggregation groups #4772
* [ENHANCEMENT] Alerts: `MimirIngesterTSDBWALCorrupted` now only fires when there are more than one corrupted WALs in single-zone deployments and when there are more than two zones affected in multi-zone deployments. #4920
* [ENHANCEMENT] Alerts: added labels to duplicated `MimirRolloutStuck` and `MimirCompactorHasNotUploadedBlocks` rules in order to distinguish them. #5023
* [ENHANCEMENT] Dashboards: fix holes in graph for lightly loaded clusters #4915
* [ENHANCEMENT] Dashboards: allow configuring additional services for the Rollout Progress dashboard. #5007
* [ENHANCEMENT] Alerts: do not fire `MimirAllocatingTooMuchMemory` alert for any matching container outside of namespaces where Mimir is running. #5089
* [BUGFIX] Dashboards: show cancelled requests in a different color to successful requests in throughput panels on dashboards. #5039
* [BUGFIX] Dashboards: fix dashboard panels that showed percentages with axes from 0 to 10000%. #5084
* [BUGFIX] Remove dependency on upstream Kubernetes mixin. #4732

### Jsonnet

* [CHANGE] Ruler: changed ruler autoscaling policy, extended scale down period from 60s to 600s. #4786
* [CHANGE] Update to v0.5.0 rollout-operator. #4893
* [CHANGE] Backend: add `alertmanager_args` to `mimir-backend` when running in read-write deployment mode. Remove hardcoded `filesystem` alertmanager storage. This moves alertmanager's data-dir to `/data/alertmanager` by default. #4907 #4921
* [CHANGE] Remove `-pdb` suffix from `PodDisruptionBudget` names. This will create new `PodDisruptionBudget` resources. Make sure to prune the old resources; otherwise, rollouts will be blocked. #5109
* [CHANGE] Query-frontend: enable query sharding for cardinality estimation via `-query-frontend.query-sharding-target-series-per-shard` by default if the results cache is enabled. #5128
* [ENHANCEMENT] Ingester: configure `-blocks-storage.tsdb.head-compaction-interval=15m` to spread TSDB head compaction over a wider time range. #4870
* [ENHANCEMENT] Ingester: configure `-blocks-storage.tsdb.wal-replay-concurrency` to CPU request minus 1. #4864
* [ENHANCEMENT] Compactor: configure `-compactor.first-level-compaction-wait-period` to TSDB head compaction interval plus 10 minutes. #4872
* [ENHANCEMENT] Store-gateway: set `GOMEMLIMIT` to the memory request value. This should reduce the likelihood the store-gateway may go out of memory, at the cost of an higher CPU utilization due to more frequent garbage collections when the memory utilization gets closer or above the configured requested memory. #4971
* [ENHANCEMENT] Store-gateway: dynamically set `GOMAXPROCS` based on the CPU request. This should reduce the likelihood a high load on the store-gateway will slow down the entire Kubernetes node. #5104
* [ENHANCEMENT] Store-gateway: add `store_gateway_lazy_loading_enabled` configuration option which combines disabled lazy-loading and reducing blocks sync concurrency. Reducing blocks sync concurrency improves startup times with disabled lazy loading on HDDs. #5025
* [ENHANCEMENT] Update `rollout-operator` image to `v0.6.0`. #5155
* [BUGFIX] Backend: configure `-ruler.alertmanager-url` to `mimir-backend` when running in read-write deployment mode. #4892
* [ENHANCEMENT] Memcached: don't overwrite upsteam memcached statefulset jsonnet to allow chosing between antiAffinity and topologySpreadConstraints.

### Mimirtool

* [CHANGE] check rules: will fail on duplicate rules when `--strict` is provided. #5035
* [FEATURE] sync/diff can now include/exclude namespaces based on a regular expression using `--namespaces-regex` and `--ignore-namespaces-regex`. #5100
* [ENHANCEMENT] analyze prometheus: allow to specify `-prometheus-http-prefix`. #4966
* [ENHANCEMENT] analyze grafana: allow to specify `--folder-title` to limit dashboards analysis based on their exact folder title. #4973

### Tools

* [CHANGE] copyblocks: copying between Azure Blob Storage buckets is now supported in addition to copying between Google Cloud Storage buckets. As a result, the `--service` flag is now required to be specified (accepted values are `gcs` or `abs`). #4756

## 2.8.0

### Grafana Mimir

* [CHANGE] Ingester: changed experimental CLI flag from `-out-of-order-blocks-external-label-enabled` to `-ingester.out-of-order-blocks-external-label-enabled` #4440
* [CHANGE] Store-gateway: The following metrics have been removed: #4332
  * `cortex_bucket_store_series_get_all_duration_seconds`
  * `cortex_bucket_store_series_merge_duration_seconds`
* [CHANGE] Ingester: changed default value of `-blocks-storage.tsdb.retention-period` from `24h` to `13h`. If you're running Mimir with a custom configuration and you're overriding `-querier.query-store-after` to a value greater than the default `12h` then you should increase `-blocks-storage.tsdb.retention-period` accordingly. #4382
* [CHANGE] Ingester: the configuration parameter `-blocks-storage.tsdb.max-tsdb-opening-concurrency-on-startup` has been deprecated and will be removed in Mimir 2.10. #4445
* [CHANGE] Query-frontend: Cached results now contain timestamp which allows Mimir to check if cached results are still valid based on current TTL configured for tenant. Results cached by previous Mimir version are used until they expire from cache, which can take up to 7 days. If you need to use per-tenant TTL sooner, please flush results cache manually. #4439
* [CHANGE] Ingester: the `cortex_ingester_tsdb_wal_replay_duration_seconds` metrics has been removed. #4465
* [CHANGE] Query-frontend and ruler: use protobuf internal query result payload format by default. This feature is no longer considered experimental. #4557 #4709
* [CHANGE] Ruler: reject creating federated rule groups while tenant federation is disabled. Previously the rule groups would be silently dropped during bucket sync. #4555
* [CHANGE] Compactor: the `/api/v1/upload/block/{block}/finish` endpoint now returns a `429` status code when the compactor has reached the limit specified by `-compactor.max-block-upload-validation-concurrency`. #4598
* [CHANGE] Compactor: when starting a block upload the maximum byte size of the block metadata provided in the request body is now limited to 1 MiB. If this limit is exceeded a `413` status code is returned. #4683
* [CHANGE] Store-gateway: cache key format for expanded postings has changed. This will invalidate the expanded postings in the index cache when deployed. #4667
* [FEATURE] Cache: Introduce experimental support for using Redis for results, chunks, index, and metadata caches. #4371
* [FEATURE] Vault: Introduce experimental integration with Vault to fetch secrets used to configure TLS for clients. Server TLS secrets will still be read from a file. `tls-ca-path`, `tls-cert-path` and `tls-key-path` will denote the path in Vault for the following CLI flags when `-vault.enabled` is true: #4446.
  * `-distributor.ha-tracker.etcd.*`
  * `-distributor.ring.etcd.*`
  * `-distributor.forwarding.grpc-client.*`
  * `-querier.store-gateway-client.*`
  * `-ingester.client.*`
  * `-ingester.ring.etcd.*`
  * `-querier.frontend-client.*`
  * `-query-frontend.grpc-client-config.*`
  * `-query-frontend.results-cache.redis.*`
  * `-blocks-storage.bucket-store.index-cache.redis.*`
  * `-blocks-storage.bucket-store.chunks-cache.redis.*`
  * `-blocks-storage.bucket-store.metadata-cache.redis.*`
  * `-compactor.ring.etcd.*`
  * `-store-gateway.sharding-ring.etcd.*`
  * `-ruler.client.*`
  * `-ruler.alertmanager-client.*`
  * `-ruler.ring.etcd.*`
  * `-ruler.query-frontend.grpc-client-config.*`
  * `-alertmanager.sharding-ring.etcd.*`
  * `-alertmanager.alertmanager-client.*`
  * `-memberlist.*`
  * `-query-scheduler.grpc-client-config.*`
  * `-query-scheduler.ring.etcd.*`
  * `-overrides-exporter.ring.etcd.*`
* [FEATURE] Distributor, ingester, querier, query-frontend, store-gateway: add experimental support for native histograms. Requires that the experimental protobuf query result response format is enabled by `-query-frontend.query-result-response-format=protobuf` on the query frontend. #4286 #4352 #4354 #4376 #4377 #4387 #4396 #4425 #4442 #4494 #4512 #4513 #4526
* [FEATURE] Added `-<prefix>.s3.storage-class` flag to configure the S3 storage class for objects written to S3 buckets. #4300
* [FEATURE] Add `freebsd` to the target OS when generating binaries for a Mimir release. #4654
* [FEATURE] Ingester: Add `prepare-shutdown` endpoint which can be used as part of Kubernetes scale down automations. #4718
* [ENHANCEMENT] Add timezone information to Alpine Docker images. #4583
* [ENHANCEMENT] Ruler: Sync rules when ruler JOINING the ring instead of ACTIVE, In order to reducing missed rule iterations during ruler restarts. #4451
* [ENHANCEMENT] Allow to define service name used for tracing via `JAEGER_SERVICE_NAME` environment variable. #4394
* [ENHANCEMENT] Querier and query-frontend: add experimental, more performant protobuf query result response format enabled with `-query-frontend.query-result-response-format=protobuf`. #4304 #4318 #4375
* [ENHANCEMENT] Compactor: added experimental configuration parameter `-compactor.first-level-compaction-wait-period`, to configure how long the compactor should wait before compacting 1st level blocks (uploaded by ingesters). This configuration option allows to reduce the chances compactor begins compacting blocks before all ingesters have uploaded their blocks to the storage. #4401
* [ENHANCEMENT] Store-gateway: use more efficient chunks fetching and caching. #4255
* [ENHANCEMENT] Query-frontend and ruler: add experimental, more performant protobuf internal query result response format enabled with `-ruler.query-frontend.query-result-response-format=protobuf`. #4331
* [ENHANCEMENT] Ruler: increased tolerance for missed iterations on alerts, reducing the chances of flapping firing alerts during ruler restarts. #4432
* [ENHANCEMENT] Optimized `.*` and `.+` regular expression label matchers. #4432
* [ENHANCEMENT] Optimized regular expression label matchers with alternates (e.g. `a|b|c`). #4647
* [ENHANCEMENT] Added an in-memory cache for regular expression matchers, to avoid parsing and compiling the same expression multiple times when used in recurring queries. #4633
* [ENHANCEMENT] Query-frontend: results cache TTL is now configurable by using `-query-frontend.results-cache-ttl` and `-query-frontend.results-cache-ttl-for-out-of-order-time-window` options. These values can also be specified per tenant. Default values are unchanged (7 days and 10 minutes respectively). #4385
* [ENHANCEMENT] Ingester: added advanced configuration parameter `-blocks-storage.tsdb.wal-replay-concurrency` representing the maximum number of CPUs used during WAL replay. #4445
* [ENHANCEMENT] Ingester: added metrics `cortex_ingester_tsdb_open_duration_seconds_total` to measure the total time it takes to open all existing TSDBs. The time tracked by this metric also includes the TSDBs WAL replay duration. #4465
* [ENHANCEMENT] Store-gateway: use streaming implementation for LabelNames RPC. The batch size for streaming is controlled by `-blocks-storage.bucket-store.batch-series-size`. #4464
* [ENHANCEMENT] Memcached: Add support for TLS or mTLS connections to cache servers. #4535
* [ENHANCEMENT] Compactor: blocks index files are now validated for correctness for blocks uploaded via the TSDB block upload feature. #4503
* [ENHANCEMENT] Compactor: block chunks and segment files are now validated for correctness for blocks uploaded via the TSDB block upload feature. #4549
* [ENHANCEMENT] Ingester: added configuration options to configure the "postings for matchers" cache of each compacted block queried from ingesters: #4561
  * `-blocks-storage.tsdb.block-postings-for-matchers-cache-ttl`
  * `-blocks-storage.tsdb.block-postings-for-matchers-cache-size`
  * `-blocks-storage.tsdb.block-postings-for-matchers-cache-force`
* [ENHANCEMENT] Compactor: validation of blocks uploaded via the TSDB block upload feature is now configurable on a per tenant basis: #4585
  * `-compactor.block-upload-validation-enabled` has been added, `compactor_block_upload_validation_enabled` can be used to override per tenant
  * `-compactor.block-upload.block-validation-enabled` was the previous global flag and has been removed
* [ENHANCEMENT] TSDB Block Upload: block upload validation concurrency can now be limited with `-compactor.max-block-upload-validation-concurrency`. #4598
* [ENHANCEMENT] OTLP: Add support for converting OTel exponential histograms to Prometheus native histograms. The ingestion of native histograms must be enabled, please set `-ingester.native-histograms-ingestion-enabled` to `true`. #4063 #4639
* [ENHANCEMENT] Query-frontend: add metric `cortex_query_fetched_index_bytes_total` to measure TSDB index bytes fetched to execute a query. #4597
* [ENHANCEMENT] Query-frontend: add experimental limit to enforce a max query expression size in bytes via `-query-frontend.max-query-expression-size-bytes` or `max_query_expression_size_bytes`. #4604
* [ENHANCEMENT] Query-tee: improve message logged when comparing responses and one response contains a non-JSON payload. #4588
* [ENHANCEMENT] Distributor: add ability to set per-distributor limits via `distributor_limits` block in runtime configuration in addition to the existing configuration. #4619
* [ENHANCEMENT] Querier: reduce peak memory consumption for queries that touch a large number of chunks. #4625
* [ENHANCEMENT] Query-frontend: added experimental `-query-frontend.query-sharding-max-regexp-size-bytes` limit to query-frontend. When set to a value greater than 0, query-frontend disabled query sharding for any query with a regexp matcher longer than the configured limit. #4632
* [ENHANCEMENT] Store-gateway: include statistics from LabelValues and LabelNames calls in `cortex_bucket_store_series*` metrics. #4673
* [ENHANCEMENT] Query-frontend: improve readability of distributed tracing spans. #4656
* [ENHANCEMENT] Update Docker base images from `alpine:3.17.2` to `alpine:3.17.3`. #4685
* [ENHANCEMENT] Querier: improve performance when shuffle sharding is enabled and the shard size is large. #4711
* [ENHANCEMENT] Ingester: improve performance when Active Series Tracker is in use. #4717
* [ENHANCEMENT] Store-gateway: optionally select `-blocks-storage.bucket-store.series-selection-strategy`, which can limit the impact of large posting lists (when many series share the same label name and value). #4667 #4695 #4698
* [ENHANCEMENT] Querier: Cache the converted float histogram from chunk iterator, hence there is no need to lookup chunk every time to get the converted float histogram. #4684
* [ENHANCEMENT] Ruler: Improve rule upload performance when not enforcing per-tenant rule group limits. #4828
* [ENHANCEMENT] Improved memory limit on the in-memory cache used for regular expression matchers. #4751
* [BUGFIX] Querier: Streaming remote read will now continue to return multiple chunks per frame after the first frame. #4423
* [BUGFIX] Store-gateway: the values for `stage="processed"` for the metrics `cortex_bucket_store_series_data_touched` and  `cortex_bucket_store_series_data_size_touched_bytes` when using fine-grained chunks caching is now reporting the correct values of chunks held in memory. #4449
* [BUGFIX] Compactor: fixed reporting a compaction error when compactor is correctly shut down while populating blocks. #4580
* [BUGFIX] OTLP: Do not drop exemplars of the OTLP Monotonic Sum metric. #4063
* [BUGFIX] Packaging: flag `/etc/default/mimir` and `/etc/sysconfig/mimir` as config to prevent overwrite. #4587
* [BUGFIX] Query-frontend: don't retry queries which error inside PromQL. #4643
* [BUGFIX] Store-gateway & query-frontend: report more consistent statistics for fetched index bytes. #4671
* [BUGFIX] Native histograms: fix how IsFloatHistogram determines if mimirpb.Histogram is a float histogram. #4706
* [BUGFIX] Query-frontend: fix query sharding for native histograms. #4666
* [BUGFIX] Ring status page: fixed the owned tokens percentage value displayed. #4730
* [BUGFIX] Querier: fixed chunk iterator that can return sample with wrong timestamp. #4450
* [BUGFIX] Packaging: fix preremove script preventing upgrades. #4801
* [BUGFIX] Security: updates Go to version 1.20.4 to fix CVE-2023-24539, CVE-2023-24540, CVE-2023-29400. #4903

### Mixin

* [ENHANCEMENT] Queries: Display data touched per sec in bytes instead of number of items. #4492
* [ENHANCEMENT] `_config.job_names.<job>` values can now be arrays of regular expressions in addition to a single string. Strings are still supported and behave as before. #4543
* [ENHANCEMENT] Queries dashboard: remove mention to store-gateway "streaming enabled" in panels because store-gateway only support streaming series since Mimir 2.7. #4569
* [ENHANCEMENT] Ruler: Add panel description for Read QPS panel in Ruler dashboard to explain values when in remote ruler mode. #4675
* [BUGFIX] Ruler dashboard: show data for reads from ingesters. #4543
* [BUGFIX] Pod selector regex for deployments: change `(.*-mimir-)` to `(.*mimir-)`. #4603

### Jsonnet

* [CHANGE] Ruler: changed ruler deployment max surge from `0` to `50%`, and max unavailable from `1` to `0`. #4381
* [CHANGE] Memcached connections parameters `-blocks-storage.bucket-store.index-cache.memcached.max-idle-connections`, `-blocks-storage.bucket-store.chunks-cache.memcached.max-idle-connections` and `-blocks-storage.bucket-store.metadata-cache.memcached.max-idle-connections` settings are now configured based on `max-get-multi-concurrency` and `max-async-concurrency`. #4591
* [CHANGE] Add support to use external Redis as cache. Following are some changes in the jsonnet config: #4386 #4640
  * Renamed `memcached_*_enabled` config options to `cache_*_enabled`
  * Renamed `memcached_*_max_item_size_mb` config options to `cache_*_max_item_size_mb`
  * Added `cache_*_backend` config options
* [CHANGE] Store-gateway StatefulSets with disabled multi-zone deployment are also unregistered from the ring on shutdown. This eliminated resharding during rollouts, at the cost of extra effort during scaling down store-gateways. For more information see [Scaling down store-gateways](https://grafana.com/docs/mimir/v2.7.x/operators-guide/run-production-environment/scaling-out/#scaling-down-store-gateways). #4713
* [CHANGE] Removed `$._config.querier.replicas` and `$._config.queryFrontend.replicas`. If you need to customize the number of querier or query-frontend replicas, and autoscaling is disabled, please set an override as is done for other stateless components (e.g. distributors). #5130
* [ENHANCEMENT] Alertmanager: add `alertmanager_data_disk_size` and  `alertmanager_data_disk_class` configuration options, by default no storage class is set. #4389
* [ENHANCEMENT] Update `rollout-operator` to `v0.4.0`. #4524
* [ENHANCEMENT] Update memcached to `memcached:1.6.19-alpine`. #4581
* [ENHANCEMENT] Add support for mTLS connections to Memcached servers. #4553
* [ENHANCEMENT] Update the `memcached-exporter` to `v0.11.2`. #4570
* [ENHANCEMENT] Autoscaling: Add `autoscaling_query_frontend_memory_target_utilization`, `autoscaling_ruler_query_frontend_memory_target_utilization`, and `autoscaling_ruler_memory_target_utilization` configuration options, for controlling the corresponding autoscaler memory thresholds. Each has a default of 1, i.e. 100%. #4612
* [ENHANCEMENT] Distributor: add ability to set per-distributor limits via `distributor_instance_limits` using runtime configuration. #4627
* [BUGFIX] Add missing query sharding settings for user_24M and user_32M plans. #4374

### Mimirtool

* [ENHANCEMENT] Backfill: mimirtool will now sleep and retry if it receives a 429 response while trying to finish an upload due to validation concurrency limits. #4598
* [ENHANCEMENT] `gauge` panel type is supported now in `mimirtool analyze dashboard`. #4679
* [ENHANCEMENT] Set a `User-Agent` header on requests to Mimir or Prometheus servers. #4700

### Mimir Continuous Test

* [FEATURE] Allow continuous testing of native histograms as well by enabling the flag `-tests.write-read-series-test.histogram-samples-enabled`. The metrics exposed by the tool will now have a new label called `type` with possible values of `float`, `histogram_float_counter`, `histogram_float_gauge`, `histogram_int_counter`, `histogram_int_gauge`, the list of metrics impacted: #4457
  * `mimir_continuous_test_writes_total`
  * `mimir_continuous_test_writes_failed_total`
  * `mimir_continuous_test_queries_total`
  * `mimir_continuous_test_queries_failed_total`
  * `mimir_continuous_test_query_result_checks_total`
  * `mimir_continuous_test_query_result_checks_failed_total`
* [ENHANCEMENT] Added a new metric `mimir_continuous_test_build_info` that reports version information, similar to the existing `cortex_build_info` metric exposed by other Mimir components. #4712
* [ENHANCEMENT] Add coherency for the selected ranges and instants of test queries. #4704

### Query-tee

### Documentation

* [CHANGE] Clarify what deprecation means in the lifecycle of configuration parameters. #4499
* [CHANGE] Update compactor `split-groups` and `split-and-merge-shards` recommendation on component page. #4623
* [FEATURE] Add instructions about how to configure native histograms. #4527
* [ENHANCEMENT] Runbook for MimirCompactorHasNotSuccessfullyRunCompaction extended to include scenario where compaction has fallen behind. #4609
* [ENHANCEMENT] Add explanation for QPS values for reads in remote ruler mode and writes generally, to the Ruler dashboard page. #4629
* [ENHANCEMENT] Expand zone-aware replication page to cover single physical availability zone deployments. #4631
* [FEATURE] Add instructions to use puppet module. #4610
* [FEATURE] Add documentation on how deploy mixin with terraform. #4161

### Tools

* [ENHANCEMENT] tsdb-index: iteration over index is now faster when any equal matcher is supplied. #4515

## 2.7.3

### Grafana Mimir

* [BUGFIX] Security: updates Go to version 1.20.4 to fix CVE-2023-24539, CVE-2023-24540, CVE-2023-29400. #4905

## 2.7.2

### Grafana Mimir

* [BUGFIX] Security: updated Go version to 1.20.3 to fix CVE-2023-24538 #4795

## 2.7.1

**Note**: During the release process, version 2.7.0 was tagged too early, before completing the release checklist and production testing. Release 2.7.1 doesn't include any code changes since 2.7.0, but now has proper release notes, published documentation, and has been fully tested in our production environment.

### Grafana Mimir

* [CHANGE] Ingester: the configuration parameter `-ingester.ring.readiness-check-ring-health` has been deprecated and will be removed in Mimir 2.9. #4422
* [CHANGE] Ruler: changed default value of `-ruler.evaluation-delay-duration` option from 0 to 1m. #4250
* [CHANGE] Querier: Errors with status code `422` coming from the store-gateway are propagated and not converted to the consistency check error anymore. #4100
* [CHANGE] Store-gateway: When a query hits `max_fetched_chunks_per_query` and `max_fetched_series_per_query` limits, an error with the status code `422` is created and returned. #4056
* [CHANGE] Packaging: Migrate FPM packaging solution to NFPM. Rationalize packages dependencies and add package for all binaries. #3911
* [CHANGE] Store-gateway: Deprecate flag `-blocks-storage.bucket-store.chunks-cache.subrange-size` since there's no benefit to changing the default of `16000`. #4135
* [CHANGE] Experimental support for ephemeral storage introduced in Mimir 2.6.0 has been removed. Following options are no longer available: #4252
  * `-blocks-storage.ephemeral-tsdb.*`
  * `-distributor.ephemeral-series-enabled`
  * `-distributor.ephemeral-series-matchers`
  * `-ingester.max-ephemeral-series-per-user`
  * `-ingester.instance-limits.max-ephemeral-series`
Querying with using `{__mimir_storage__="ephemeral"}` selector no longer works. All label values with `ephemeral-` prefix in `reason` label of `cortex_discarded_samples_total` metric are no longer available. Following metrics have been removed:
  * `cortex_ingester_ephemeral_series`
  * `cortex_ingester_ephemeral_series_created_total`
  * `cortex_ingester_ephemeral_series_removed_total`
  * `cortex_ingester_ingested_ephemeral_samples_total`
  * `cortex_ingester_ingested_ephemeral_samples_failures_total`
  * `cortex_ingester_memory_ephemeral_users`
  * `cortex_ingester_queries_ephemeral_total`
  * `cortex_ingester_queried_ephemeral_samples`
  * `cortex_ingester_queried_ephemeral_series`
* [CHANGE] Store-gateway: use mmap-less index-header reader by default and remove mmap-based index header reader. The following flags have changed: #4280
   * `-blocks-storage.bucket-store.index-header.map-populate-enabled` has been removed
   * `-blocks-storage.bucket-store.index-header.stream-reader-enabled` has been removed
   * `-blocks-storage.bucket-store.index-header.stream-reader-max-idle-file-handles` has been renamed to `-blocks-storage.bucket-store.index-header.max-idle-file-handles`, and the corresponding configuration file option has been renamed from `stream_reader_max_idle_file_handles` to `max_idle_file_handles`
* [CHANGE] Store-gateway: the streaming store-gateway is now enabled by default. The new default setting for `-blocks-storage.bucket-store.batch-series-size` is `5000`. #4330
* [CHANGE] Compactor: the configuration parameter `-compactor.consistency-delay` has been deprecated and will be removed in Mimir 2.9. #4409
* [CHANGE] Store-gateway: the configuration parameter `-blocks-storage.bucket-store.consistency-delay` has been deprecated and will be removed in Mimir 2.9. #4409
* [FEATURE] Ruler: added `keep_firing_for` support to alerting rules. #4099
* [FEATURE] Distributor, ingester: ingestion of native histograms. The new per-tenant limit `-ingester.native-histograms-ingestion-enabled` controls whether native histograms are stored or ignored. #4159
* [FEATURE] Query-frontend: Introduce experimental `-query-frontend.query-sharding-target-series-per-shard` to allow query sharding to take into account cardinality of similar requests executed previously. This feature uses the same cache that's used for results caching. #4121 #4177 #4188 #4254
* [ENHANCEMENT] Go: update go to 1.20.1. #4266
* [ENHANCEMENT] Ingester: added `out_of_order_blocks_external_label_enabled` shipper option to label out-of-order blocks before shipping them to cloud storage. #4182 #4297
* [ENHANCEMENT] Ruler: introduced concurrency when loading per-tenant rules configuration. This improvement is expected to speed up the ruler start up time in a Mimir cluster with a large number of tenants. #4258
* [ENHANCEMENT] Compactor: Add `reason` label to `cortex_compactor_runs_failed_total`. The value can be `shutdown` or `error`. #4012
* [ENHANCEMENT] Store-gateway: enforce `max_fetched_series_per_query`. #4056
* [ENHANCEMENT] Query-frontend: Disambiguate logs for failed queries. #4067
* [ENHANCEMENT] Query-frontend: log caller user agent in query stats logs. #4093
* [ENHANCEMENT] Store-gateway: add `data_type` label with values on `cortex_bucket_store_partitioner_extended_ranges_total`, `cortex_bucket_store_partitioner_expanded_ranges_total`, `cortex_bucket_store_partitioner_requested_ranges_total`, `cortex_bucket_store_partitioner_expanded_bytes_total`, `cortex_bucket_store_partitioner_requested_bytes_total` for `postings`, `series`, and `chunks`. #4095
* [ENHANCEMENT] Store-gateway: Reduce memory allocation rate when loading TSDB chunks from Memcached. #4074
* [ENHANCEMENT] Query-frontend: track `cortex_frontend_query_response_codec_duration_seconds` and `cortex_frontend_query_response_codec_payload_bytes` metrics to measure the time taken and bytes read / written while encoding and decoding query result payloads. #4110
* [ENHANCEMENT] Alertmanager: expose additional upstream metrics `cortex_alertmanager_dispatcher_aggregation_groups`, `cortex_alertmanager_dispatcher_alert_processing_duration_seconds`. #4151
* [ENHANCEMENT] Querier and query-frontend: add experimental, more performant protobuf internal query result response format enabled with `-query-frontend.query-result-response-format=protobuf`. #4153
* [ENHANCEMENT] Store-gateway: use more efficient chunks fetching and caching. This should reduce CPU, memory utilization, and receive bandwidth of a store-gateway. Enable with `-blocks-storage.bucket-store.chunks-cache.fine-grained-chunks-caching-enabled=true`. #4163 #4174 #4227
* [ENHANCEMENT] Query-frontend: Wait for in-flight queries to finish before shutting down. #4073 #4170
* [ENHANCEMENT] Store-gateway: added `encode` and `other` stage to `cortex_bucket_store_series_request_stage_duration_seconds` metric. #4179
* [ENHANCEMENT] Ingester: log state of TSDB when shipping or forced compaction can't be done due to unexpected state of TSDB. #4211
* [ENHANCEMENT] Update Docker base images from `alpine:3.17.1` to `alpine:3.17.2`. #4240
* [ENHANCEMENT] Store-gateway: add a `stage` label to the metrics `cortex_bucket_store_series_data_fetched`, `cortex_bucket_store_series_data_size_fetched_bytes`, `cortex_bucket_store_series_data_touched`, `cortex_bucket_store_series_data_size_touched_bytes`. This label only applies to `data_type="chunks"`. For `fetched` metrics with `data_type="chunks"` the `stage` label has 2 values: `fetched` - the chunks or bytes that were fetched from the cache or the object store, `refetched` - the chunks or bytes that had to be refetched from the cache or the object store because their size was underestimated during the first fetch. For `touched` metrics with `data_type="chunks"` the `stage` label has 2 values: `processed` - the chunks or bytes that were read from the fetched chunks or bytes and were processed in memory, `returned` - the chunks or bytes that were selected from the processed bytes to satisfy the query. #4227 #4316
* [ENHANCEMENT] Compactor: improve the partial block check related to `compactor.partial-block-deletion-delay` to potentially issue less requests to object storage. #4246
* [ENHANCEMENT] Memcached: added `-*.memcached.min-idle-connections-headroom-percentage` support to configure the minimum number of idle connections to keep open as a percentage (0-100) of the number of recently used idle connections. This feature is disabled when set to a negative value (default), which means idle connections are kept open indefinitely. #4249
* [ENHANCEMENT] Querier and store-gateway: optimized regular expression label matchers with case insensitive alternate operator. #4340 #4357
* [ENHANCEMENT] Compactor: added the experimental flag `-compactor.block-upload.block-validation-enabled` with the default `true` to configure whether block validation occurs on backfilled blocks. #3411
* [ENHANCEMENT] Ingester: apply a jitter to the first TSDB head compaction interval configured via `-blocks-storage.tsdb.head-compaction-interval`. Subsequent checks will happen at the configured interval. This should help to spread the TSDB head compaction among different ingesters over the configured interval. #4364
* [ENHANCEMENT] Ingester: the maximum accepted value for `-blocks-storage.tsdb.head-compaction-interval` has been increased from 5m to 15m. #4364
* [BUGFIX] Store-gateway: return `Canceled` rather than `Aborted` or `Internal` error when the calling querier cancels a label names or values request, and return `Internal` if processing the request fails for another reason. #4061
* [BUGFIX] Querier: track canceled requests with status code `499` in the metrics instead of `503` or `422`. #4099
* [BUGFIX] Ingester: compact out-of-order data during `/ingester/flush` or when TSDB is idle. #4180
* [BUGFIX] Ingester: conversion of global limits `max-series-per-user`, `max-series-per-metric`, `max-metadata-per-user` and `max-metadata-per-metric` into corresponding local limits now takes into account the number of ingesters in each zone. #4238
* [BUGFIX] Ingester: track `cortex_ingester_memory_series` metric consistently with `cortex_ingester_memory_series_created_total` and `cortex_ingester_memory_series_removed_total`. #4312
* [BUGFIX] Querier: fixed a bug which was incorrectly matching series with regular expression label matchers with begin/end anchors in the middle of the regular expression. #4340

### Mixin

* [CHANGE] Move auto-scaling panel rows down beneath logical network path in Reads and Writes dashboards. #4049
* [CHANGE] Make distributor auto-scaling metric panels show desired number of replicas. #4218
* [CHANGE] Alerts: The alert `MimirMemcachedRequestErrors` has been renamed to `MimirCacheRequestErrors`. #4242
* [ENHANCEMENT] Alerts: Added `MimirAutoscalerKedaFailing` alert firing when a KEDA scaler is failing. #4045
* [ENHANCEMENT] Add auto-scaling panels to ruler dashboard. #4046
* [ENHANCEMENT] Add gateway auto-scaling panels to Reads and Writes dashboards. #4049 #4216
* [ENHANCEMENT] Dashboards: distinguish between label names and label values queries. #4065
* [ENHANCEMENT] Add query-frontend and ruler-query-frontend auto-scaling panels to Reads and Ruler dashboards. #4199
* [BUGFIX] Alerts: Fixed `MimirAutoscalerNotActive` to not fire if scaling metric does not exist, to avoid false positives on scaled objects with 0 min replicas. #4045
* [BUGFIX] Alerts: `MimirCompactorHasNotSuccessfullyRunCompaction` is no longer triggered by frequent compactor restarts. #4012
* [BUGFIX] Tenants dashboard: Correctly show the ruler-query-scheduler queue size. #4152

### Jsonnet

* [CHANGE] Create the `query-frontend-discovery` service only when Mimir is deployed in microservice mode without query-scheduler. #4353
* [CHANGE] Add results cache backend config to `ruler-query-frontend` configuration to allow cache reuse for cardinality-estimation based sharding. #4257
* [ENHANCEMENT] Add support for ruler auto-scaling. #4046
* [ENHANCEMENT] Add optional `weight` param to `newQuerierScaledObject` and `newRulerQuerierScaledObject` to allow running multiple querier deployments on different node types. #4141
* [ENHANCEMENT] Add support for query-frontend and ruler-query-frontend auto-scaling. #4199
* [BUGFIX] Shuffle sharding: when applying user class limits, honor the minimum shard size configured in `$._config.shuffle_sharding.*`. #4363

### Mimirtool

* [FEATURE] Added `keep_firing_for` support to rules configuration. #4099
* [ENHANCEMENT] Add `-tls-insecure-skip-verify` to rules, alertmanager and backfill commands. #4162

### Query-tee

* [CHANGE] Increase default value of `-backend.read-timeout` to 150s, to accommodate default querier and query frontend timeout of 120s. #4262
* [ENHANCEMENT] Log errors that occur while performing requests to compare two endpoints. #4262
* [ENHANCEMENT] When comparing two responses that both contain an error, only consider the comparison failed if the errors differ. Previously, if either response contained an error, the comparison always failed, even if both responses contained the same error. #4262
* [ENHANCEMENT] Include the value of the `X-Scope-OrgID` header when logging a comparison failure. #4262
* [BUGFIX] Parameters (expression, time range etc.) for a query request where the parameters are in the HTTP request body rather than in the URL are now logged correctly when responses differ. #4265

### Documentation

* [ENHANCEMENT] Add guide on alternative migration method for Thanos to Mimir #3554
* [ENHANCEMENT] Restore "Migrate from Cortex" for Jsonnet. #3929
* [ENHANCEMENT] Document migration from microservices to read-write deployment mode. #3951
* [ENHANCEMENT] Do not error when there is nothing to commit as part of a publish #4058
* [ENHANCEMENT] Explain how to run Mimir locally using docker-compose #4079
* [ENHANCEMENT] Docs: use long flag names in runbook commands. #4088
* [ENHANCEMENT] Clarify how ingester replication happens. #4101
* [ENHANCEMENT] Improvements to the Get Started guide. #4315
* [BUGFIX] Added indentation to Azure and SWIFT backend definition. #4263

### Tools

* [ENHANCEMENT] Adapt tsdb-print-chunk for native histograms. #4186
* [ENHANCEMENT] Adapt tsdb-index-health for blocks containing native histograms. #4186
* [ENHANCEMENT] Adapt tsdb-chunks tool to handle native histograms. #4186

## 2.6.2

* [BUGFIX] Security: updates Go to version 1.20.4 to fix CVE-2023-24539, CVE-2023-24540, CVE-2023-29400. #4903

## 2.6.1

### Grafana Mimir

* [BUGFIX] Security: updates Go to version 1.20.3 to fix CVE-2023-24538 #4798

## 2.6.0

### Grafana Mimir

* [CHANGE] Querier: Introduce `-querier.max-partial-query-length` to limit the time range for partial queries at the querier level and deprecate `-store.max-query-length`. #3825 #4017
* [CHANGE] Store-gateway: Remove experimental `-blocks-storage.bucket-store.max-concurrent-reject-over-limit` flag. #3706
* [CHANGE] Ingester: If shipping is enabled block retention will now be relative to the upload time to cloud storage. If shipping is disabled block retention will be relative to the creation time of the block instead of the mintime of the last block created. #3816
* [CHANGE] Query-frontend: Deprecated CLI flag `-query-frontend.align-querier-with-step` has been removed. #3982
* [CHANGE] Alertmanager: added default configuration for `-alertmanager.configs.fallback`. Allows tenants to send alerts without first uploading an Alertmanager configuration. #3541
* [FEATURE] Store-gateway: streaming of series. The store-gateway can now stream results back to the querier instead of buffering them. This is expected to greatly reduce peak memory consumption while keeping latency the same. You can enable this feature by setting `-blocks-storage.bucket-store.batch-series-size` to a value in the high thousands (5000-10000). This is still an experimental feature and is subject to a changing API and instability. #3540 #3546 #3587 #3606 #3611 #3620 #3645 #3355 #3697 #3666 #3687 #3728 #3739 #3751 #3779 #3839
* [FEATURE] Alertmanager: Added support for the Webex receiver. #3758
* [FEATURE] Limits: Added the `-validation.separate-metrics-group-label` flag. This allows further separation of the `cortex_discarded_samples_total` metric by an additional `group` label - which is configured by this flag to be the value of a specific label on an incoming timeseries. Active groups are tracked and inactive groups are cleaned up on a defined interval. The maximum number of groups tracked is controlled by the `-max-separate-metrics-groups-per-user` flag. #3439
* [FEATURE] Overrides-exporter: Added experimental ring support to overrides-exporter via `-overrides-exporter.ring.enabled`. When enabled, the ring is used to establish a leader replica for the export of limit override metrics. #3908 #3953
* [FEATURE] Ephemeral storage (experimental): Mimir can now accept samples into "ephemeral storage". Such samples are available for querying for a short amount of time (`-blocks-storage.ephemeral-tsdb.retention-period`, defaults to 10 minutes), and then removed from memory. To use ephemeral storage, distributor must be configured with `-distributor.ephemeral-series-enabled` option. Series matching `-distributor.ephemeral-series-matchers` will be marked for storing into ephemeral storage in ingesters. Each tenant needs to have ephemeral storage enabled by using `-ingester.max-ephemeral-series-per-user` limit, which defaults to 0 (no ephemeral storage). Ingesters have new `-ingester.instance-limits.max-ephemeral-series` limit for total number of series in ephemeral storage across all tenants. If ingestion of samples into ephemeral storage fails, `cortex_discarded_samples_total` metric will use values prefixed with `ephemeral-` for `reason` label. Querying of ephemeral storage is possible by using `{__mimir_storage__="ephemeral"}` as metric selector. Following new metrics related to ephemeral storage are introduced: #3897 #3922 #3961 #3997 #4004
  * `cortex_ingester_ephemeral_series`
  * `cortex_ingester_ephemeral_series_created_total`
  * `cortex_ingester_ephemeral_series_removed_total`
  * `cortex_ingester_ingested_ephemeral_samples_total`
  * `cortex_ingester_ingested_ephemeral_samples_failures_total`
  * `cortex_ingester_memory_ephemeral_users`
  * `cortex_ingester_queries_ephemeral_total`
  * `cortex_ingester_queried_ephemeral_samples`
  * `cortex_ingester_queried_ephemeral_series`
* [ENHANCEMENT] Added new metric `thanos_shipper_last_successful_upload_time`: Unix timestamp (in seconds) of the last successful TSDB block uploaded to the bucket. #3627
* [ENHANCEMENT] Ruler: Added `-ruler.alertmanager-client.tls-enabled` configuration for alertmanager client. #3432 #3597
* [ENHANCEMENT] Activity tracker logs now have `component=activity-tracker` label. #3556
* [ENHANCEMENT] Distributor: remove labels with empty values #2439
* [ENHANCEMENT] Query-frontend: track query HTTP requests in the Activity Tracker. #3561
* [ENHANCEMENT] Store-gateway: Add experimental alternate implementation of index-header reader that does not use memory mapped files. The index-header reader is expected to improve stability of the store-gateway. You can enable this implementation with the flag `-blocks-storage.bucket-store.index-header.stream-reader-enabled`. #3639 #3691 #3703 #3742 #3785 #3787 #3797
* [ENHANCEMENT] Query-scheduler: add `cortex_query_scheduler_cancelled_requests_total` metric to track the number of requests that are already cancelled when dequeued. #3696
* [ENHANCEMENT] Store-gateway: add `cortex_bucket_store_partitioner_extended_ranges_total` metric to keep track of the ranges that the partitioner decided to overextend and merge in order to save API call to the object storage. #3769
* [ENHANCEMENT] Compactor: Auto-forget unhealthy compactors after ten failed ring heartbeats. #3771
* [ENHANCEMENT] Ruler: change default value of `-ruler.for-grace-period` from `10m` to `2m` and update help text. The new default value reflects how we operate Mimir at Grafana Labs. #3817
* [ENHANCEMENT] Ingester: Added experimental flags to force usage of _postings for matchers cache_. These flags will be removed in the future and it's not recommended to change them. #3823
  * `-blocks-storage.tsdb.head-postings-for-matchers-cache-ttl`
  * `-blocks-storage.tsdb.head-postings-for-matchers-cache-size`
  * `-blocks-storage.tsdb.head-postings-for-matchers-cache-force`
* [ENHANCEMENT] Ingester: Improved series selection performance when some of the matchers do not match any series. #3827
* [ENHANCEMENT] Alertmanager: Add new additional template function `tenantID` returning id of the tenant owning the alert. #3758
* [ENHANCEMENT] Alertmanager: Add additional template function `grafanaExploreURL` returning URL to grafana explore with range query. #3849
* [ENHANCEMENT] Reduce overhead of debug logging when filtered out. #3875
* [ENHANCEMENT] Update Docker base images from `alpine:3.16.2` to `alpine:3.17.1`. #3898
* [ENHANCEMENT] Ingester: Add new `/ingester/tsdb_metrics` endpoint to return tenant-specific TSDB metrics. #3923
* [ENHANCEMENT] Query-frontend: CLI flag `-query-frontend.max-total-query-length` and its associated YAML configuration is now stable. #3882
* [ENHANCEMENT] Ruler: rule groups now support optional and experimental `align_evaluation_time_on_interval` field, which causes all evaluations to happen on interval-aligned timestamp. #4013
* [ENHANCEMENT] Query-scheduler: ring-based service discovery is now stable. #4028
* [ENHANCEMENT] Store-gateway: improved performance of prefix matching on the labels. #4055 #4080
* [BUGFIX] Log the names of services that are not yet running rather than `unsupported value type` when calling `/ready` and some services are not running. #3625
* [BUGFIX] Alertmanager: Fix template spurious deletion with relative data dir. #3604
* [BUGFIX] Security: update prometheus/exporter-toolkit for CVE-2022-46146. #3675
* [BUGFIX] Security: update golang.org/x/net for CVE-2022-41717. #3755
* [BUGFIX] Debian package: Fix post-install, environment file path and user creation. #3720
* [BUGFIX] memberlist: Fix panic during Mimir startup when Mimir receives gossip message before it's ready. #3746
* [BUGFIX] Store-gateway: fix `cortex_bucket_store_partitioner_requested_bytes_total` metric to not double count overlapping ranges. #3769
* [BUGFIX] Update `github.com/thanos-io/objstore` to address issue with Multipart PUT on s3-compatible Object Storage. #3802 #3821
* [BUGFIX] Distributor, Query-scheduler: Make sure ring metrics include a `cortex_` prefix as expected by dashboards. #3809
* [BUGFIX] Querier: canceled requests are no longer reported as "consistency check" failures. #3837 #3927
* [BUGFIX] Distributor: don't panic when `metric_relabel_configs` in overrides contains null element. #3868
* [BUGFIX] Distributor: don't panic when OTLP histograms don't have any buckets. #3853
* [BUGFIX] Ingester, Compactor: fix panic that can occur when compaction fails. #3955
* [BUGFIX] Store-gateway: return `Canceled` rather than `Aborted` error when the calling querier cancels the request. #4007

### Mixin

* [ENHANCEMENT] Alerts: Added `MimirIngesterInstanceHasNoTenants` alert that fires when an ingester replica is not receiving write requests for any tenant. #3681
* [ENHANCEMENT] Alerts: Extended `MimirAllocatingTooMuchMemory` to check read-write deployment containers. #3710
* [ENHANCEMENT] Alerts: Added `MimirAlertmanagerInstanceHasNoTenants` alert that fires when an alertmanager instance ows no tenants. #3826
* [ENHANCEMENT] Alerts: Added `MimirRulerInstanceHasNoRuleGroups` alert that fires when a ruler replica is not assigned any rule group to evaluate. #3723
* [ENHANCEMENT] Support for baremetal deployment for alerts and scaling recording rules. #3719
* [ENHANCEMENT] Dashboards: querier autoscaling now supports multiple scaled objects (configurable via `$._config.autoscale.querier.hpa_name`). #3962
* [BUGFIX] Alerts: Fixed `MimirIngesterRestarts` alert when Mimir is deployed in read-write mode. #3716
* [BUGFIX] Alerts: Fixed `MimirIngesterHasNotShippedBlocks` and `MimirIngesterHasNotShippedBlocksSinceStart` alerts for when Mimir is deployed in read-write or monolithic modes and updated them to use new `thanos_shipper_last_successful_upload_time` metric. #3627
* [BUGFIX] Alerts: Fixed `MimirMemoryMapAreasTooHigh` alert when Mimir is deployed in read-write mode. #3626
* [BUGFIX] Alerts: Fixed `MimirCompactorSkippedBlocksWithOutOfOrderChunks` matching on non-existent label. #3628
* [BUGFIX] Dashboards: Fix `Rollout Progress` dashboard incorrectly using Gateway metrics when Gateway was not enabled. #3709
* [BUGFIX] Tenants dashboard: Make it compatible with all deployment types. #3754
* [BUGFIX] Alerts: Fixed `MimirCompactorHasNotUploadedBlocks` to not fire if compactor has nothing to do. #3793
* [BUGFIX] Alerts: Fixed `MimirAutoscalerNotActive` to not fire if scaling metric is 0, to avoid false positives on scaled objects with 0 min replicas. #3999

### Jsonnet

* [CHANGE] Replaced the deprecated `policy/v1beta1` with `policy/v1` when configuring a PodDisruptionBudget for read-write deployment mode. #3811
* [CHANGE] Removed `-server.http-write-timeout` default option value from querier and query-frontend, as it defaults to a higher value in the code now, and cannot be lower than `-querier.timeout`. #3836
* [CHANGE] Replaced `-store.max-query-length` with `-query-frontend.max-total-query-length` in the query-frontend config. #3879
* [CHANGE] Changed default `mimir_backend_data_disk_size` from `100Gi` to `250Gi`. #3894
* [ENHANCEMENT] Update `rollout-operator` to `v0.2.0`. #3624
* [ENHANCEMENT] Add `user_24M` and `user_32M` classes to operations config. #3367
* [ENHANCEMENT] Update memcached image from `memcached:1.6.16-alpine` to `memcached:1.6.17-alpine`. #3914
* [ENHANCEMENT] Allow configuring the ring for overrides-exporter. #3995
* [BUGFIX] Apply ingesters and store-gateways per-zone CLI flags overrides to read-write deployment mode too. #3766
* [BUGFIX] Apply overrides-exporter CLI flags to mimir-backend when running Mimir in read-write deployment mode. #3790
* [BUGFIX] Fixed `mimir-write` and `mimir-read` Kubernetes service to correctly balance requests among pods. #3855 #3864 #3906
* [BUGFIX] Fixed `ruler-query-frontend` and `mimir-read` gRPC server configuration to force clients to periodically re-resolve the backend addresses. #3862
* [BUGFIX] Fixed `mimir-read` CLI flags to ensure query-frontend configuration takes precedence over querier configuration. #3877

### Mimirtool

* [ENHANCEMENT] Update `mimirtool config convert` to work with Mimir 2.4, 2.5, 2.6 changes. #3952
* [ENHANCEMENT] Mimirtool is now available to install through Homebrew with `brew install mimirtool`. #3776
* [ENHANCEMENT] Added `--concurrency` to `mimirtool rules sync` command. #3996
* [BUGFIX] Fix summary output from `mimirtool rules sync` to display correct number of groups created and updated. #3918

### Documentation

* [BUGFIX] Querier: Remove assertion that the `-querier.max-concurrent` flag must also be set for the query-frontend. #3678
* [ENHANCEMENT] Update migration from cortex documentation. #3662
* [ENHANCEMENT] Query-scheduler: documented how to migrate from DNS-based to ring-based service discovery. #4028

### Tools

## 2.5.0

### Grafana Mimir

* [CHANGE] Flag `-azure.msi-resource` is now ignored, and will be removed in Mimir 2.7. This setting is now made automatically by Azure. #2682
* [CHANGE] Experimental flag `-blocks-storage.tsdb.out-of-order-capacity-min` has been removed. #3261
* [CHANGE] Distributor: Wrap errors from pushing to ingesters with useful context, for example clarifying timeouts. #3307
* [CHANGE] The default value of `-server.http-write-timeout` has changed from 30s to 2m. #3346
* [CHANGE] Reduce period of health checks in connection pools for querier->store-gateway, ruler->ruler, and alertmanager->alertmanager clients to 10s. This reduces the time to fail a gRPC call when the remote stops responding. #3168
* [CHANGE] Hide TSDB block ranges period config from doc and mark it experimental. #3518
* [FEATURE] Alertmanager: added Discord support. #3309
* [ENHANCEMENT] Added `-server.tls-min-version` and `-server.tls-cipher-suites` flags to configure cipher suites and min TLS version supported by HTTP and gRPC servers. #2898
* [ENHANCEMENT] Distributor: Add age filter to forwarding functionality, to not forward samples which are older than defined duration. If such samples are not ingested, `cortex_discarded_samples_total{reason="forwarded-sample-too-old"}` is increased. #3049 #3113
* [ENHANCEMENT] Store-gateway: Reduce memory allocation when generating ids in index cache. #3179
* [ENHANCEMENT] Query-frontend: truncate queries based on the configured creation grace period (`--validation.create-grace-period`) to avoid querying too far into the future. #3172
* [ENHANCEMENT] Ingester: Reduce activity tracker memory allocation. #3203
* [ENHANCEMENT] Query-frontend: Log more detailed information in the case of a failed query. #3190
* [ENHANCEMENT] Added `-usage-stats.installation-mode` configuration to track the installation mode via the anonymous usage statistics. #3244
* [ENHANCEMENT] Compactor: Add new `cortex_compactor_block_max_time_delta_seconds` histogram for detecting if compaction of blocks is lagging behind. #3240 #3429
* [ENHANCEMENT] Ingester: reduced the memory footprint of active series custom trackers. #2568
* [ENHANCEMENT] Distributor: Include `X-Scope-OrgId` header in requests forwarded to configured forwarding endpoint. #3283 #3385
* [ENHANCEMENT] Alertmanager: reduced memory utilization in Mimir clusters with a large number of tenants. #3309
* [ENHANCEMENT] Add experimental flag `-shutdown-delay` to allow components to wait after receiving SIGTERM and before stopping. In this time the component returns 503 from /ready endpoint. #3298
* [ENHANCEMENT] Go: update to go 1.19.3. #3371
* [ENHANCEMENT] Alerts: added `RulerRemoteEvaluationFailing` alert, firing when communication between ruler and frontend fails in remote operational mode. #3177 #3389
* [ENHANCEMENT] Clarify which S3 signature versions are supported in the error "unsupported signature version". #3376
* [ENHANCEMENT] Store-gateway: improved index header reading performance. #3393 #3397 #3436
* [ENHANCEMENT] Store-gateway: improved performance of series matching. #3391
* [ENHANCEMENT] Move the validation of incoming series before the distributor's forwarding functionality, so that we don't forward invalid series. #3386 #3458
* [ENHANCEMENT] S3 bucket configuration now validates that the endpoint does not have the bucket name prefix. #3414
* [ENHANCEMENT] Query-frontend: added "fetched index bytes" to query statistics, so that the statistics contain the total bytes read by store-gateways from TSDB block indexes. #3206
* [ENHANCEMENT] Distributor: push wrapper should only receive unforwarded samples. #2980
* [ENHANCEMENT] Added `/api/v1/status/config` and `/api/v1/status/flags` APIs to maintain compatibility with prometheus. #3596 #3983
* [BUGFIX] Flusher: Add `Overrides` as a dependency to prevent panics when starting with `-target=flusher`. #3151
* [BUGFIX] Updated `golang.org/x/text` dependency to fix CVE-2022-32149. #3285
* [BUGFIX] Query-frontend: properly close gRPC streams to the query-scheduler to stop memory and goroutines leak. #3302
* [BUGFIX] Ruler: persist evaluation delay configured in the rulegroup. #3392
* [BUGFIX] Ring status pages: show 100% ownership as "100%", not "1e+02%". #3435
* [BUGFIX] Fix panics in OTLP ingest path when parse errors exist. #3538

### Mixin

* [CHANGE] Alerts: Change `MimirSchedulerQueriesStuck` `for` time to 7 minutes to account for the time it takes for HPA to scale up. #3223
* [CHANGE] Dashboards: Removed the `Querier > Stages` panel from the `Mimir / Queries` dashboard. #3311
* [CHANGE] Configuration: The format of the `autoscaling` section of the configuration has changed to support more components. #3378
  * Instead of specific config variables for each component, they are listed in a dictionary. For example, `autoscaling.querier_enabled` becomes `autoscaling.querier.enabled`.
* [FEATURE] Dashboards: Added "Mimir / Overview resources" dashboard, providing an high level view over a Mimir cluster resources utilization. #3481
* [FEATURE] Dashboards: Added "Mimir / Overview networking" dashboard, providing an high level view over a Mimir cluster network bandwidth, inflight requests and TCP connections. #3487
* [FEATURE] Compile baremetal mixin along k8s mixin. #3162 #3514
* [ENHANCEMENT] Alerts: Add MimirRingMembersMismatch firing when a component does not have the expected number of running jobs. #2404
* [ENHANCEMENT] Dashboards: Add optional row about the Distributor's metric forwarding feature to the `Mimir / Writes` dashboard. #3182 #3394 #3394 #3461
* [ENHANCEMENT] Dashboards: Remove the "Instance Mapper" row from the "Alertmanager Resources Dashboard". This is a Grafana Cloud specific service and not relevant for external users. #3152
* [ENHANCEMENT] Dashboards: Add "remote read", "metadata", and "exemplar" queries to "Mimir / Overview" dashboard. #3245
* [ENHANCEMENT] Dashboards: Use non-red colors for non-error series in the "Mimir / Overview" dashboard. #3246
* [ENHANCEMENT] Dashboards: Add support to multi-zone deployments for the experimental read-write deployment mode. #3256
* [ENHANCEMENT] Dashboards: If enabled, add new row to the `Mimir / Writes` for distributor autoscaling metrics. #3378
* [ENHANCEMENT] Dashboards: Add read path insights row to the "Mimir / Tenants" dashboard. #3326
* [ENHANCEMENT] Alerts: Add runbook urls for alerts. #3452
* [ENHANCEMENT] Configuration: Make it possible to configure namespace label, job label, and job prefix. #3482
* [ENHANCEMENT] Dashboards: improved resources and networking dashboards to work with read-write deployment mode too. #3497 #3504 #3519 #3531
* [ENHANCEMENT] Alerts: Added "MimirDistributorForwardingErrorRate" alert, which fires on high error rates in the distributor’s forwarding feature. #3200
* [ENHANCEMENT] Improve phrasing in Overview dashboard. #3488
* [BUGFIX] Dashboards: Fix legend showing `persistentvolumeclaim` when using `deployment_type=baremetal` for `Disk space utilization` panels. #3173 #3184
* [BUGFIX] Alerts: Fixed `MimirGossipMembersMismatch` alert when Mimir is deployed in read-write mode. #3489
* [BUGFIX] Dashboards: Remove "Inflight requests" from object store panels because the panel is not tracking the inflight requests to object storage. #3521

### Jsonnet

* [CHANGE] Replaced the deprecated `policy/v1beta1` with `policy/v1` when configuring a PodDisruptionBudget. #3284
* [CHANGE] [Common storage configuration](https://grafana.com/docs/mimir/v2.3.x/operators-guide/configure/configure-object-storage-backend/#common-configuration) is now used to configure object storage in all components. This is a breaking change in terms of Jsonnet manifests and also a CLI flag update for components that use object storage, so it will require a rollout of those components. The changes include: #3257
  * `blocks_storage_backend` was renamed to `storage_backend` and is now used as the common storage backend for all components.
    * So were the related `blocks_storage_azure_account_(name|key)` and `blocks_storage_s3_endpoint` configurations.
  * `storage_s3_endpoint` is now rendered by default using the `aws_region` configuration instead of a hardcoded `us-east-1`.
  * `ruler_client_type` and `alertmanager_client_type` were renamed to `ruler_storage_backend` and `alertmanager_storage_backend` respectively, and their corresponding CLI flags won't be rendered unless explicitly set to a value different from the one in `storage_backend` (like `local`).
  * `alertmanager_s3_bucket_name`, `alertmanager_gcs_bucket_name` and `alertmanager_azure_container_name` have been removed, and replaced by a single `alertmanager_storage_bucket_name` configuration used for all object storages.
  * `genericBlocksStorageConfig` configuration object was removed, and so any extensions to it will be now ignored. Use `blockStorageConfig` instead.
  * `rulerClientConfig` and `alertmanagerStorageClientConfig` configuration objects were renamed to `rulerStorageConfig` and `alertmanagerStorageConfig` respectively, and so any extensions to their previous names will be now ignored. Use the new names instead.
  * The CLI flags `*.s3.region` are no longer rendered as they are optional and the region can be inferred by Mimir by performing an initial API call to the endpoint.
  * The migration to this change should usually consist of:
    * Renaming `blocks_storage_backend` key to `storage_backend`.
    * For Azure/S3:
      * Renaming `blocks_storage_(azure|s3)_*` configurations to `storage_(azure|s3)_*`.
      * If `ruler_storage_(azure|s3)_*` and `alertmanager_storage_(azure|s3)_*` keys were different from the `block_storage_*` ones, they should be now provided using CLI flags, see [configuration reference](https://grafana.com/docs/mimir/v2.3.x/operators-guide/configure/reference-configuration-parameters/) for more details.
    * Removing `ruler_client_type` and `alertmanager_client_type` if their value match the `storage_backend`, or renaming them to their new names otherwise.
    * Reviewing any possible extensions to `genericBlocksStorageConfig`, `rulerClientConfig` and `alertmanagerStorageClientConfig` and moving them to the corresponding new options.
    * Renaming the alertmanager's bucket name configuration from provider-specific to the new `alertmanager_storage_bucket_name` key.
* [CHANGE] The `overrides-exporter.libsonnet` file is now always imported. The overrides-exporter can be enabled in jsonnet setting the following: #3379
  ```jsonnet
  {
    _config+:: {
      overrides_exporter_enabled: true,
    }
  }
  ```
* [FEATURE] Added support for experimental read-write deployment mode. Enabling the read-write deployment mode on a existing Mimir cluster is a destructive operation, because the cluster will be re-created. If you're creating a new Mimir cluster, you can deploy it in read-write mode adding the following configuration: #3379 #3475 #3405
  ```jsonnet
  {
    _config+:: {
      deployment_mode: 'read-write',

      // See operations/mimir/read-write-deployment.libsonnet for more configuration options.
      mimir_write_replicas: 3,
      mimir_read_replicas: 2,
      mimir_backend_replicas: 3,
    }
  }
  ```
* [ENHANCEMENT] Add autoscaling support to the `mimir-read` component when running the read-write-deployment model. #3419
* [ENHANCEMENT] Added `$._config.usageStatsConfig` to track the installation mode via the anonymous usage statistics. #3294
* [ENHANCEMENT] The query-tee node port (`$._config.query_tee_node_port`) is now optional. #3272
* [ENHANCEMENT] Add support for autoscaling distributors. #3378
* [ENHANCEMENT] Make auto-scaling logic ensure integer KEDA thresholds. #3512
* [BUGFIX] Fixed query-scheduler ring configuration for dedicated ruler's queries and query-frontends. #3237 #3239
* [BUGFIX] Jsonnet: Fix auto-scaling so that ruler-querier CPU threshold is a string-encoded integer millicores value. #3520

### Mimirtool

* [FEATURE] Added `mimirtool alertmanager verify` command to validate configuration without uploading. #3440
* [ENHANCEMENT] Added `mimirtool rules delete-namespace` command to delete all of the rule groups in a namespace including the namespace itself. #3136
* [ENHANCEMENT] Refactor `mimirtool analyze prometheus`: add concurrency and resiliency #3349
  * Add `--concurrency` flag. Default: number of logical CPUs
* [BUGFIX] `--log.level=debug` now correctly prints the response from the remote endpoint when a request fails. #3180

### Documentation

* [ENHANCEMENT] Documented how to configure HA deduplication using Consul in a Mimir Helm deployment. #2972
* [ENHANCEMENT] Improve `MimirQuerierAutoscalerNotActive` runbook. #3186
* [ENHANCEMENT] Improve `MimirSchedulerQueriesStuck` runbook to reflect debug steps with querier auto-scaling enabled. #3223
* [ENHANCEMENT] Use imperative for docs titles. #3178 #3332 #3343
* [ENHANCEMENT] Docs: mention gRPC compression in "Production tips". #3201
* [ENHANCEMENT] Update ADOPTERS.md. #3224 #3225
* [ENHANCEMENT] Add a note for jsonnet deploying. #3213
* [ENHANCEMENT] out-of-order runbook update with use case. #3253
* [ENHANCEMENT] Fixed TSDB retention mentioned in the "Recover source blocks from ingesters" runbook. #3280
* [ENHANCEMENT] Run Grafana Mimir in production using the Helm chart. #3072
* [ENHANCEMENT] Use common configuration in the tutorial. #3282
* [ENHANCEMENT] Updated detailed steps for migrating blocks from Thanos to Mimir. #3290
* [ENHANCEMENT] Add scheme to DNS service discovery docs. #3450
* [BUGFIX] Remove reference to file that no longer exists in contributing guide. #3404
* [BUGFIX] Fix some minor typos in the contributing guide and on the runbooks page. #3418
* [BUGFIX] Fix small typos in API reference. #3526
* [BUGFIX] Fixed TSDB retention mentioned in the "Recover source blocks from ingesters" runbook. #3278
* [BUGFIX] Fixed configuration example in the "Configuring the Grafana Mimir query-frontend to work with Prometheus" guide. #3374

### Tools

* [FEATURE] Add `copyblocks` tool, to copy Mimir blocks between two GCS buckets. #3264
* [ENHANCEMENT] copyblocks: copy no-compact global markers and optimize min time filter check. #3268
* [ENHANCEMENT] Mimir rules GitHub action: Added the ability to change default value of `label` when running `prepare` command. #3236
* [BUGFIX] Mimir rules Github action: Fix single line output. #3421

## 2.4.0

### Grafana Mimir

* [CHANGE] Distributor: change the default value of `-distributor.remote-timeout` to `2s` from `20s` and `-distributor.forwarding.request-timeout` to `2s` from `10s` to improve distributor resource usage when ingesters crash. #2728 #2912
* [CHANGE] Anonymous usage statistics tracking: added the `-ingester.ring.store` value. #2981
* [CHANGE] Series metadata `HELP` that is longer than `-validation.max-metadata-length` is now truncated silently, instead of being dropped with a 400 status code. #2993
* [CHANGE] Ingester: changed default setting for `-ingester.ring.readiness-check-ring-health` from `true` to `false`. #2953
* [CHANGE] Anonymous usage statistics tracking has been enabled by default, to help Mimir maintainers make better decisions to support the open source community. #2939 #3034
* [CHANGE] Anonymous usage statistics tracking: added the minimum and maximum value of `-ingester.out-of-order-time-window`. #2940
* [CHANGE] The default hash ring heartbeat period for distributors, ingesters, rulers and compactors has been increased from `5s` to `15s`. Now the default heartbeat period for all Mimir hash rings is `15s`. #3033
* [CHANGE] Reduce the default TSDB head compaction concurrency (`-blocks-storage.tsdb.head-compaction-concurrency`) from 5 to 1, in order to reduce CPU spikes. #3093
* [CHANGE] Ruler: the ruler's [remote evaluation mode](https://grafana.com/docs/mimir/latest/operators-guide/architecture/components/ruler/#remote) (`-ruler.query-frontend.address`) is now stable. #3109
* [CHANGE] Limits: removed the deprecated YAML configuration option `active_series_custom_trackers_config`. Please use `active_series_custom_trackers` instead. #3110
* [CHANGE] Ingester: removed the deprecated configuration option `-ingester.ring.join-after`. #3111
* [CHANGE] Querier: removed the deprecated configuration option `-querier.shuffle-sharding-ingesters-lookback-period`. The value of `-querier.query-ingesters-within` is now used internally for shuffle sharding lookback, while you can use `-querier.shuffle-sharding-ingesters-enabled` to enable or disable shuffle sharding on the read path. #3111
* [CHANGE] Memberlist: cluster label verification feature (`-memberlist.cluster-label` and `-memberlist.cluster-label-verification-disabled`) is now marked as stable. #3108
* [CHANGE] Distributor: only single per-tenant forwarding endpoint can be configured now. Support for per-rule endpoint has been removed. #3095
* [FEATURE] Query-scheduler: added an experimental ring-based service discovery support for the query-scheduler. Refer to [query-scheduler configuration](https://grafana.com/docs/mimir/next/operators-guide/architecture/components/query-scheduler/#configuration) for more information. #2957
* [FEATURE] Introduced the experimental endpoint `/api/v1/user_limits` exposed by all components that load runtime configuration. This endpoint exposes realtime limits for the authenticated tenant, in JSON format. #2864 #3017
* [FEATURE] Query-scheduler: added the experimental configuration option `-query-scheduler.max-used-instances` to restrict the number of query-schedulers effectively used regardless how many replicas are running. This feature can be useful when using the experimental read-write deployment mode. #3005
* [ENHANCEMENT] Go: updated to go 1.19.2. #2637 #3127 #3129
* [ENHANCEMENT] Runtime config: don't unmarshal runtime configuration files if they haven't changed. This can save a bit of CPU and memory on every component using runtime config. #2954
* [ENHANCEMENT] Query-frontend: Add `cortex_frontend_query_result_cache_skipped_total` and `cortex_frontend_query_result_cache_attempted_total` metrics to track the reason why query results are not cached. #2855
* [ENHANCEMENT] Distributor: pool more connections per host when forwarding request. Mark requests as idempotent so they can be retried under some conditions. #2968
* [ENHANCEMENT] Distributor: failure to send request to forwarding target now also increments `cortex_distributor_forward_errors_total`, with `status_code="failed"`. #2968
* [ENHANCEMENT] Distributor: added support forwarding push requests via gRPC, using `httpgrpc` messages from weaveworks/common library. #2996
* [ENHANCEMENT] Query-frontend / Querier: increase internal backoff period used to retry connections to query-frontend / query-scheduler. #3011
* [ENHANCEMENT] Querier: do not log "error processing requests from scheduler" when the query-scheduler is shutting down. #3012
* [ENHANCEMENT] Query-frontend: query sharding process is now time-bounded and it is cancelled if the request is aborted. #3028
* [ENHANCEMENT] Query-frontend: improved Prometheus response JSON encoding performance. #2450
* [ENHANCEMENT] TLS: added configuration parameters to configure the client's TLS cipher suites and minimum version. The following new CLI flags have been added: #3070
  * `-alertmanager.alertmanager-client.tls-cipher-suites`
  * `-alertmanager.alertmanager-client.tls-min-version`
  * `-alertmanager.sharding-ring.etcd.tls-cipher-suites`
  * `-alertmanager.sharding-ring.etcd.tls-min-version`
  * `-compactor.ring.etcd.tls-cipher-suites`
  * `-compactor.ring.etcd.tls-min-version`
  * `-distributor.forwarding.grpc-client.tls-cipher-suites`
  * `-distributor.forwarding.grpc-client.tls-min-version`
  * `-distributor.ha-tracker.etcd.tls-cipher-suites`
  * `-distributor.ha-tracker.etcd.tls-min-version`
  * `-distributor.ring.etcd.tls-cipher-suites`
  * `-distributor.ring.etcd.tls-min-version`
  * `-ingester.client.tls-cipher-suites`
  * `-ingester.client.tls-min-version`
  * `-ingester.ring.etcd.tls-cipher-suites`
  * `-ingester.ring.etcd.tls-min-version`
  * `-memberlist.tls-cipher-suites`
  * `-memberlist.tls-min-version`
  * `-querier.frontend-client.tls-cipher-suites`
  * `-querier.frontend-client.tls-min-version`
  * `-querier.store-gateway-client.tls-cipher-suites`
  * `-querier.store-gateway-client.tls-min-version`
  * `-query-frontend.grpc-client-config.tls-cipher-suites`
  * `-query-frontend.grpc-client-config.tls-min-version`
  * `-query-scheduler.grpc-client-config.tls-cipher-suites`
  * `-query-scheduler.grpc-client-config.tls-min-version`
  * `-query-scheduler.ring.etcd.tls-cipher-suites`
  * `-query-scheduler.ring.etcd.tls-min-version`
  * `-ruler.alertmanager-client.tls-cipher-suites`
  * `-ruler.alertmanager-client.tls-min-version`
  * `-ruler.client.tls-cipher-suites`
  * `-ruler.client.tls-min-version`
  * `-ruler.query-frontend.grpc-client-config.tls-cipher-suites`
  * `-ruler.query-frontend.grpc-client-config.tls-min-version`
  * `-ruler.ring.etcd.tls-cipher-suites`
  * `-ruler.ring.etcd.tls-min-version`
  * `-store-gateway.sharding-ring.etcd.tls-cipher-suites`
  * `-store-gateway.sharding-ring.etcd.tls-min-version`
* [ENHANCEMENT] Store-gateway: Add `-blocks-storage.bucket-store.max-concurrent-reject-over-limit` option to allow requests that exceed the max number of inflight object storage requests to be rejected. #2999
* [ENHANCEMENT] Query-frontend: allow setting a separate limit on the total (before splitting/sharding) query length of range queries with the new experimental `-query-frontend.max-total-query-length` flag, which defaults to `-store.max-query-length` if unset or set to 0. #3058
* [ENHANCEMENT] Query-frontend: Lower TTL for cache entries overlapping the out-of-order samples ingestion window (re-using `-ingester.out-of-order-allowance` from ingesters). #2935
* [ENHANCEMENT] Ruler: added support to forcefully disable recording and/or alerting rules evaluation. The following new configuration options have been introduced, which can be overridden on a per-tenant basis in the runtime configuration: #3088
  * `-ruler.recording-rules-evaluation-enabled`
  * `-ruler.alerting-rules-evaluation-enabled`
* [ENHANCEMENT] Distributor: Improved error messages reported when the distributor fails to remote write to ingesters. #3055
* [ENHANCEMENT] Improved tracing spans tracked by distributors, ingesters and store-gateways. #2879 #3099 #3089
* [ENHANCEMENT] Ingester: improved the performance of label value cardinality endpoint. #3044
* [ENHANCEMENT] Ruler: use backoff retry on remote evaluation #3098
* [ENHANCEMENT] Query-frontend: Include multiple tenant IDs in query logs when present instead of dropping them. #3125
* [ENHANCEMENT] Query-frontend: truncate queries based on the configured blocks retention period (`-compactor.blocks-retention-period`) to avoid querying past this period. #3134
* [ENHANCEMENT] Alertmanager: reduced memory utilization in Mimir clusters with a large number of tenants. #3143
* [ENHANCEMENT] Store-gateway: added extra span logging to improve observability. #3131
* [ENHANCEMENT] Compactor: cleaning up different tenants' old blocks and updating bucket indexes is now more independent. This prevents a single tenant from delaying cleanup for other tenants. #2631
* [ENHANCEMENT] Distributor: request rate, ingestion rate, and inflight requests limits are now enforced before reading and parsing the body of the request. This makes the distributor more resilient against a burst of requests over those limit. #2419
* [BUGFIX] Querier: Fix 400 response while handling streaming remote read. #2963
* [BUGFIX] Fix a bug causing query-frontend, query-scheduler, and querier not failing if one of their internal components fail. #2978
* [BUGFIX] Querier: re-balance the querier worker connections when a query-frontend or query-scheduler is terminated. #3005
* [BUGFIX] Distributor: Now returns the quorum error from ingesters. For example, with replication_factor=3, two HTTP 400 errors and one HTTP 500 error, now the distributor will always return HTTP 400. Previously the behaviour was to return the error which the distributor first received. #2979
* [BUGFIX] Ruler: fix panic when ruler.external_url is explicitly set to an empty string ("") in YAML. #2915
* [BUGFIX] Alertmanager: Fix support for the Telegram API URL in the global settings. #3097
* [BUGFIX] Alertmanager: Fix parsing of label matchers without label value in the API used to retrieve alerts. #3097
* [BUGFIX] Ruler: Fix not restoring alert state for rule groups when other ruler replicas shut down. #3156
* [BUGFIX] Updated `golang.org/x/net` dependency to fix CVE-2022-27664. #3124
* [BUGFIX] Fix distributor from returning a `500` status code when a `400` was received from the ingester. #3211
* [BUGFIX] Fix incorrect OS value set in Mimir v2.3.* RPM packages. #3221

### Mixin

* [CHANGE] Alerts: MimirQuerierAutoscalerNotActive is now critical and fires after 1h instead of 15m. #2958
* [FEATURE] Dashboards: Added "Mimir / Overview" dashboards, providing an high level view over a Mimir cluster. #3122 #3147 #3155
* [ENHANCEMENT] Dashboards: Updated the "Writes" and "Rollout progress" dashboards to account for samples ingested via the new OTLP ingestion endpoint. #2919 #2938
* [ENHANCEMENT] Dashboards: Include per-tenant request rate in "Tenants" dashboard. #2874
* [ENHANCEMENT] Dashboards: Include inflight object store requests in "Reads" dashboard. #2914
* [ENHANCEMENT] Dashboards: Make queries used to find job, cluster and namespace for dropdown menus configurable. #2893
* [ENHANCEMENT] Dashboards: Include rate of label and series queries in "Reads" dashboard. #3065 #3074
* [ENHANCEMENT] Dashboards: Fix legend showing on per-pod panels. #2944
* [ENHANCEMENT] Dashboards: Use the "req/s" unit on panels showing the requests rate. #3118
* [ENHANCEMENT] Dashboards: Use a consistent color across dashboards for the error rate. #3154

### Jsonnet

* [FEATURE] Added support for query-scheduler ring-based service discovery. #3128
* [ENHANCEMENT] Querier autoscaling is now slower on scale downs: scale down 10% every 1m instead of 100%. #2962
* [BUGFIX] Memberlist: `gossip_member_label` is now set for ruler-queriers. #3141

### Mimirtool

* [ENHANCEMENT] mimirtool analyze: Store the query errors instead of exit during the analysis. #3052
* [BUGFIX] mimir-tool remote-read: fix returns where some conditions [return nil error even if there is error](https://github.com/grafana/cortex-tools/issues/260). #3053

### Documentation

* [ENHANCEMENT] Added documentation on how to configure storage retention. #2970
* [ENHANCEMENT] Improved gRPC clients config documentation. #3020
* [ENHANCEMENT] Added documentation on how to manage alerting and recording rules. #2983
* [ENHANCEMENT] Improved `MimirSchedulerQueriesStuck` runbook. #3006
* [ENHANCEMENT] Added "Cluster label verification" section to memberlist documentation. #3096
* [ENHANCEMENT] Mention compression in multi-zone replication documentation. #3107
* [BUGFIX] Fixed configuration option names in "Enabling zone-awareness via the Grafana Mimir Jsonnet". #3018
* [BUGFIX] Fixed `mimirtool analyze` parameters documentation. #3094
* [BUGFIX] Fixed YAML configuraton in the "Manage the configuration of Grafana Mimir with Helm" guide. #3042
* [BUGFIX] Fixed Alertmanager capacity planning documentation. #3132

### Tools

- [BUGFIX] trafficdump: Fixed panic occurring when `-success-only=true` and the captured request failed. #2863

## 2.3.1

### Grafana Mimir
* [BUGFIX] Query-frontend: query sharding took exponential time to map binary expressions. #3027
* [BUGFIX] Distributor: Stop panics on OTLP endpoint when a single metric has multiple timeseries. #3040

## 2.3.0

### Grafana Mimir

* [CHANGE] Ingester: Added user label to ingester metric `cortex_ingester_tsdb_out_of_order_samples_appended_total`. On multitenant clusters this helps us find the rate of appended out-of-order samples for a specific tenant. #2493
* [CHANGE] Compactor: delete source and output blocks from local disk on compaction failed, to reduce likelihood that subsequent compactions fail because of no space left on disk. #2261
* [CHANGE] Ruler: Remove unused CLI flags `-ruler.search-pending-for` and `-ruler.flush-period` (and their respective YAML config options). #2288
* [CHANGE] Successful gRPC requests are no longer logged (only affects internal API calls). #2309
* [CHANGE] Add new `-*.consul.cas-retry-delay` flags. They have a default value of `1s`, while previously there was no delay between retries. #2309
* [CHANGE] Store-gateway: Remove the experimental ability to run requests in a dedicated OS thread pool and associated CLI flag `-store-gateway.thread-pool-size`. #2423
* [CHANGE] Memberlist: disabled TCP-based ping fallback, because Mimir already uses a custom transport based on TCP. #2456
* [CHANGE] Change default value for `-distributor.ha-tracker.max-clusters` to `100` to provide a DoS protection. #2465
* [CHANGE] Experimental block upload API exposed by compactor has changed: Previous `/api/v1/upload/block/{block}` endpoint for starting block upload is now `/api/v1/upload/block/{block}/start`, and previous endpoint `/api/v1/upload/block/{block}?uploadComplete=true` for finishing block upload is now `/api/v1/upload/block/{block}/finish`. New API endpoint has been added: `/api/v1/upload/block/{block}/check`. #2486 #2548
* [CHANGE] Compactor: changed `-compactor.max-compaction-time` default from `0s` (disabled) to `1h`. When compacting blocks for a tenant, the compactor will move to compact blocks of another tenant or re-plan blocks to compact at least every 1h. #2514
* [CHANGE] Distributor: removed previously deprecated `extend_writes` (see #1856) YAML key and `-distributor.extend-writes` CLI flag from the distributor config. #2551
* [CHANGE] Ingester: removed previously deprecated `active_series_custom_trackers` (see #1188) YAML key from the ingester config. #2552
* [CHANGE] The tenant ID `__mimir_cluster` is reserved by Mimir and not allowed to store metrics. #2643
* [CHANGE] Purger: removed the purger component and moved its API endpoints `/purger/delete_tenant` and `/purger/delete_tenant_status` to the compactor at `/compactor/delete_tenant` and `/compactor/delete_tenant_status`. The new endpoints on the compactor are stable. #2644
* [CHANGE] Memberlist: Change the leave timeout duration (`-memberlist.leave-timeout duration`) from 5s to 20s and connection timeout (`-memberlist.packet-dial-timeout`) from 5s to 2s. This makes leave timeout 10x the connection timeout, so that we can communicate the leave to at least 1 node, if the first 9 we try to contact times out. #2669
* [CHANGE] Alertmanager: return status code `412 Precondition Failed` and log info message when alertmanager isn't configured for a tenant. #2635
* [CHANGE] Distributor: if forwarding rules are used to forward samples, exemplars are now removed from the request. #2710 #2725
* [CHANGE] Limits: change the default value of `max_global_series_per_metric` limit to `0` (disabled). Setting this limit by default does not provide much benefit because series are sharded by all labels. #2714
* [CHANGE] Ingester: experimental `-blocks-storage.tsdb.new-chunk-disk-mapper` has been removed, new chunk disk mapper is now always used, and is no longer marked experimental. Default value of `-blocks-storage.tsdb.head-chunks-write-queue-size` has changed to 1000000, this enables async chunk queue by default, which leads to improved latency on the write path when new chunks are created in ingesters. #2762
* [CHANGE] Ingester: removed deprecated `-blocks-storage.tsdb.isolation-enabled` option. TSDB-level isolation is now always disabled in Mimir. #2782
* [CHANGE] Compactor: `-compactor.partial-block-deletion-delay` must either be set to 0 (to disable partial blocks deletion) or a value higher than `4h`. #2787
* [CHANGE] Query-frontend: CLI flag `-query-frontend.align-querier-with-step` has been deprecated. Please use `-query-frontend.align-queries-with-step` instead. #2840
* [FEATURE] Compactor: Adds the ability to delete partial blocks after a configurable delay. This option can be configured per tenant. #2285
  - `-compactor.partial-block-deletion-delay`, as a duration string, allows you to set the delay since a partial block has been modified before marking it for deletion. A value of `0`, the default, disables this feature.
  - The metric `cortex_compactor_blocks_marked_for_deletion_total` has a new value for the `reason` label `reason="partial"`, when a block deletion marker is triggered by the partial block deletion delay.
* [FEATURE] Querier: enabled support for queries with negative offsets, which are not cached in the query results cache. #2429
* [FEATURE] EXPERIMENTAL: OpenTelemetry Metrics ingestion path on `/otlp/v1/metrics`. #695 #2436 #2461
* [FEATURE] Querier: Added support for tenant federation to metric metadata endpoint. #2467
* [FEATURE] Query-frontend: introduced experimental support to split instant queries by time. The instant query splitting can be enabled setting `-query-frontend.split-instant-queries-by-interval`. #2469 #2564 #2565 #2570 #2571 #2572 #2573 #2574 #2575 #2576 #2581 #2582 #2601 #2632 #2633 #2634 #2641 #2642 #2766
* [FEATURE] Introduced an experimental anonymous usage statistics tracking (disabled by default), to help Mimir maintainers make better decisions to support the open source community. The tracking system anonymously collects non-sensitive, non-personally identifiable information about the running Mimir cluster, and is disabled by default. #2643 #2662 #2685 #2732 #2733 #2735
* [FEATURE] Introduced an experimental deployment mode called read-write and running a fully featured Mimir cluster with three components: write, read and backend. The read-write deployment mode is a trade-off between the monolithic mode (only one component, no isolation) and the microservices mode (many components, high isolation). #2754 #2838
* [ENHANCEMENT] Distributor: Decreased distributor tests execution time. #2562
* [ENHANCEMENT] Alertmanager: Allow the HTTP `proxy_url` configuration option in the receiver's configuration. #2317
* [ENHANCEMENT] ring: optimize shuffle-shard computation when lookback is used, and all instances have registered timestamp within the lookback window. In that case we can immediately return origial ring, because we would select all instances anyway. #2309
* [ENHANCEMENT] Memberlist: added experimental memberlist cluster label support via `-memberlist.cluster-label` and `-memberlist.cluster-label-verification-disabled` CLI flags (and their respective YAML config options). #2354
* [ENHANCEMENT] Object storage can now be configured for all components using the `common` YAML config option key (or `-common.storage.*` CLI flags). #2330 #2347
* [ENHANCEMENT] Go: updated to go 1.18.4. #2400
* [ENHANCEMENT] Store-gateway, listblocks: list of blocks now includes stats from `meta.json` file: number of series, samples and chunks. #2425
* [ENHANCEMENT] Added more buckets to `cortex_ingester_client_request_duration_seconds` histogram metric, to correctly track requests taking longer than 1s (up until 16s). #2445
* [ENHANCEMENT] Azure client: Improve memory usage for large object storage downloads. #2408
* [ENHANCEMENT] Distributor: Add `-distributor.instance-limits.max-inflight-push-requests-bytes`. This limit protects the distributor against multiple large requests that together may cause an OOM, but are only a few, so do not trigger the `max-inflight-push-requests` limit. #2413
* [ENHANCEMENT] Distributor: Drop exemplars in distributor for tenants where exemplars are disabled. #2504
* [ENHANCEMENT] Runtime Config: Allow operator to specify multiple comma-separated yaml files in `-runtime-config.file` that will be merged in left to right order. #2583
* [ENHANCEMENT] Query sharding: shard binary operations only if it doesn't lead to non-shardable vector selectors in one of the operands. #2696
* [ENHANCEMENT] Add packaging for both debian based deb file and redhat based rpm file using FPM. #1803
* [ENHANCEMENT] Distributor: Add `cortex_distributor_query_ingester_chunks_deduped_total` and `cortex_distributor_query_ingester_chunks_total` metrics for determining how effective ingester chunk deduplication at query time is. #2713
* [ENHANCEMENT] Upgrade Docker base images to `alpine:3.16.2`. #2729
* [ENHANCEMENT] Ruler: Add `<prometheus-http-prefix>/api/v1/status/buildinfo` endpoint. #2724
* [ENHANCEMENT] Querier: Ensure all queries pulled from query-frontend or query-scheduler are immediately executed. The maximum workers concurrency in each querier is configured by `-querier.max-concurrent`. #2598
* [ENHANCEMENT] Distributor: Add `cortex_distributor_received_requests_total` and `cortex_distributor_requests_in_total` metrics to provide visiblity into appropriate per-tenant request limits. #2770
* [ENHANCEMENT] Distributor: Add single forwarding remote-write endpoint for a tenant (`forwarding_endpoint`), instead of using per-rule endpoints. This takes precendence over per-rule endpoints. #2801
* [ENHANCEMENT] Added `err-mimir-distributor-max-write-message-size` to the errors catalog. #2470
* [ENHANCEMENT] Add sanity check at startup to ensure the configured filesystem directories don't overlap for different components. #2828 #2947
* [BUGFIX] TSDB: Fixed a bug on the experimental out-of-order implementation that led to wrong query results. #2701
* [BUGFIX] Compactor: log the actual error on compaction failed. #2261
* [BUGFIX] Alertmanager: restore state from storage even when running a single replica. #2293
* [BUGFIX] Ruler: do not block "List Prometheus rules" API endpoint while syncing rules. #2289
* [BUGFIX] Ruler: return proper `*status.Status` error when running in remote operational mode. #2417
* [BUGFIX] Alertmanager: ensure the configured `-alertmanager.web.external-url` is either a path starting with `/`, or a full URL including the scheme and hostname. #2381 #2542
* [BUGFIX] Memberlist: fix problem with loss of some packets, typically ring updates when instances were removed from the ring during shutdown. #2418
* [BUGFIX] Ingester: fix misfiring `MimirIngesterHasUnshippedBlocks` and stale `cortex_ingester_oldest_unshipped_block_timestamp_seconds` when some block uploads fail. #2435
* [BUGFIX] Query-frontend: fix incorrect mapping of http status codes 429 to 500 when request queue is full. #2447
* [BUGFIX] Memberlist: Fix problem with ring being empty right after startup. Memberlist KV store now tries to "fast-join" the cluster to avoid serving empty KV store. #2505
* [BUGFIX] Compactor: Fix bug when using `-compactor.partial-block-deletion-delay`: compactor didn't correctly check for modification time of all block files. #2559
* [BUGFIX] Query-frontend: fix wrong query sharding results for queries with boolean result like `1 < bool 0`. #2558
* [BUGFIX] Fixed error messages related to per-instance limits incorrectly reporting they can be set on a per-tenant basis. #2610
* [BUGFIX] Perform HA-deduplication before forwarding samples according to forwarding rules in the distributor. #2603 #2709
* [BUGFIX] Fix reporting of tracing spans from PromQL engine. #2707
* [BUGFIX] Apply relabel and drop_label rules before forwarding rules in the distributor. #2703
* [BUGFIX] Distributor: Register `cortex_discarded_requests_total` metric, which previously was not registered and therefore not exported. #2712
* [BUGFIX] Ruler: fix not restoring alerts' state at startup. #2648
* [BUGFIX] Ingester: Fix disk filling up after restarting ingesters with out-of-order support disabled while it was enabled before. #2799
* [BUGFIX] Memberlist: retry joining memberlist cluster on startup when no nodes are resolved. #2837
* [BUGFIX] Query-frontend: fix incorrect mapping of http status codes 413 to 500 when request is too large. #2819
* [BUGFIX] Alertmanager: revert upstream alertmananger to v0.24.0 to fix panic when unmarshalling email headers #2924 #2925

### Mixin

* [CHANGE] Dashboards: "Slow Queries" dashboard no longer works with versions older than Grafana 9.0. #2223
* [CHANGE] Alerts: use RSS memory instead of working set memory in the `MimirAllocatingTooMuchMemory` alert for ingesters. #2480
* [CHANGE] Dashboards: remove the "Cache - Latency (old)" panel from the "Mimir / Queries" dashboard. #2796
* [FEATURE] Dashboards: added support to experimental read-write deployment mode. #2780
* [ENHANCEMENT] Dashboards: added missed rule evaluations to the "Evaluations per second" panel in the "Mimir / Ruler" dashboard. #2314
* [ENHANCEMENT] Dashboards: add k8s resource requests to CPU and memory panels. #2346
* [ENHANCEMENT] Dashboards: add RSS memory utilization panel for ingesters, store-gateways and compactors. #2479
* [ENHANCEMENT] Dashboards: allow to configure graph tooltip. #2647
* [ENHANCEMENT] Alerts: MimirFrontendQueriesStuck and MimirSchedulerQueriesStuck alerts are more reliable now as they consider all the intermediate samples in the minute prior to the evaluation. #2630
* [ENHANCEMENT] Alerts: added `RolloutOperatorNotReconciling` alert, firing if the optional rollout-operator is not successfully reconciling. #2700
* [ENHANCEMENT] Dashboards: added support to query-tee in front of ruler-query-frontend in the "Remote ruler reads" dashboard. #2761
* [ENHANCEMENT] Dashboards: Introduce support for baremetal deployment, setting `deployment_type: 'baremetal'` in the mixin `_config`. #2657
* [ENHANCEMENT] Dashboards: use timeseries panel to show exemplars. #2800
* [BUGFIX] Dashboards: fixed unit of latency panels in the "Mimir / Ruler" dashboard. #2312
* [BUGFIX] Dashboards: fixed "Intervals per query" panel in the "Mimir / Queries" dashboard. #2308
* [BUGFIX] Dashboards: Make "Slow Queries" dashboard works with Grafana 9.0. #2223
* [BUGFIX] Dashboards: add missing API routes to Ruler dashboard. #2412
* [BUGFIX] Dashboards: stop setting 'interval' in dashboards; it should be set on your datasource. #2802

### Jsonnet

* [CHANGE] query-scheduler is enabled by default. We advise to deploy the query-scheduler to improve the scalability of the query-frontend. #2431
* [CHANGE] Replaced anti-affinity rules with pod topology spread constraints for distributor, query-frontend, querier and ruler. #2517
  - The following configuration options have been removed:
    - `distributor_allow_multiple_replicas_on_same_node`
    - `query_frontend_allow_multiple_replicas_on_same_node`
    - `querier_allow_multiple_replicas_on_same_node`
    - `ruler_allow_multiple_replicas_on_same_node`
  - The following configuration options have been added:
    - `distributor_topology_spread_max_skew`
    - `query_frontend_topology_spread_max_skew`
    - `querier_topology_spread_max_skew`
    - `ruler_topology_spread_max_skew`
* [CHANGE] Change `max_global_series_per_metric` to 0 in all plans, and as a default value. #2669
* [FEATURE] Memberlist: added support for experimental memberlist cluster label, through the jsonnet configuration options `memberlist_cluster_label` and `memberlist_cluster_label_verification_disabled`. #2349
* [FEATURE] Added ruler-querier autoscaling support. It requires [KEDA](https://keda.sh) installed in the Kubernetes cluster. Ruler-querier autoscaler can be enabled and configure through the following options in the jsonnet config: #2545
  * `autoscaling_ruler_querier_enabled`: `true` to enable autoscaling.
  * `autoscaling_ruler_querier_min_replicas`: minimum number of ruler-querier replicas.
  * `autoscaling_ruler_querier_max_replicas`: maximum number of ruler-querier replicas.
  * `autoscaling_prometheus_url`: Prometheus base URL from which to scrape Mimir metrics (e.g. `http://prometheus.default:9090/prometheus`).
* [ENHANCEMENT] Memberlist now uses DNS service-discovery by default. #2549
* [ENHANCEMENT] Upgrade memcached image tag to `memcached:1.6.16-alpine`. #2740
* [ENHANCEMENT] Added `$._config.configmaps` and `$._config.runtime_config_files` to make it easy to add new configmaps or runtime config file to all components. #2748

### Mimirtool

* [ENHANCEMENT] Added `mimirtool backfill` command to upload Prometheus blocks using API available in the compactor. #1822
* [ENHANCEMENT] mimirtool bucket-validation: Verify existing objects can be overwritten by subsequent uploads. #2491
* [ENHANCEMENT] mimirtool config convert: Now supports migrating to the current version of Mimir. #2629
* [BUGFIX] mimirtool analyze: Fix dashboard JSON unmarshalling errors by using custom parsing. #2386
* [BUGFIX] Version checking no longer prompts for updating when already on latest version. #2723

### Mimir Continuous Test

* [ENHANCEMENT] Added basic authentication and bearer token support for when Mimir is behind a gateway authenticating the calls. #2717

### Query-tee

* [CHANGE] Renamed CLI flag `-server.service-port` to `-server.http-service-port`. #2683
* [CHANGE] Renamed metric `cortex_querytee_request_duration_seconds` to `cortex_querytee_backend_request_duration_seconds`. Metric `cortex_querytee_request_duration_seconds` is now reported without label `backend`. #2683
* [ENHANCEMENT] Added HTTP over gRPC support to `query-tee` to allow testing gRPC requests to Mimir instances. #2683

### Documentation

* [ENHANCEMENT] Referenced `mimirtool` commands in the HTTP API documentation. #2516
* [ENHANCEMENT] Improved DNS service discovery documentation. #2513

### Tools

* [ENHANCEMENT] `markblocks` now processes multiple blocks concurrently. #2677

## 2.2.0

### Grafana Mimir

* [CHANGE] Increased default configuration for `-server.grpc-max-recv-msg-size-bytes` and `-server.grpc-max-send-msg-size-bytes` from 4MB to 100MB. #1884
* [CHANGE] Default values have changed for the following settings. This improves query performance for recent data (within 12h) by only reading from ingesters: #1909 #1921
    - `-blocks-storage.bucket-store.ignore-blocks-within` now defaults to `10h` (previously `0`)
    - `-querier.query-store-after` now defaults to `12h` (previously `0`)
* [CHANGE] Alertmanager: removed support for migrating local files from Cortex 1.8 or earlier. Related to original Cortex PR https://github.com/cortexproject/cortex/pull/3910. #2253
* [CHANGE] The following settings are now classified as advanced because the defaults should work for most users and tuning them requires in-depth knowledge of how the read path works: #1929
    - `-querier.query-ingesters-within`
    - `-querier.query-store-after`
* [CHANGE] Config flag category overrides can be set dynamically at runtime. #1934
* [CHANGE] Ingester: deprecated `-ingester.ring.join-after`. Mimir now behaves as this setting is always set to 0s. This configuration option will be removed in Mimir 2.4.0. #1965
* [CHANGE] Blocks uploaded by ingester no longer contain `__org_id__` label. Compactor now ignores this label and will compact blocks with and without this label together. `mimirconvert` tool will remove the label from blocks as "unknown" label. #1972
* [CHANGE] Querier: deprecated `-querier.shuffle-sharding-ingesters-lookback-period`, instead adding `-querier.shuffle-sharding-ingesters-enabled` to enable or disable shuffle sharding on the read path. The value of `-querier.query-ingesters-within` is now used internally for shuffle sharding lookback. #2110
* [CHANGE] Memberlist: `-memberlist.abort-if-join-fails` now defaults to false. Previously it defaulted to true. #2168
* [CHANGE] Ruler: `/api/v1/rules*` and `/prometheus/rules*` configuration endpoints are removed. Use `/prometheus/config/v1/rules*`. #2182
* [CHANGE] Ingester: `-ingester.exemplars-update-period` has been renamed to `-ingester.tsdb-config-update-period`. You can use it to update multiple, per-tenant TSDB configurations. #2187
* [FEATURE] Ingester: (Experimental) Add the ability to ingest out-of-order samples up to an allowed limit. If you enable this feature, it requires additional memory and disk space. This feature also enables a write-behind log, which might lead to longer ingester-start replays. When this feature is disabled, there is no overhead on memory, disk space, or startup times. #2187
  * `-ingester.out-of-order-time-window`, as duration string, allows you to set how back in time a sample can be. The default is `0s`, where `s` is seconds.
  * `cortex_ingester_tsdb_out_of_order_samples_appended_total` metric tracks the total number of out-of-order samples ingested by the ingester.
  * `cortex_discarded_samples_total` has a new label `reason="sample-too-old"`, when the `-ingester.out-of-order-time-window` flag is greater than zero. The label tracks the number of samples that were discarded for being too old; they were out of order, but beyond the time window allowed. The labels `reason="sample-out-of-order"` and `reason="sample-out-of-bounds"` are not used when out-of-order ingestion is enabled.
* [ENHANCEMENT] Distributor: Added limit to prevent tenants from sending excessive number of requests: #1843
  * The following CLI flags (and their respective YAML config options) have been added:
    * `-distributor.request-rate-limit`
    * `-distributor.request-burst-limit`
  * The following metric is exposed to tell how many requests have been rejected:
    * `cortex_discarded_requests_total`
* [ENHANCEMENT] Store-gateway: Add the experimental ability to run requests in a dedicated OS thread pool. This feature can be configured using `-store-gateway.thread-pool-size` and is disabled by default. Replaces the ability to run index header operations in a dedicated thread pool. #1660 #1812
* [ENHANCEMENT] Improved error messages to make them easier to understand; each now have a unique, global identifier that you can use to look up in the runbooks for more information. #1907 #1919 #1888 #1939 #1984 #2009 #2056 #2066 #2104 #2150 #2234
* [ENHANCEMENT] Memberlist KV: incoming messages are now processed on per-key goroutine. This may reduce loss of "maintanance" packets in busy memberlist installations, but use more CPU. New `memberlist_client_received_broadcasts_dropped_total` counter tracks number of dropped per-key messages. #1912
* [ENHANCEMENT] Blocks Storage, Alertmanager, Ruler: add support a prefix to the bucket store (`*_storage.storage_prefix`). This enables using the same bucket for the three components. #1686 #1951
* [ENHANCEMENT] Upgrade Docker base images to `alpine:3.16.0`. #2028
* [ENHANCEMENT] Store-gateway: Add experimental configuration option for the store-gateway to attempt to pre-populate the file system cache when memory-mapping index-header files. Enabled with `-blocks-storage.bucket-store.index-header.map-populate-enabled=true`. Note this flag only has an effect when running on Linux. #2019 #2054
* [ENHANCEMENT] Chunk Mapper: reduce memory usage of async chunk mapper. #2043
* [ENHANCEMENT] Ingester: reduce sleep time when reading WAL. #2098
* [ENHANCEMENT] Compactor: Run sanity check on blocks storage configuration at startup. #2144
* [ENHANCEMENT] Compactor: Add HTTP API for uploading TSDB blocks. Enabled with `-compactor.block-upload-enabled`. #1694 #2126
* [ENHANCEMENT] Ingester: Enable querying overlapping blocks by default. #2187
* [ENHANCEMENT] Distributor: Auto-forget unhealthy distributors after ten failed ring heartbeats. #2154
* [ENHANCEMENT] Distributor: Add new metric `cortex_distributor_forward_errors_total` for error codes resulting from forwarding requests. #2077
* [ENHANCEMENT] `/ready` endpoint now returns and logs detailed services information. #2055
* [ENHANCEMENT] Memcached client: Reduce number of connections required to fetch cached keys from memcached. #1920
* [ENHANCEMENT] Improved error message returned when `-querier.query-store-after` validation fails. #1914
* [BUGFIX] Fix regexp parsing panic for regexp label matchers with start/end quantifiers. #1883
* [BUGFIX] Ingester: fixed deceiving error log "failed to update cached shipped blocks after shipper initialisation", occurring for each new tenant in the ingester. #1893
* [BUGFIX] Ring: fix bug where instances may appear unhealthy in the hash ring web UI even though they are not. #1933
* [BUGFIX] API: gzip is now enforced when identity encoding is explicitly rejected. #1864
* [BUGFIX] Fix panic at startup when Mimir is running in monolithic mode and query sharding is enabled. #2036
* [BUGFIX] Ruler: report `cortex_ruler_queries_failed_total` metric for any remote query error except 4xx when remote operational mode is enabled. #2053 #2143
* [BUGFIX] Ingester: fix slow rollout when using `-ingester.ring.unregister-on-shutdown=false` with long `-ingester.ring.heartbeat-period`. #2085
* [BUGFIX] Ruler: add timeout for remote rule evaluation queries to prevent rule group evaluations getting stuck indefinitely. The duration is configurable with `-querier.timeout` (default `2m`). #2090 #2222
* [BUGFIX] Limits: Active series custom tracker configuration has been named back from `active_series_custom_trackers_config` to `active_series_custom_trackers`. For backwards compatibility both version is going to be supported for until Mimir v2.4. When both fields are specified, `active_series_custom_trackers_config` takes precedence over `active_series_custom_trackers`. #2101
* [BUGFIX] Ingester: fixed the order of labels applied when incrementing the `cortex_discarded_metadata_total` metric. #2096
* [BUGFIX] Ingester: fixed bug where retrieving metadata for a metric with multiple metadata entries would return multiple copies of a single metadata entry rather than all available entries. #2096
* [BUGFIX] Distributor: canceled requests are no longer accounted as internal errors. #2157
* [BUGFIX] Memberlist: Fix typo in memberlist admin UI. #2202
* [BUGFIX] Ruler: fixed typo in error message when ruler failed to decode a rule group. #2151
* [BUGFIX] Active series custom tracker configuration is now displayed properly on `/runtime_config` page. #2065
* [BUGFIX] Query-frontend: `vector` and `time` functions were sharded, which made expressions like `vector(1) > 0 and vector(1)` fail. #2355

### Mixin

* [CHANGE] Split `mimir_queries` rules group into `mimir_queries` and `mimir_ingester_queries` to keep number of rules per group within the default per-tenant limit. #1885
* [CHANGE] Dashboards: Expose full image tag in "Mimir / Rollout progress" dashboard's "Pod per version panel." #1932
* [CHANGE] Dashboards: Disabled gateway panels by default, because most users don't have a gateway exposing the metrics expected by Mimir dashboards. You can re-enable it setting `gateway_enabled: true` in the mixin config and recompiling the mixin running `make build-mixin`. #1955
* [CHANGE] Alerts: adapt `MimirFrontendQueriesStuck` and `MimirSchedulerQueriesStuck` to consider ruler query path components. #1949
* [CHANGE] Alerts: Change `MimirRulerTooManyFailedQueries` severity to `critical`. #2165
* [ENHANCEMENT] Dashboards: Add config option `datasource_regex` to customise the regular expression used to select valid datasources for Mimir dashboards. #1802
* [ENHANCEMENT] Dashboards: Added "Mimir / Remote ruler reads" and "Mimir / Remote ruler reads resources" dashboards. #1911 #1937
* [ENHANCEMENT] Dashboards: Make networking panels work for pods created by the mimir-distributed helm chart. #1927
* [ENHANCEMENT] Alerts: Add `MimirStoreGatewayNoSyncedTenants` alert that fires when there is a store-gateway owning no tenants. #1882
* [ENHANCEMENT] Rules: Make `recording_rules_range_interval` configurable for cases where Mimir metrics are scraped less often that every 30 seconds. #2118
* [ENHANCEMENT] Added minimum Grafana version to mixin dashboards. #1943
* [BUGFIX] Fix `container_memory_usage_bytes:sum` recording rule. #1865
* [BUGFIX] Fix `MimirGossipMembersMismatch` alerts if Mimir alertmanager is activated. #1870
* [BUGFIX] Fix `MimirRulerMissedEvaluations` to show % of missed alerts as a value between 0 and 100 instead of 0 and 1. #1895
* [BUGFIX] Fix `MimirCompactorHasNotUploadedBlocks` alert false positive when Mimir is deployed in monolithic mode. #1902
* [BUGFIX] Fix `MimirGossipMembersMismatch` to make it less sensitive during rollouts and fire one alert per installation, not per job. #1926
* [BUGFIX] Do not trigger `MimirAllocatingTooMuchMemory` alerts if no container limits are supplied. #1905
* [BUGFIX] Dashboards: Remove empty "Chunks per query" panel from `Mimir / Queries` dashboard. #1928
* [BUGFIX] Dashboards: Use Grafana's `$__rate_interval` for rate queries in dashboards to support scrape intervals of >15s. #2011
* [BUGFIX] Alerts: Make each version of `MimirCompactorHasNotUploadedBlocks` distinct to avoid rule evaluation failures due to duplicate series being generated. #2197
* [BUGFIX] Fix `MimirGossipMembersMismatch` alert when using remote ruler evaluation. #2159

### Jsonnet

* [CHANGE] Remove use of `-querier.query-store-after`, `-querier.shuffle-sharding-ingesters-lookback-period`, `-blocks-storage.bucket-store.ignore-blocks-within`, and `-blocks-storage.tsdb.close-idle-tsdb-timeout` CLI flags since the values now match defaults. #1915 #1921
* [CHANGE] Change default value for `-blocks-storage.bucket-store.chunks-cache.memcached.timeout` to `450ms` to increase use of cached data. #2035
* [CHANGE] The `memberlist_ring_enabled` configuration now applies to Alertmanager. #2102 #2103 #2107
* [CHANGE] Default value for `memberlist_ring_enabled` is now true. It means that all hash rings use Memberlist as default KV store instead of Consul (previous default). #2161
* [CHANGE] Configure `-ingester.max-global-metadata-per-user` to correspond to 20% of the configured max number of series per tenant. #2250
* [CHANGE] Configure `-ingester.max-global-metadata-per-metric` to be 10. #2250
* [CHANGE] Change `_config.multi_zone_ingester_max_unavailable` to 25. #2251
* [FEATURE] Added querier autoscaling support. It requires [KEDA](https://keda.sh) installed in the Kubernetes cluster and query-scheduler enabled in the Mimir cluster. Querier autoscaler can be enabled and configure through the following options in the jsonnet config: #2013 #2023
  * `autoscaling_querier_enabled`: `true` to enable autoscaling.
  * `autoscaling_querier_min_replicas`: minimum number of querier replicas.
  * `autoscaling_querier_max_replicas`: maximum number of querier replicas.
  * `autoscaling_prometheus_url`: Prometheus base URL from which to scrape Mimir metrics (e.g. `http://prometheus.default:9090/prometheus`).
* [FEATURE] Jsonnet: Add support for ruler remote evaluation mode (`ruler_remote_evaluation_enabled`), which deploys and uses a dedicated query path for rule evaluation. This enables the benefits of the query-frontend for rule evaluation, such as query sharding. #2073
* [ENHANCEMENT] Added `compactor` service, that can be used to route requests directly to compactor (e.g. admin UI). #2063
* [ENHANCEMENT] Added a `consul_enabled` configuration option to provide the ability to disable consul. It is automatically set to false when `memberlist_ring_enabled` is true and `multikv_migration_enabled` (used for migration from Consul to memberlist) is not set. #2093 #2152
* [BUGFIX] Querier: Fix disabling shuffle sharding on the read path whilst keeping it enabled on write path. #2164

### Mimirtool

* [CHANGE] mimirtool rules: `--use-legacy-routes` now toggles between using `/prometheus/config/v1/rules` (default) and `/api/v1/rules` (legacy) endpoints. #2182
* [FEATURE] Added bearer token support for when Mimir is behind a gateway authenticating by bearer token. #2146
* [BUGFIX] mimirtool analyze: Fix dashboard JSON unmarshalling errors (#1840). #1973
* [BUGFIX] Make mimirtool build for Windows work again. #2273

### Mimir Continuous Test

* [ENHANCEMENT] Added the `-tests.smoke-test` flag to run the `mimir-continuous-test` suite once and immediately exit. #2047 #2094
* [ENHANCEMENT] Added the `-tests.write-protocol` flag to write using the `prometheus` remote write protocol or `otlp-http` in the `mimir-continuous-test` suite. #5719

### Documentation

* [ENHANCEMENT] Published Grafana Mimir runbooks as part of documentation. #1970
* [ENHANCEMENT] Improved ruler's "remote operational mode" documentation. #1906
* [ENHANCEMENT] Recommend fast disks for ingesters and store-gateways in production tips. #1903
* [ENHANCEMENT] Explain the runtime override of active series matchers. #1868
* [ENHANCEMENT] Clarify "Set rule group" API specification. #1869
* [ENHANCEMENT] Published Mimir jsonnet documentation. #2024
* [ENHANCEMENT] Documented required scrape interval for using alerting and recording rules from Mimir jsonnet. #2147
* [ENHANCEMENT] Runbooks: Mention memberlist as possible source of problems for various alerts. #2158
* [ENHANCEMENT] Added step-by-step article about migrating from Consul to Memberlist KV store using jsonnet without downtime. #2166
* [ENHANCEMENT] Documented `/memberlist` admin page. #2166
* [ENHANCEMENT] Documented how to configure Grafana Mimir's ruler with Jsonnet. #2127
* [ENHANCEMENT] Documented how to configure queriers’ autoscaling with Jsonnet. #2128
* [ENHANCEMENT] Updated mixin building instructions in "Installing Grafana Mimir dashboards and alerts" article. #2015 #2163
* [ENHANCEMENT] Fix location of "Monitoring Grafana Mimir" article in the documentation hierarchy. #2130
* [ENHANCEMENT] Runbook for `MimirRequestLatency` was expanded with more practical advice. #1967
* [BUGFIX] Fixed ruler configuration used in the getting started guide. #2052
* [BUGFIX] Fixed Mimir Alertmanager datasource in Grafana used by "Play with Grafana Mimir" tutorial. #2115
* [BUGFIX] Fixed typos in "Scaling out Grafana Mimir" article. #2170
* [BUGFIX] Added missing ring endpoint exposed by Ingesters. #1918

## 2.1.0

### Grafana Mimir

* [CHANGE] Compactor: No longer upload debug meta files to object storage. #1257
* [CHANGE] Default values have changed for the following settings: #1547
    - `-alertmanager.alertmanager-client.grpc-max-recv-msg-size` now defaults to 100 MiB (previously was not configurable and set to 16 MiB)
    - `-alertmanager.alertmanager-client.grpc-max-send-msg-size` now defaults to 100 MiB (previously was not configurable and set to 4 MiB)
    - `-alertmanager.max-recv-msg-size` now defaults to 100 MiB (previously was 16 MiB)
* [CHANGE] Ingester: Add `user` label to metrics `cortex_ingester_ingested_samples_total` and `cortex_ingester_ingested_samples_failures_total`. #1533
* [CHANGE] Ingester: Changed `-blocks-storage.tsdb.isolation-enabled` default from `true` to `false`. The config option has also been deprecated and will be removed in 2 minor version. #1655
* [CHANGE] Query-frontend: results cache keys are now versioned, this will cause cache to be re-filled when rolling out this version. #1631
* [CHANGE] Store-gateway: enabled attributes in-memory cache by default. New default configuration is `-blocks-storage.bucket-store.chunks-cache.attributes-in-memory-max-items=50000`. #1727
* [CHANGE] Compactor: Removed the metric `cortex_compactor_garbage_collected_blocks_total` since it duplicates `cortex_compactor_blocks_marked_for_deletion_total`. #1728
* [CHANGE] All: Logs that used the`org_id` label now use `user` label. #1634 #1758
* [CHANGE] Alertmanager: the following metrics are not exported for a given `user` and `integration` when the metric value is zero: #1783
  * `cortex_alertmanager_notifications_total`
  * `cortex_alertmanager_notifications_failed_total`
  * `cortex_alertmanager_notification_requests_total`
  * `cortex_alertmanager_notification_requests_failed_total`
  * `cortex_alertmanager_notification_rate_limited_total`
* [CHANGE] Removed the following metrics exposed by the Mimir hash rings: #1791
  * `cortex_member_ring_tokens_owned`
  * `cortex_member_ring_tokens_to_own`
  * `cortex_ring_tokens_owned`
  * `cortex_ring_member_ownership_percent`
* [CHANGE] Querier / Ruler: removed the following metrics tracking number of query requests send to each ingester. You can use `cortex_request_duration_seconds_count{route=~"/cortex.Ingester/(QueryStream|QueryExemplars)"}` instead. #1797
  * `cortex_distributor_ingester_queries_total`
  * `cortex_distributor_ingester_query_failures_total`
* [CHANGE] Distributor: removed the following metrics tracking the number of requests from a distributor to ingesters: #1799
  * `cortex_distributor_ingester_appends_total`
  * `cortex_distributor_ingester_append_failures_total`
* [CHANGE] Distributor / Ruler: deprecated `-distributor.extend-writes`. Now Mimir always behaves as if this setting was set to `false`, which we expect to be safe for every Mimir cluster setup. #1856
* [FEATURE] Querier: Added support for [streaming remote read](https://prometheus.io/blog/2019/10/10/remote-read-meets-streaming/). Should be noted that benefits of chunking the response are partial here, since in a typical `query-frontend` setup responses will be buffered until they've been completed. #1735
* [FEATURE] Ruler: Allow setting `evaluation_delay` for each rule group via rules group configuration file. #1474
* [FEATURE] Ruler: Added support for expression remote evaluation. #1536 #1818
  * The following CLI flags (and their respective YAML config options) have been added:
    * `-ruler.query-frontend.address`
    * `-ruler.query-frontend.grpc-client-config.grpc-max-recv-msg-size`
    * `-ruler.query-frontend.grpc-client-config.grpc-max-send-msg-size`
    * `-ruler.query-frontend.grpc-client-config.grpc-compression`
    * `-ruler.query-frontend.grpc-client-config.grpc-client-rate-limit`
    * `-ruler.query-frontend.grpc-client-config.grpc-client-rate-limit-burst`
    * `-ruler.query-frontend.grpc-client-config.backoff-on-ratelimits`
    * `-ruler.query-frontend.grpc-client-config.backoff-min-period`
    * `-ruler.query-frontend.grpc-client-config.backoff-max-period`
    * `-ruler.query-frontend.grpc-client-config.backoff-retries`
    * `-ruler.query-frontend.grpc-client-config.tls-enabled`
    * `-ruler.query-frontend.grpc-client-config.tls-ca-path`
    * `-ruler.query-frontend.grpc-client-config.tls-cert-path`
    * `-ruler.query-frontend.grpc-client-config.tls-key-path`
    * `-ruler.query-frontend.grpc-client-config.tls-server-name`
    * `-ruler.query-frontend.grpc-client-config.tls-insecure-skip-verify`
* [FEATURE] Distributor: Added the ability to forward specifics metrics to alternative remote_write API endpoints. #1052
* [FEATURE] Ingester: Active series custom trackers now supports runtime tenant-specific overrides. The configuration has been moved to limit config, the ingester config has been deprecated.  #1188
* [ENHANCEMENT] Alertmanager API: Concurrency limit for GET requests is now configurable using `-alertmanager.max-concurrent-get-requests-per-tenant`. #1547
* [ENHANCEMENT] Alertmanager: Added the ability to configure additional gRPC client settings for the Alertmanager distributor #1547
  - `-alertmanager.alertmanager-client.backoff-max-period`
  - `-alertmanager.alertmanager-client.backoff-min-period`
  - `-alertmanager.alertmanager-client.backoff-on-ratelimits`
  - `-alertmanager.alertmanager-client.backoff-retries`
  - `-alertmanager.alertmanager-client.grpc-client-rate-limit`
  - `-alertmanager.alertmanager-client.grpc-client-rate-limit-burst`
  - `-alertmanager.alertmanager-client.grpc-compression`
  - `-alertmanager.alertmanager-client.grpc-max-recv-msg-size`
  - `-alertmanager.alertmanager-client.grpc-max-send-msg-size`
* [ENHANCEMENT] Ruler: Add more detailed query information to ruler query stats logging. #1411
* [ENHANCEMENT] Admin: Admin API now has some styling. #1482 #1549 #1821 #1824
* [ENHANCEMENT] Alertmanager: added `insight=true` field to alertmanager dispatch logs. #1379
* [ENHANCEMENT] Store-gateway: Add the experimental ability to run index header operations in a dedicated thread pool. This feature can be configured using `-blocks-storage.bucket-store.index-header-thread-pool-size` and is disabled by default. #1660
* [ENHANCEMENT] Store-gateway: don't drop all blocks if instance finds itself as unhealthy or missing in the ring. #1806 #1823
* [ENHANCEMENT] Querier: wait until inflight queries are completed when shutting down queriers. #1756 #1767
* [BUGFIX] Query-frontend: do not shard queries with a subquery unless the subquery is inside a shardable aggregation function call. #1542
* [BUGFIX] Query-frontend: added `component=query-frontend` label to results cache memcached metrics to fix a panic when Mimir is running in single binary mode and results cache is enabled. #1704
* [BUGFIX] Mimir: services' status content-type is now correctly set to `text/html`. #1575
* [BUGFIX] Multikv: Fix panic when using using runtime config to set primary KV store used by `multi` KV. #1587
* [BUGFIX] Multikv: Fix watching for runtime config changes in `multi` KV store in ruler and querier. #1665
* [BUGFIX] Memcached: allow to use CNAME DNS records for the memcached backend addresses. #1654
* [BUGFIX] Querier: fixed temporary partial query results when shuffle sharding is enabled and hash ring backend storage is flushed / reset. #1829
* [BUGFIX] Alertmanager: prevent more file traversal cases related to template names. #1833
* [BUGFUX] Alertmanager: Allow usage with `-alertmanager-storage.backend=local`. Note that when using this storage type, the Alertmanager is not able persist state remotely, so it not recommended for production use. #1836
* [BUGFIX] Alertmanager: Do not validate alertmanager configuration if it's not running. #1835

### Mixin

* [CHANGE] Dashboards: Remove per-user series legends from Tenants dashboard. #1605
* [CHANGE] Dashboards: Show in-memory series and the per-user series limit on Tenants dashboard. #1613
* [CHANGE] Dashboards: Slow-queries dashboard now uses `user` label from logs instead of `org_id`. #1634
* [CHANGE] Dashboards: changed all Grafana dashboards UIDs to not conflict with Cortex ones, to let people install both while migrating from Cortex to Mimir: #1801 #1808
  * Alertmanager from `a76bee5913c97c918d9e56a3cc88cc28` to `b0d38d318bbddd80476246d4930f9e55`
  * Alertmanager Resources from `68b66aed90ccab448009089544a8d6c6` to `a6883fb22799ac74479c7db872451092`
  * Compactor from `9c408e1d55681ecb8a22c9fab46875cc` to `1b3443aea86db629e6efdb7d05c53823`
  * Compactor Resources from `df9added6f1f4332f95848cca48ebd99` to `09a5c49e9cdb2f2b24c6d184574a07fd`
  * Config from `61bb048ced9817b2d3e07677fb1c6290` to `5d9d0b4724c0f80d68467088ec61e003`
  * Object Store from `d5a3a4489d57c733b5677fb55370a723` to `e1324ee2a434f4158c00a9ee279d3292`
  * Overrides from `b5c95fee2e5e7c4b5930826ff6e89a12` to `1e2c358600ac53f09faea133f811b5bb`
  * Queries from `d9931b1054053c8b972d320774bb8f1d` to `b3abe8d5c040395cc36615cb4334c92d`
  * Reads from `8d6ba60eccc4b6eedfa329b24b1bd339` to `e327503188913dc38ad571c647eef643`
  * Reads Networking from `c0464f0d8bd026f776c9006b05910000` to `54b2a0a4748b3bd1aefa92ce5559a1c2`
  * Reads Resources from `2fd2cda9eea8d8af9fbc0a5960425120` to `cc86fd5aa9301c6528986572ad974db9`
  * Rollout Progress from `7544a3a62b1be6ffd919fc990ab8ba8f` to `7f0b5567d543a1698e695b530eb7f5de`
  * Ruler from `44d12bcb1f95661c6ab6bc946dfc3473` to `631e15d5d85afb2ca8e35d62984eeaa0`
  * Scaling from `88c041017b96856c9176e07cf557bdcf` to `64bbad83507b7289b514725658e10352`
  * Slow queries from `e6f3091e29d2636e3b8393447e925668` to `6089e1ce1e678788f46312a0a1e647e6`
  * Tenants from `35fa247ce651ba189debf33d7ae41611` to `35fa247ce651ba189debf33d7ae41611`
  * Top Tenants from `bc6e12d4fe540e4a1785b9d3ca0ffdd9` to `bc6e12d4fe540e4a1785b9d3ca0ffdd9`
  * Writes from `0156f6d15aa234d452a33a4f13c838e3` to `8280707b8f16e7b87b840fc1cc92d4c5`
  * Writes Networking from `681cd62b680b7154811fe73af55dcfd4` to `978c1cb452585c96697a238eaac7fe2d`
  * Writes Resources from `c0464f0d8bd026f776c9006b0591bb0b` to `bc9160e50b52e89e0e49c840fea3d379`
* [FEATURE] Alerts: added the following alerts on `mimir-continuous-test` tool: #1676
  - `MimirContinuousTestNotRunningOnWrites`
  - `MimirContinuousTestNotRunningOnReads`
  - `MimirContinuousTestFailed`
* [ENHANCEMENT] Added `per_cluster_label` support to allow to change the label name used to differentiate between Kubernetes clusters. #1651
* [ENHANCEMENT] Dashboards: Show QPS and latency of the Alertmanager Distributor. #1696
* [ENHANCEMENT] Playbooks: Add Alertmanager suggestions for `MimirRequestErrors` and `MimirRequestLatency` #1702
* [ENHANCEMENT] Dashboards: Allow custom datasources. #1749
* [ENHANCEMENT] Dashboards: Add config option `gateway_enabled` (defaults to `true`) to disable gateway panels from dashboards. #1761
* [ENHANCEMENT] Dashboards: Extend Top tenants dashboard with queries for tenants with highest sample rate, discard rate, and discard rate growth. #1842
* [ENHANCEMENT] Dashboards: Show ingestion rate limit and rule group limit on Tenants dashboard. #1845
* [ENHANCEMENT] Dashboards: Add "last successful run" panel to compactor dashboard. #1628
* [BUGFIX] Dashboards: Fix "Failed evaluation rate" panel on Tenants dashboard. #1629
* [BUGFIX] Honor the configured `per_instance_label` in all dashboards and alerts. #1697

### Jsonnet

* [FEATURE] Added support for `mimir-continuous-test`. To deploy `mimir-continuous-test` you can use the following configuration: #1675 #1850
  ```jsonnet
  _config+: {
    continuous_test_enabled: true,
    continuous_test_tenant_id: 'type-tenant-id',
    continuous_test_write_endpoint: 'http://type-write-path-hostname',
    continuous_test_read_endpoint: 'http://type-read-path-hostname/prometheus',
  },
  ```
* [ENHANCEMENT] Ingester anti-affinity can now be disabled by using `ingester_allow_multiple_replicas_on_same_node` configuration key. #1581
* [ENHANCEMENT] Added `node_selector` configuration option to select Kubernetes nodes where Mimir should run. #1596
* [ENHANCEMENT] Alertmanager: Added a `PodDisruptionBudget` of `withMaxUnavailable = 1`, to ensure we maintain quorum during rollouts. #1683
* [ENHANCEMENT] Store-gateway anti-affinity can now be enabled/disabled using `store_gateway_allow_multiple_replicas_on_same_node` configuration key. #1730
* [ENHANCEMENT] Added `store_gateway_zone_a_args`, `store_gateway_zone_b_args` and `store_gateway_zone_c_args` configuration options. #1807
* [BUGFIX] Pass primary and secondary multikv stores via CLI flags. Introduced new `multikv_switch_primary_secondary` config option to flip primary and secondary in runtime config.

### Mimirtool

* [BUGFIX] `config convert`: Retain Cortex defaults for `blocks_storage.backend`, `ruler_storage.backend`, `alertmanager_storage.backend`, `auth.type`, `activity_tracker.filepath`, `alertmanager.data_dir`, `blocks_storage.filesystem.dir`, `compactor.data_dir`, `ruler.rule_path`, `ruler_storage.filesystem.dir`, and `graphite.querier.schemas.backend`. #1626 #1762

### Tools

* [FEATURE] Added a `markblocks` tool that creates `no-compact` and `delete` marks for the blocks. #1551
* [FEATURE] Added `mimir-continuous-test` tool to continuously run smoke tests on live Mimir clusters. #1535 #1540 #1653 #1603 #1630 #1691 #1675 #1676 #1692 #1706 #1709 #1775 #1777 #1778 #1795
* [FEATURE] Added `mimir-rules-action` GitHub action, located at `operations/mimir-rules-action/`, used to lint, prepare, verify, diff, and sync rules to a Mimir cluster. #1723

## 2.0.0

### Grafana Mimir

_Changes since Cortex 1.10.0._

* [CHANGE] Remove chunks storage engine. #86 #119 #510 #545 #743 #744 #748 #753 #755 #757 #758 #759 #760 #762 #764 #789 #812 #813
  * The following CLI flags (and their respective YAML config options) have been removed:
    * `-store.engine`
    * `-schema-config-file`
    * `-ingester.checkpoint-duration`
    * `-ingester.checkpoint-enabled`
    * `-ingester.chunk-encoding`
    * `-ingester.chunk-age-jitter`
    * `-ingester.concurrent-flushes`
    * `-ingester.flush-on-shutdown-with-wal-enabled`
    * `-ingester.flush-op-timeout`
    * `-ingester.flush-period`
    * `-ingester.max-chunk-age`
    * `-ingester.max-chunk-idle`
    * `-ingester.max-series-per-query` (and `max_series_per_query` from runtime config)
    * `-ingester.max-stale-chunk-idle`
    * `-ingester.max-transfer-retries`
    * `-ingester.min-chunk-length`
    * `-ingester.recover-from-wal`
    * `-ingester.retain-period`
    * `-ingester.spread-flushes`
    * `-ingester.wal-dir`
    * `-ingester.wal-enabled`
    * `-querier.query-parallelism`
    * `-querier.second-store-engine`
    * `-querier.use-second-store-before-time`
    * `-flusher.wal-dir`
    * `-flusher.concurrent-flushes`
    * `-flusher.flush-op-timeout`
    * All `-table-manager.*` flags
    * All `-deletes.*` flags
    * All `-purger.*` flags
    * All `-metrics.*` flags
    * All `-dynamodb.*` flags
    * All `-s3.*` flags
    * All `-azure.*` flags
    * All `-bigtable.*` flags
    * All `-gcs.*` flags
    * All `-cassandra.*` flags
    * All `-boltdb.*` flags
    * All `-local.*` flags
    * All `-swift.*` flags
    * All `-store.*` flags except `-store.engine`, `-store.max-query-length`, `-store.max-labels-query-length`
    * All `-grpc-store.*` flags
  * The following API endpoints have been removed:
    * `/api/v1/chunks` and `/chunks`
  * The following metrics have been removed:
    * `cortex_ingester_flush_queue_length`
    * `cortex_ingester_queried_chunks`
    * `cortex_ingester_chunks_created_total`
    * `cortex_ingester_wal_replay_duration_seconds`
    * `cortex_ingester_wal_corruptions_total`
    * `cortex_ingester_sent_chunks`
    * `cortex_ingester_received_chunks`
    * `cortex_ingester_flush_series_in_progress`
    * `cortex_ingester_chunk_utilization`
    * `cortex_ingester_chunk_length`
    * `cortex_ingester_chunk_size_bytes`
    * `cortex_ingester_chunk_age_seconds`
    * `cortex_ingester_memory_chunks`
    * `cortex_ingester_flushing_enqueued_series_total`
    * `cortex_ingester_flushing_dequeued_series_total`
    * `cortex_ingester_dropped_chunks_total`
    * `cortex_oldest_unflushed_chunk_timestamp_seconds`
    * `prometheus_local_storage_chunk_ops_total`
    * `prometheus_local_storage_chunkdesc_ops_total`
    * `prometheus_local_storage_memory_chunkdescs`
* [CHANGE] Changed default storage backends from `s3` to `filesystem` #833
  This effects the following flags:
  * `-blocks-storage.backend` now defaults to `filesystem`
  * `-blocks-storage.filesystem.dir` now defaults to `blocks`
  * `-alertmanager-storage.backend` now defaults to `filesystem`
  * `-alertmanager-storage.filesystem.dir` now defaults to `alertmanager`
  * `-ruler-storage.backend` now defaults to `filesystem`
  * `-ruler-storage.filesystem.dir` now defaults to `ruler`
* [CHANGE] Renamed metric `cortex_experimental_features_in_use_total` as `cortex_experimental_features_used_total` and added `feature` label. #32 #658
* [CHANGE] Removed `log_messages_total` metric. #32
* [CHANGE] Some files and directories created by Mimir components on local disk now have stricter permissions, and are only readable by owner, but not group or others. #58
* [CHANGE] Memcached client DNS resolution switched from golang built-in to [`miekg/dns`](https://github.com/miekg/dns). #142
* [CHANGE] The metric `cortex_deprecated_flags_inuse_total` has been renamed to `deprecated_flags_inuse_total` as part of using grafana/dskit functionality. #185
* [CHANGE] API: The `-api.response-compression-enabled` flag has been removed, and GZIP response compression is always enabled except on `/api/v1/push` and `/push` endpoints. #880
* [CHANGE] Update Go version to 1.17.3. #480
* [CHANGE] The `status_code` label on gRPC client metrics has changed from '200' and '500' to '2xx', '5xx', '4xx', 'cancel' or 'error'. #537
* [CHANGE] Removed the deprecated `-<prefix>.fifocache.size` flag. #618
* [CHANGE] Enable index header lazy loading by default. #693
  * `-blocks-storage.bucket-store.index-header-lazy-loading-enabled` default from `false` to `true`
  * `-blocks-storage.bucket-store.index-header-lazy-loading-idle-timeout` default from `20m` to `1h`
* [CHANGE] Shuffle-sharding:
  * `-distributor.sharding-strategy` option has been removed, and shuffle sharding is enabled by default. Default shard size is set to 0, which disables shuffle sharding for the tenant (all ingesters will receive tenants's samples). #888
  * `-ruler.sharding-strategy` option has been removed from ruler. Ruler now uses shuffle-sharding by default, but respects `ruler_tenant_shard_size`, which defaults to 0 (ie. use all rulers for tenant). #889
  * `-store-gateway.sharding-strategy` option has been removed store-gateways. Store-gateway now uses shuffle-sharding by default, but respects `store_gateway_tenant_shard_size` for tenant, and this value defaults to 0. #891
* [CHANGE] Server: `-server.http-listen-port` (yaml: `server.http_listen_port`) now defaults to `8080` (previously `80`). #871
* [CHANGE] Changed the default value of `-blocks-storage.bucket-store.ignore-deletion-marks-delay` from 6h to 1h. #892
* [CHANGE] Changed default settings for memcached clients: #959 #1000
  * The default value for the following config options has changed from `10000` to `25000`:
    * `-blocks-storage.bucket-store.chunks-cache.memcached.max-async-buffer-size`
    * `-blocks-storage.bucket-store.index-cache.memcached.max-async-buffer-size`
    * `-blocks-storage.bucket-store.metadata-cache.memcached.max-async-buffer-size`
    * `-query-frontend.results-cache.memcached.max-async-buffer-size`
  * The default value for the following config options has changed from `0` (unlimited) to `100`:
    * `-blocks-storage.bucket-store.chunks-cache.memcached.max-get-multi-batch-size`
    * `-blocks-storage.bucket-store.index-cache.memcached.max-get-multi-batch-size`
    * `-blocks-storage.bucket-store.metadata-cache.memcached.max-get-multi-batch-size`
    * `-query-frontend.results-cache.memcached.max-get-multi-batch-size`
  * The default value for the following config options has changed from `16` to `100`:
    * `-blocks-storage.bucket-store.chunks-cache.memcached.max-idle-connections`
    * `-blocks-storage.bucket-store.index-cache.memcached.max-idle-connections`
    * `-blocks-storage.bucket-store.metadata-cache.memcached.max-idle-connections`
    * `-query-frontend.results-cache.memcached.max-idle-connections`
  * The default value for the following config options has changed from `100ms` to `200ms`:
    * `-blocks-storage.bucket-store.metadata-cache.memcached.timeout`
    * `-blocks-storage.bucket-store.index-cache.memcached.timeout`
    * `-blocks-storage.bucket-store.chunks-cache.memcached.timeout`
    * `-query-frontend.results-cache.memcached.timeout`
* [CHANGE] Changed the default value of `-blocks-storage.bucket-store.bucket-index.enabled` to `true`. The default configuration must now run the compactor in order to write the bucket index or else queries to long term storage will fail. #924
* [CHANGE] Option `-auth.enabled` has been renamed to `-auth.multitenancy-enabled`. #1130
* [CHANGE] Default tenant ID used with disabled auth (`-auth.multitenancy-enabled=false`) has changed from `fake` to `anonymous`. This tenant ID can now be changed with `-auth.no-auth-tenant` option. #1063
* [CHANGE] The default values for the following local directories have changed: #1072
  * `-alertmanager.storage.path` default value changed to `./data-alertmanager/`
  * `-compactor.data-dir` default value changed to `./data-compactor/`
  * `-ruler.rule-path` default value changed to `./data-ruler/`
* [CHANGE] The default value for gRPC max send message size has been changed from 16MB to 100MB. This affects the following parameters: #1152
  * `-query-frontend.grpc-client-config.grpc-max-send-msg-size`
  * `-ingester.client.grpc-max-send-msg-size`
  * `-querier.frontend-client.grpc-max-send-msg-size`
  * `-query-scheduler.grpc-client-config.grpc-max-send-msg-size`
  * `-ruler.client.grpc-max-send-msg-size`
* [CHANGE] Remove `-http.prefix` flag (and `http_prefix` config file option). #763
* [CHANGE] Remove legacy endpoints. Please use their alternatives listed below. As part of the removal process we are
  introducing two new sets of endpoints for the ruler configuration API: `<prometheus-http-prefix>/rules` and
  `<prometheus-http-prefix>/config/v1/rules/**`. We are also deprecating `<prometheus-http-prefix>/rules` and `/api/v1/rules`;
  and will remove them in Mimir 2.2.0. #763 #1222
  * Query endpoints

    | Legacy                                                  | Alternative                                                |
    | ------------------------------------------------------- | ---------------------------------------------------------- |
    | `/<legacy-http-prefix>/api/v1/query`                    | `<prometheus-http-prefix>/api/v1/query`                    |
    | `/<legacy-http-prefix>/api/v1/query_range`              | `<prometheus-http-prefix>/api/v1/query_range`              |
    | `/<legacy-http-prefix>/api/v1/query_exemplars`          | `<prometheus-http-prefix>/api/v1/query_exemplars`          |
    | `/<legacy-http-prefix>/api/v1/series`                   | `<prometheus-http-prefix>/api/v1/series`                   |
    | `/<legacy-http-prefix>/api/v1/labels`                   | `<prometheus-http-prefix>/api/v1/labels`                   |
    | `/<legacy-http-prefix>/api/v1/label/{name}/values`      | `<prometheus-http-prefix>/api/v1/label/{name}/values`      |
    | `/<legacy-http-prefix>/api/v1/metadata`                 | `<prometheus-http-prefix>/api/v1/metadata`                 |
    | `/<legacy-http-prefix>/api/v1/read`                     | `<prometheus-http-prefix>/api/v1/read`                     |
    | `/<legacy-http-prefix>/api/v1/cardinality/label_names`  | `<prometheus-http-prefix>/api/v1/cardinality/label_names`  |
    | `/<legacy-http-prefix>/api/v1/cardinality/label_values` | `<prometheus-http-prefix>/api/v1/cardinality/label_values` |
    | `/api/prom/user_stats`                                  | `/api/v1/user_stats`                                       |

  * Distributor endpoints

    | Legacy endpoint               | Alternative                   |
    | ----------------------------- | ----------------------------- |
    | `/<legacy-http-prefix>/push`  | `/api/v1/push`                |
    | `/all_user_stats`             | `/distributor/all_user_stats` |
    | `/ha-tracker`                 | `/distributor/ha_tracker`     |

  * Ingester endpoints

    | Legacy          | Alternative           |
    | --------------- | --------------------- |
    | `/ring`         | `/ingester/ring`      |
    | `/shutdown`     | `/ingester/shutdown`  |
    | `/flush`        | `/ingester/flush`     |
    | `/push`         | `/ingester/push`      |

  * Ruler endpoints

    | Legacy                                                | Alternative                                         | Alternative #2 (not available before Mimir 2.0.0)                    |
    | ----------------------------------------------------- | --------------------------------------------------- | ------------------------------------------------------------------- |
    | `/<legacy-http-prefix>/api/v1/rules`                  | `<prometheus-http-prefix>/api/v1/rules`             |                                                                     |
    | `/<legacy-http-prefix>/api/v1/alerts`                 | `<prometheus-http-prefix>/api/v1/alerts`            |                                                                     |
    | `/<legacy-http-prefix>/rules`                         | `/api/v1/rules` (see below)                         |  `<prometheus-http-prefix>/config/v1/rules`                         |
    | `/<legacy-http-prefix>/rules/{namespace}`             | `/api/v1/rules/{namespace}` (see below)             |  `<prometheus-http-prefix>/config/v1/rules/{namespace}`             |
    | `/<legacy-http-prefix>/rules/{namespace}/{groupName}` | `/api/v1/rules/{namespace}/{groupName}` (see below) |  `<prometheus-http-prefix>/config/v1/rules/{namespace}/{groupName}` |
    | `/<legacy-http-prefix>/rules/{namespace}`             | `/api/v1/rules/{namespace}` (see below)             |  `<prometheus-http-prefix>/config/v1/rules/{namespace}`             |
    | `/<legacy-http-prefix>/rules/{namespace}/{groupName}` | `/api/v1/rules/{namespace}/{groupName}` (see below) |  `<prometheus-http-prefix>/config/v1/rules/{namespace}/{groupName}` |
    | `/<legacy-http-prefix>/rules/{namespace}`             | `/api/v1/rules/{namespace}` (see below)             |  `<prometheus-http-prefix>/config/v1/rules/{namespace}`             |
    | `/ruler_ring`                                         | `/ruler/ring`                                       |                                                                     |

    > __Note:__ The `/api/v1/rules/**` endpoints are considered deprecated with Mimir 2.0.0 and will be removed
    in Mimir 2.2.0. After upgrading to 2.0.0 we recommend switching uses to the equivalent
    `/<prometheus-http-prefix>/config/v1/**` endpoints that Mimir 2.0.0 introduces.

  * Alertmanager endpoints

    | Legacy                      | Alternative                        |
    | --------------------------- | ---------------------------------- |
    | `/<legacy-http-prefix>`     | `/alertmanager`                    |
    | `/status`                   | `/multitenant_alertmanager/status` |

* [CHANGE] Ingester: changed `-ingester.stream-chunks-when-using-blocks` default value from `false` to `true`. #717
* [CHANGE] Ingester: default `-ingester.ring.min-ready-duration` reduced from 1m to 15s. #126
* [CHANGE] Ingester: `-ingester.ring.min-ready-duration` now start counting the delay after the ring's health checks have passed instead of when the ring client was started. #126
* [CHANGE] Ingester: allow experimental ingester max-exemplars setting to be changed dynamically #144
  * CLI flag `-blocks-storage.tsdb.max-exemplars` is renamed to `-ingester.max-global-exemplars-per-user`.
  * YAML `max_exemplars` is moved from `tsdb` to `overrides` and renamed to `max_global_exemplars_per_user`.
* [CHANGE] Ingester: active series metrics `cortex_ingester_active_series` and `cortex_ingester_active_series_custom_tracker` are now removed when their value is zero. #672 #690
* [CHANGE] Ingester: changed default value of `-blocks-storage.tsdb.retention-period` from `6h` to `24h`. #966
* [CHANGE] Ingester: changed default value of `-blocks-storage.tsdb.close-idle-tsdb-timeout` from `0` to `13h`. #967
* [CHANGE] Ingester: changed default value of `-ingester.ring.final-sleep` from `30s` to `0s`. #981
* [CHANGE] Ingester: the following low level settings have been removed: #1153
  * `-ingester-client.expected-labels`
  * `-ingester-client.expected-samples-per-series`
  * `-ingester-client.expected-timeseries`
* [CHANGE] Ingester: following command line options related to ingester ring were renamed: #1155
  * `-consul.*` changed to `-ingester.ring.consul.*`
  * `-etcd.*` changed to `-ingester.ring.etcd.*`
  * `-multi.*` changed to `-ingester.ring.multi.*`
  * `-distributor.excluded-zones` changed to `-ingester.ring.excluded-zones`
  * `-distributor.replication-factor` changed to `-ingester.ring.replication-factor`
  * `-distributor.zone-awareness-enabled` changed to `-ingester.ring.zone-awareness-enabled`
  * `-ingester.availability-zone` changed to `-ingester.ring.instance-availability-zone`
  * `-ingester.final-sleep` changed to `-ingester.ring.final-sleep`
  * `-ingester.heartbeat-period` changed to `-ingester.ring.heartbeat-period`
  * `-ingester.join-after` changed to `-ingester.ring.join-after`
  * `-ingester.lifecycler.ID` changed to `-ingester.ring.instance-id`
  * `-ingester.lifecycler.addr` changed to `-ingester.ring.instance-addr`
  * `-ingester.lifecycler.interface` changed to `-ingester.ring.instance-interface-names`
  * `-ingester.lifecycler.port` changed to `-ingester.ring.instance-port`
  * `-ingester.min-ready-duration` changed to `-ingester.ring.min-ready-duration`
  * `-ingester.num-tokens` changed to `-ingester.ring.num-tokens`
  * `-ingester.observe-period` changed to `-ingester.ring.observe-period`
  * `-ingester.readiness-check-ring-health` changed to `-ingester.ring.readiness-check-ring-health`
  * `-ingester.tokens-file-path` changed to `-ingester.ring.tokens-file-path`
  * `-ingester.unregister-on-shutdown` changed to `-ingester.ring.unregister-on-shutdown`
  * `-ring.heartbeat-timeout` changed to `-ingester.ring.heartbeat-timeout`
  * `-ring.prefix` changed to `-ingester.ring.prefix`
  * `-ring.store` changed to `-ingester.ring.store`
* [CHANGE] Ingester: fields in YAML configuration for ingester ring have been changed: #1155
  * `ingester.lifecycler` changed to `ingester.ring`
  * Fields from `ingester.lifecycler.ring` moved to `ingester.ring`
  * `ingester.lifecycler.address` changed to `ingester.ring.instance_addr`
  * `ingester.lifecycler.id` changed to `ingester.ring.instance_id`
  * `ingester.lifecycler.port` changed to `ingester.ring.instance_port`
  * `ingester.lifecycler.availability_zone` changed to `ingester.ring.instance_availability_zone`
  * `ingester.lifecycler.interface_names` changed to `ingester.ring.instance_interface_names`
* [CHANGE] Distributor: removed the `-distributor.shard-by-all-labels` configuration option. It is now assumed to be true. #698
* [CHANGE] Distributor: change default value of `-distributor.instance-limits.max-inflight-push-requests` to `2000`. #964
* [CHANGE] Distributor: change default value of `-distributor.remote-timeout` from `2s` to `20s`. #970
* [CHANGE] Distributor: removed the `-distributor.extra-query-delay` flag (and its respective YAML config option). #1048
* [CHANGE] Query-frontend: Enable query stats by default, they can still be disabled with `-query-frontend.query-stats-enabled=false`. #83
* [CHANGE] Query-frontend: the `cortex_frontend_mapped_asts_total` metric has been renamed to `cortex_frontend_query_sharding_rewrites_attempted_total`. #150
* [CHANGE] Query-frontend: added `sharded` label to `cortex_query_seconds_total` metric. #235
* [CHANGE] Query-frontend: changed the flag name for controlling query sharding total shards from `-querier.total-shards` to `-query-frontend.query-sharding-total-shards`. #230
* [CHANGE] Query-frontend: flag `-querier.parallelise-shardable-queries` has been renamed to `-query-frontend.parallelize-shardable-queries` #284
* [CHANGE] Query-frontend: removed the deprecated (and unused) `-frontend.cache-split-interval`. Use `-query-frontend.split-queries-by-interval` instead. #587
* [CHANGE] Query-frontend: range query response now omits the `data` field when it's empty (error case) like Prometheus does, previously it was `"data":{"resultType":"","result":null}`. #629
* [CHANGE] Query-frontend: instant queries now honor the `-query-frontend.max-retries-per-request` flag. #630
* [CHANGE] Query-frontend: removed in-memory and Redis cache support. Reason is that these caching backends were just supported by query-frontend, while all other Mimir services only support memcached. #796
  * The following CLI flags (and their respective YAML config options) have been removed:
    * `-frontend.cache.enable-fifocache`
    * `-frontend.redis.*`
    * `-frontend.fifocache.*`
  * The following metrics have been removed:
    * `querier_cache_added_total`
    * `querier_cache_added_new_total`
    * `querier_cache_evicted_total`
    * `querier_cache_entries`
    * `querier_cache_gets_total`
    * `querier_cache_misses_total`
    * `querier_cache_stale_gets_total`
    * `querier_cache_memory_bytes`
    * `cortex_rediscache_request_duration_seconds`
* [CHANGE] Query-frontend: migrated memcached backend client to the same one used in other components (memcached config and metrics are now consistent across all Mimir services). #821
  * The following CLI flags (and their respective YAML config options) have been added:
    * `-query-frontend.results-cache.backend` (set it to `memcached` if `-query-frontend.cache-results=true`)
  * The following CLI flags (and their respective YAML config options) have been changed:
    * `-frontend.memcached.hostname` and `-frontend.memcached.service` have been removed: use `-query-frontend.results-cache.memcached.addresses` instead
  * The following CLI flags (and their respective YAML config options) have been renamed:
    * `-frontend.background.write-back-concurrency` renamed to `-query-frontend.results-cache.memcached.max-async-concurrency`
    * `-frontend.background.write-back-buffer` renamed to `-query-frontend.results-cache.memcached.max-async-buffer-size`
    * `-frontend.memcached.batchsize` renamed to `-query-frontend.results-cache.memcached.max-get-multi-batch-size`
    * `-frontend.memcached.parallelism` renamed to `-query-frontend.results-cache.memcached.max-get-multi-concurrency`
    * `-frontend.memcached.timeout` renamed to `-query-frontend.results-cache.memcached.timeout`
    * `-frontend.memcached.max-item-size` renamed to `-query-frontend.results-cache.memcached.max-item-size`
    * `-frontend.memcached.max-idle-conns` renamed to `-query-frontend.results-cache.memcached.max-idle-connections`
    * `-frontend.compression` renamed to `-query-frontend.results-cache.compression`
  * The following CLI flags (and their respective YAML config options) have been removed:
    * `-frontend.memcached.circuit-breaker-consecutive-failures`: feature removed
    * `-frontend.memcached.circuit-breaker-timeout`: feature removed
    * `-frontend.memcached.circuit-breaker-interval`: feature removed
    * `-frontend.memcached.update-interval`: new setting is hardcoded to 30s
    * `-frontend.memcached.consistent-hash`: new setting is always enabled
    * `-frontend.default-validity` and `-frontend.memcached.expiration`: new setting is hardcoded to 7 days
  * The following metrics have been changed:
    * `cortex_cache_dropped_background_writes_total{name}` changed to `thanos_memcached_operation_skipped_total{name, operation, reason}`
    * `cortex_cache_value_size_bytes{name, method}` changed to `thanos_memcached_operation_data_size_bytes{name}`
    * `cortex_cache_request_duration_seconds{name, method, status_code}` changed to `thanos_memcached_operation_duration_seconds{name, operation}`
    * `cortex_cache_fetched_keys{name}` changed to `thanos_cache_memcached_requests_total{name}`
    * `cortex_cache_hits{name}` changed to `thanos_cache_memcached_hits_total{name}`
    * `cortex_memcache_request_duration_seconds{name, method, status_code}` changed to `thanos_memcached_operation_duration_seconds{name, operation}`
    * `cortex_memcache_client_servers{name}` changed to `thanos_memcached_dns_provider_results{name, addr}`
    * `cortex_memcache_client_set_skip_total{name}` changed to `thanos_memcached_operation_skipped_total{name, operation, reason}`
    * `cortex_dns_lookups_total` changed to `thanos_memcached_dns_lookups_total`
    * For all metrics the value of the "name" label has changed from `frontend.memcached` to `frontend-cache`
  * The following metrics have been removed:
    * `cortex_cache_background_queue_length{name}`
* [CHANGE] Query-frontend: merged `query_range` into `frontend` in the YAML config (keeping the same keys) and renamed flags: #825
  * `-querier.max-retries-per-request` renamed to `-query-frontend.max-retries-per-request`
  * `-querier.split-queries-by-interval` renamed to `-query-frontend.split-queries-by-interval`
  * `-querier.align-querier-with-step` renamed to `-query-frontend.align-querier-with-step`
  * `-querier.cache-results` renamed to `-query-frontend.cache-results`
  * `-querier.parallelise-shardable-queries` renamed to `-query-frontend.parallelize-shardable-queries`
* [CHANGE] Query-frontend: the default value of `-query-frontend.split-queries-by-interval` has changed from `0` to `24h`. #1131
* [CHANGE] Query-frontend: `-frontend.` flags were renamed to `-query-frontend.`: #1167
* [CHANGE] Query-frontend / Query-scheduler: classified the `-query-frontend.querier-forget-delay` and `-query-scheduler.querier-forget-delay` flags (and their respective YAML config options) as experimental. #1208
* [CHANGE] Querier / ruler: Change `-querier.max-fetched-chunks-per-query` configuration to limit to maximum number of chunks that can be fetched in a single query. The number of chunks fetched by ingesters AND long-term storare combined should not exceed the value configured on `-querier.max-fetched-chunks-per-query`. [#4260](https://github.com/cortexproject/cortex/pull/4260)
* [CHANGE] Querier / ruler: Option `-querier.ingester-streaming` has been removed. Querier/ruler now always use streaming method to query ingesters. #204
* [CHANGE] Querier: always fetch labels from store and respect start/end times in request; the option `-querier.query-store-for-labels-enabled` has been removed and is now always on. #518 #1132
* [CHANGE] Querier / ruler: removed the `-store.query-chunk-limit` flag (and its respective YAML config option `max_chunks_per_query`). `-querier.max-fetched-chunks-per-query` (and its respective YAML config option `max_fetched_chunks_per_query`) should be used instead. #705
* [CHANGE] Querier/Ruler: `-querier.active-query-tracker-dir` option has been removed. Active query tracking is now done via Activity tracker configured by `-activity-tracker.filepath` and enabled by default. Limit for max number of concurrent queries (`-querier.max-concurrent`) is now respected even if activity tracking is not enabled. #661 #822
* [CHANGE] Querier/ruler/query-frontend: the experimental `-querier.at-modifier-enabled` CLI flag has been removed and the PromQL `@` modifier is always enabled. #941
* [CHANGE] Querier: removed `-querier.worker-match-max-concurrent` and `-querier.worker-parallelism` CLI flags (and their respective YAML config options). Mimir now behaves like if `-querier.worker-match-max-concurrent` is always enabled and you should configure the max concurrency per querier process using `-querier.max-concurrent` instead. #958
* [CHANGE] Querier: changed default value of `-querier.query-ingesters-within` from `0` to `13h`. #967
* [CHANGE] Querier: rename metric `cortex_query_fetched_chunks_bytes_total` to `cortex_query_fetched_chunk_bytes_total` to be consistent with the limit name. #476
* [CHANGE] Ruler: add two new metrics `cortex_ruler_list_rules_seconds` and `cortex_ruler_load_rule_groups_seconds` to the ruler. #906
* [CHANGE] Ruler: endpoints for listing configured rules now return HTTP status code 200 and an empty map when there are no rules instead of an HTTP 404 and plain text error message. The following endpoints are affected: #456
  * `<prometheus-http-prefix>/config/v1/rules`
  * `<prometheus-http-prefix>/config/v1/rules/{namespace}`
  * `<prometheus-http-prefix>/rules` (deprecated)
  * `<prometheus-http-prefix>/rules/{namespace}` (deprecated)
  * `/api/v1/rules` (deprecated)
  * `/api/v1/rules/{namespace}` (deprecated)
* [CHANGE] Ruler: removed `configdb` support from Ruler backend storages. #15 #38 #819
* [CHANGE] Ruler: removed the support for the deprecated storage configuration via `-ruler.storage.*` CLI flags (and their respective YAML config options). Use `-ruler-storage.*` instead. #628
* [CHANGE] Ruler: set new default limits for rule groups: `-ruler.max-rules-per-rule-group` to 20 (previously 0, disabled) and `-ruler.max-rule-groups-per-tenant` to 70 (previously 0, disabled). #847
* [CHANGE] Ruler: removed `-ruler.enable-sharding` option, and changed default value of `-ruler.ring.store` to `memberlist`. #943
* [CHANGE] Ruler: `-ruler.alertmanager-use-v2` has been removed. The ruler will always use the `v2` endpoints. #954 #1100
* [CHANGE] Ruler: `-experimental.ruler.enable-api` flag has been renamed to `-ruler.enable-api` and is now stable. The default value has also changed from `false` to `true`, so both ruler and alertmanager API are enabled by default. #913 #1065
* [CHANGE] Ruler: add support for [DNS service discovery format](./docs/sources/configuration/arguments.md#dns-service-discovery) for `-ruler.alertmanager-url`. `-ruler.alertmanager-discovery` flag has been removed. URLs following the prior SRV format, will be treated as a static target. To continue using service discovery for these URLs prepend `dnssrvnoa+` to them. #993
  * The following metrics for Alertmanager DNS service discovery are replaced:
    * `prometheus_sd_dns_lookups_total` replaced by `cortex_dns_lookups_total{component="ruler"}`
    * `prometheus_sd_dns_lookup_failures_total` replaced by `cortex_dns_failures_total{component="ruler"}`
* [CHANGE] Ruler: deprecate `/api/v1/rules/**` and `<prometheus-http-prefix/rules/**` configuration API endpoints in favour of `/<prometheus-http-prefix>/config/v1/rules/**`. Deprecated endpoints will be removed in Mimir 2.2.0. Main configuration API endpoints are now `/<prometheus-http-prefix>/config/api/v1/rules/**` introduced in Mimir 2.0.0. #1222
* [CHANGE] Store-gateway: index cache now includes tenant in cache keys, this invalidates previous cached entries. #607
* [CHANGE] Store-gateway: increased memcached index caching TTL from 1 day to 7 days. #718
* [CHANGE] Store-gateway: options `-store-gateway.sharding-enabled` and `-querier.store-gateway-addresses` were removed. Default value of `-store-gateway.sharding-ring.store` is now `memberlist` and default value for `-store-gateway.sharding-ring.wait-stability-min-duration` changed from `1m` to `0` (disabled). #976
* [CHANGE] Compactor: compactor will no longer try to compact blocks that are already marked for deletion. Previously compactor would consider blocks marked for deletion within `-compactor.deletion-delay / 2` period as eligible for compaction. [#4328](https://github.com/cortexproject/cortex/pull/4328)
* [CHANGE] Compactor: Removed support for block deletion marks migration. If you're upgrading from Cortex < 1.7.0 to Mimir, you should upgrade the compactor to Cortex >= 1.7.0 first, run it at least once and then upgrade to Mimir. #122
* [CHANGE] Compactor: removed the `cortex_compactor_group_vertical_compactions_total` metric. #278
* [CHANGE] Compactor: no longer waits for initial blocks cleanup to finish before starting compactions. #282
* [CHANGE] Compactor: removed overlapping sources detection. Overlapping sources may exist due to edge cases (timing issues) when horizontally sharding compactor, but are correctly handled by compactor. #494
* [CHANGE] Compactor: compactor now uses deletion marks from `<tenant>/markers` location in the bucket. Marker files are no longer fetched, only listed. #550
* [CHANGE] Compactor: Default value of `-compactor.block-sync-concurrency` has changed from 20 to 8. This flag is now only used to control number of goroutines for downloading and uploading blocks during compaction. #552
* [CHANGE] Compactor is now included in `all` target (single-binary). #866
* [CHANGE] Compactor: Removed `-compactor.sharding-enabled` option. Sharding in compactor is now always enabled. Default value of `-compactor.ring.store` has changed from `consul` to `memberlist`. Default value of `-compactor.ring.wait-stability-min-duration` is now 0, which disables the feature. #956
* [CHANGE] Alertmanager: removed `-alertmanager.configs.auto-webhook-root` #977
* [CHANGE] Alertmanager: removed `configdb` support from Alertmanager backend storages. #15 #38 #819
* [CHANGE] Alertmanager: Don't count user-not-found errors from replicas as failures in the `cortex_alertmanager_state_fetch_replica_state_failed_total` metric. #190
* [CHANGE] Alertmanager: Use distributor for non-API routes. #213
* [CHANGE] Alertmanager: removed `-alertmanager.storage.*` configuration options, with the exception of the CLI flags `-alertmanager.storage.path` and `-alertmanager.storage.retention`. Use `-alertmanager-storage.*` instead. #632
* [CHANGE] Alertmanager: set default value for `-alertmanager.web.external-url=http://localhost:8080/alertmanager` to match the default configuration. #808 #1067
* [CHANGE] Alertmanager: `-experimental.alertmanager.enable-api` flag has been renamed to `-alertmanager.enable-api` and is now stable. #913
* [CHANGE] Alertmanager: now always runs with sharding enabled; other modes of operation are removed. #1044 #1126
  * The following configuration options are removed:
    * `-alertmanager.sharding-enabled`
    * `-alertmanager.cluster.advertise-address`
    * `-alertmanager.cluster.gossip-interval`
    * `-alertmanager.cluster.listen-address`
    * `-alertmanager.cluster.peers`
    * `-alertmanager.cluster.push-pull-interval`
  * The following configuration options are renamed:
    * `-alertmanager.cluster.peer-timeout` to `-alertmanager.peer-timeout`
* [CHANGE] Alertmanager: the default value of `-alertmanager.sharding-ring.store` is now `memberlist`. #1171
* [CHANGE] Ring: changed default value of `-distributor.ring.store` (Distributor ring) and `-ring.store` (Ingester ring) to `memberlist`. #1046
* [CHANGE] Memberlist: the `memberlist_kv_store_value_bytes` metric has been removed due to values no longer being stored in-memory as encoded bytes. [#4345](https://github.com/cortexproject/cortex/pull/4345)
* [CHANGE] Memberlist: forward only changes, not entire original message. [#4419](https://github.com/cortexproject/cortex/pull/4419)
* [CHANGE] Memberlist: don't accept old tombstones as incoming change, and don't forward such messages to other gossip members. [#4420](https://github.com/cortexproject/cortex/pull/4420)
* [CHANGE] Memberlist: changed probe interval from `1s` to `5s` and probe timeout from `500ms` to `2s`. #563
* [CHANGE] Memberlist: the `name` label on metrics `cortex_dns_failures_total`, `cortex_dns_lookups_total` and `cortex_dns_provider_results` was renamed to `component`. #993
* [CHANGE] Limits: removed deprecated limits for rejecting old samples #799
  This removes the following flags:
  * `-validation.reject-old-samples`
  * `-validation.reject-old-samples.max-age`
* [CHANGE] Limits: removed local limit-related flags in favor of global limits. #725
  The distributor ring is now required, and can be configured via the `distributor.ring.*` flags.
  This removes the following flags:
  * `-distributor.ingestion-rate-strategy` -> will now always use the "global" strategy
  * `-ingester.max-series-per-user` -> set `-ingester.max-global-series-per-user` to `N` times the existing value of `-ingester.max-series-per-user` instead
  * `-ingester.max-series-per-metric` -> set `-ingester.max-global-series-per-metric`  to `N` times the existing value of `-ingester.max-series-per-metric` instead
  * `-ingester.max-metadata-per-user` -> set `-ingester.max-global-metadata-per-user` to `N` times the existing value of `-ingester.max-metadata-per-user` instead
  * `-ingester.max-metadata-per-metric` -> set `-ingester.max-global-metadata-per-metric` to `N` times the existing value of `-ingester.max-metadata-per-metric` instead
  * In the above notes, `N` refers to the number of ingester replicas
  Additionally, default values for the following flags have changed:
  * `-ingester.max-global-series-per-user` from `0` to `150000`
  * `-ingester.max-global-series-per-metric` from `0` to `20000`
  * `-distributor.ingestion-rate-limit` from `25000` to `10000`
  * `-distributor.ingestion-burst-size` from `50000` to `200000`
* [CHANGE] Limits: removed limit `enforce_metric_name`, now behave as if set to `true` always. #686
* [CHANGE] Limits: Option `-ingester.max-samples-per-query` and its YAML field `max_samples_per_query` have been removed. It required `-querier.ingester-streaming` option to be set to false, but since `-querier.ingester-streaming` is removed (always defaulting to true), the limit using it was removed as well. #204 #1132
* [CHANGE] Limits: Set the default max number of inflight ingester push requests (`-ingester.instance-limits.max-inflight-push-requests`) to 30000 in order to prevent clusters from being overwhelmed by request volume or temporary slow-downs. #259
* [CHANGE] Overrides exporter: renamed metric `cortex_overrides` to `cortex_limits_overrides`. #173 #407
* [FEATURE] The following features have been moved from experimental to stable: #913 #1002
  * Alertmanager config API
  * Alertmanager receiver firewall
  * Alertmanager sharding
  * Azure blob storage support
  * Blocks storage bucket index
  * Disable the ring health check in the readiness endpoint (`-ingester.readiness-check-ring-health=false`)
  * Distributor: do not extend writes on unhealthy ingesters
  * Do not unregister ingesters from ring on shutdown (`-ingester.unregister-on-shutdown=false`)
  * HA Tracker: cleanup of old replicas from KV Store
  * Instance limits in ingester and distributor
  * OpenStack Swift storage support
  * Query-frontend: query stats tracking
  * Query-scheduler
  * Querier: tenant federation
  * Ruler config API
  * S3 Server Side Encryption (SSE) using KMS
  * TLS configuration for gRPC, HTTP and etcd clients
  * Zone-aware replication
  * `/labels` API using matchers
  * The following querier limits:
    * `-querier.max-fetched-chunks-per-query`
    * `-querier.max-fetched-chunk-bytes-per-query`
    * `-querier.max-fetched-series-per-query`
  * The following alertmanager limits:
    * Notification rate (`-alertmanager.notification-rate-limit` and `-alertmanager.notification-rate-limit-per-integration`)
    * Dispatcher groups (`-alertmanager.max-dispatcher-aggregation-groups`)
    * User config size (`-alertmanager.max-config-size-bytes`)
    * Templates count in user config (`-alertmanager.max-templates-count`)
    * Max template size (`-alertmanager.max-template-size-bytes`)
* [FEATURE] The endpoints `/api/v1/status/buildinfo`, `<prometheus-http-prefix>/api/v1/status/buildinfo`, and `<alertmanager-http-prefix>/api/v1/status/buildinfo` have been added to display build information and enabled features. #1219 #1240
* [FEATURE] PromQL: added `present_over_time` support. #139
* [FEATURE] Added "Activity tracker" feature which can log ongoing activities from previous Mimir run in case of a crash. It is enabled by default and controlled by the `-activity-tracker.filepath` flag. It can be disabled by setting this path to an empty string. Currently, the Store-gateway, Ruler, Querier, Query-frontend and Ingester components use this feature to track queries. #631 #782 #822 #1121
* [FEATURE] Divide configuration parameters into categories "basic", "advanced", and "experimental". Only flags in the basic category are shown when invoking `-help`, whereas `-help-all` will include flags in all categories (basic, advanced, experimental). #840
* [FEATURE] Querier: Added support for tenant federation to exemplar endpoints. #927
* [FEATURE] Ingester: can expose metrics on active series matching custom trackers configured via `-ingester.active-series-custom-trackers` (or its respective YAML config option). When configured, active series for custom trackers are exposed by the `cortex_ingester_active_series_custom_tracker` metric. #42 #672
* [FEATURE] Ingester: Enable snapshotting of in-memory TSDB on disk during shutdown via `-blocks-storage.tsdb.memory-snapshot-on-shutdown` (experimental). #249
* [FEATURE] Ingester: Added `-blocks-storage.tsdb.isolation-enabled` flag, which allows disabling TSDB isolation feature. This is enabled by default (per TSDB default), but disabling can improve performance of write requests. #512
* [FEATURE] Ingester: Added `-blocks-storage.tsdb.head-chunks-write-queue-size` flag, which allows setting the size of the queue used by the TSDB before m-mapping chunks (experimental). #591
  * Added `cortex_ingester_tsdb_mmap_chunk_write_queue_operations_total` metric to track different operations of this queue.
* [FEATURE] Distributor: Added `-api.skip-label-name-validation-header-enabled` option to allow skipping label name validation on the HTTP write path based on `X-Mimir-SkipLabelNameValidation` header being `true` or not. #390
* [FEATURE] Query-frontend: Add `cortex_query_fetched_series_total` and `cortex_query_fetched_chunks_bytes_total` per-user counters to expose the number of series and bytes fetched as part of queries. These metrics can be enabled with the `-frontend.query-stats-enabled` flag (or its respective YAML config option `query_stats_enabled`). [#4343](https://github.com/cortexproject/cortex/pull/4343)
* [FEATURE] Query-frontend: Add `cortex_query_fetched_chunks_total` per-user counter to expose the number of chunks fetched as part of queries. This metric can be enabled with the `-query-frontend.query-stats-enabled` flag (or its respective YAML config option `query_stats_enabled`). #31
* [FEATURE] Query-frontend: Add query sharding for instant and range queries. You can enable querysharding by setting `-query-frontend.parallelize-shardable-queries` to `true`. The following additional config and exported metrics have been added. #79 #80 #100 #124 #140 #148 #150 #151 #153 #154 #155 #156 #157 #158 #159 #160 #163 #169 #172 #196 #205 #225 #226 #227 #228 #230 #235 #240 #239 #246 #244 #319 #330 #371 #385 #400 #458 #586 #630 #660 #707 #1542
  * New config options:
    * `-query-frontend.query-sharding-total-shards`: The amount of shards to use when doing parallelisation via query sharding.
    * `-query-frontend.query-sharding-max-sharded-queries`: The max number of sharded queries that can be run for a given received query. 0 to disable limit.
    * `-blocks-storage.bucket-store.series-hash-cache-max-size-bytes`: Max size - in bytes - of the in-memory series hash cache in the store-gateway.
    * `-blocks-storage.tsdb.series-hash-cache-max-size-bytes`: Max size - in bytes - of the in-memory series hash cache in the ingester.
  * New exported metrics:
    * `cortex_bucket_store_series_hash_cache_requests_total`
    * `cortex_bucket_store_series_hash_cache_hits_total`
    * `cortex_frontend_query_sharding_rewrites_succeeded_total`
    * `cortex_frontend_sharded_queries_per_query`
  * Renamed metrics:
    * `cortex_frontend_mapped_asts_total` to `cortex_frontend_query_sharding_rewrites_attempted_total`
  * Modified metrics:
    * added `sharded` label to `cortex_query_seconds_total`
  * When query sharding is enabled, the following querier config must be set on query-frontend too:
    * `-querier.max-concurrent`
    * `-querier.timeout`
    * `-querier.max-samples`
    * `-querier.at-modifier-enabled`
    * `-querier.default-evaluation-interval`
    * `-querier.active-query-tracker-dir`
    * `-querier.lookback-delta`
  * Sharding can be dynamically controlled per request using the `Sharding-Control: 64` header. (0 to disable)
  * Sharding can be dynamically controlled per tenant using the limit `query_sharding_total_shards`. (0 to disable)
  * Added `sharded_queries` count to the "query stats" log.
  * The number of shards is adjusted to be compatible with number of compactor shards that are used by a split-and-merge compactor. The querier can use this to avoid querying blocks that cannot have series in a given query shard.
* [FEATURE] Query-Frontend: Added `-query-frontend.cache-unaligned-requests` option to cache responses for requests that do not have step-aligned start and end times. This can improve speed of repeated queries, but can also pollute cache with results that are never reused. #432
* [FEATURE] Querier: Added label names cardinality endpoint `<prefix>/api/v1/cardinality/label_names` that is disabled by default. Can be enabled/disabled via the CLI flag `-querier.cardinality-analysis-enabled` or its respective YAML config option. Configurable on a per-tenant basis. #301 #377 #474
* [FEATURE] Querier: Added label values cardinality endpoint `<prefix>/api/v1/cardinality/label_values` that is disabled by default. Can be enabled/disabled via the CLI flag `-querier.cardinality-analysis-enabled` or its respective YAML config option, and configurable on a per-tenant basis. The maximum number of label names allowed to be queried in a single API call can be controlled via `-querier.label-values-max-cardinality-label-names-per-request`. #332 #395 #474
* [FEATURE] Querier: Added `-store.max-labels-query-length` to restrict the range of `/series`, label-names and label-values requests. #507
* [FEATURE] Ruler: Add new `-ruler.query-stats-enabled` which when enabled will report the `cortex_ruler_query_seconds_total` as a per-user metric that tracks the sum of the wall time of executing queries in the ruler in seconds. [#4317](https://github.com/cortexproject/cortex/pull/4317)
* [FEATURE] Ruler: Added federated rule groups. #533
  * Added `-ruler.tenant-federation.enabled` config flag.
  * Added support for `source_tenants` field on rule groups.
* [FEATURE] Store-gateway: Added `/store-gateway/tenants` and `/store-gateway/tenant/{tenant}/blocks` endpoints that provide functionality that was provided by `tools/listblocks`. #911 #973
* [FEATURE] Compactor: compactor now uses new algorithm that we call "split-and-merge". Previous compaction strategy was removed. With the `split-and-merge` compactor source blocks for a given tenant are grouped into `-compactor.split-groups` number of groups. Each group of blocks is then compacted separately, and is split into `-compactor.split-and-merge-shards` shards (configurable on a per-tenant basis). Compaction of each tenant shards can be horizontally scaled. Number of compactors that work on jobs for single tenant can be limited by using `-compactor.compactor-tenant-shard-size` parameter, or per-tenant `compactor_tenant_shard_size` override.  #275 #281 #282 #283 #288 #290 #303 #307 #317 #323 #324 #328 #353 #368 #479 #820
* [FEATURE] Compactor: Added `-compactor.max-compaction-time` to control how long can compaction for a single tenant take. If compactions for a tenant take longer, no new compactions are started in the same compaction cycle. Running compactions are not stopped however, and may take much longer. #523
* [FEATURE] Compactor: When compactor finds blocks with out-of-order chunks, it will mark them for no-compaction. Blocks marked for no-compaction are ignored in future compactions too. Added metric `cortex_compactor_blocks_marked_for_no_compaction_total` to track number of blocks marked for no-compaction. Added `CortexCompactorSkippedBlocksWithOutOfOrderChunks` alert based on new metric. Markers are only checked from `<tenant>/markers` location, but uploaded to the block directory too. #520 #535 #550
* [FEATURE] Compactor: multiple blocks are now downloaded and uploaded at once, which can shorten compaction process. #552
* [ENHANCEMENT] Exemplars are now emitted for all gRPC calls and many operations tracked by histograms. #180
* [ENHANCEMENT] New options `-server.http-listen-network` and `-server.grpc-listen-network` allow binding as 'tcp4' or 'tcp6'. #180
* [ENHANCEMENT] Query federation: improve performance in MergeQueryable by memoizing labels. #312
* [ENHANCEMENT] Add histogram metrics `cortex_distributor_sample_delay_seconds` and `cortex_ingester_tsdb_sample_out_of_order_delta_seconds` #488
* [ENHANCEMENT] Check internal directory access before starting up. #1217
* [ENHANCEMENT] Azure client: expose option to configure MSI URL and user-assigned identity. #584
* [ENHANCEMENT] Added a new metric `mimir_build_info` to coincide with `cortex_build_info`. The metric `cortex_build_info` has not been removed. #1022
* [ENHANCEMENT] Mimir runs a sanity check of storage config at startup and will fail to start if the sanity check doesn't pass. This is done to find potential config issues before starting up. #1180
* [ENHANCEMENT] Validate alertmanager and ruler storage configurations to ensure they don't use same bucket name and region values as those configured for the blocks storage. #1214
* [ENHANCEMENT] Ingester: added option `-ingester.readiness-check-ring-health` to disable the ring health check in the readiness endpoint. When disabled, the health checks are run against only the ingester itself instead of all ingesters in the ring. #48 #126
* [ENHANCEMENT] Ingester: reduce CPU and memory utilization if remote write requests contains a large amount of "out of bounds" samples. #413
* [ENHANCEMENT] Ingester: reduce CPU and memory utilization when querying chunks from ingesters. #430
* [ENHANCEMENT] Ingester: Expose ingester ring page on ingesters. #654
* [ENHANCEMENT] Distributor: added option `-distributor.excluded-zones` to exclude ingesters running in specific zones both on write and read path. #51
* [ENHANCEMENT] Distributor: add tags to tracing span for distributor push with user, cluster and replica. #210
* [ENHANCEMENT] Distributor: performance optimisations. #212 #217 #242
* [ENHANCEMENT] Distributor: reduce latency when HA-Tracking by doing KVStore updates in the background. #271
* [ENHANCEMENT] Distributor: make distributor inflight push requests count include background calls to ingester. #398
* [ENHANCEMENT] Distributor: silently drop exemplars more than 5 minutes older than samples in the same batch. #544
* [ENHANCEMENT] Distributor: reject exemplars with blank label names or values. The `cortex_discarded_exemplars_total` metric will use the `exemplar_labels_blank` reason in this case. #873
* [ENHANCEMENT] Query-frontend: added `cortex_query_frontend_workers_enqueued_requests_total` metric to track the number of requests enqueued in each query-scheduler. #384
* [ENHANCEMENT] Query-frontend: added `cortex_query_frontend_non_step_aligned_queries_total` to track the total number of range queries with start/end not aligned to step. #347 #357 #582
* [ENHANCEMENT] Query-scheduler: exported summary `cortex_query_scheduler_inflight_requests` tracking total number of inflight requests (both enqueued and processing) in percentile buckets. #675
* [ENHANCEMENT] Querier: can use the `LabelNames` call with matchers, if matchers are provided in the `/labels` API call, instead of using the more expensive `MetricsForLabelMatchers` call as before. #3 #1186
* [ENHANCEMENT] Querier / store-gateway: optimized regex matchers. #319 #334 #355
* [ENHANCEMENT] Querier: when fetching data for specific query-shard, we can ignore some blocks based on compactor-shard ID, since sharding of series by query sharding and compactor is the same. Added metrics: #438 #450
  * `cortex_querier_blocks_found_total`
  * `cortex_querier_blocks_queried_total`
  * `cortex_querier_blocks_with_compactor_shard_but_incompatible_query_shard_total`
* [ENHANCEMENT] Querier / ruler: reduce cpu usage, latency and peak memory consumption. #459 #463 #589
* [ENHANCEMENT] Querier: labels requests now obey `-querier.query-ingesters-within`, making them a little more efficient. #518
* [ENHANCEMENT] Querier: retry store-gateway in case of unexpected failure, instead of failing the query. #1003
* [ENHANCEMENT] Querier / ruler: reduce memory used by streaming queries, particularly in ruler. [#4341](https://github.com/cortexproject/cortex/pull/4341)
* [ENHANCEMENT] Ruler: Using shuffle sharding subring on GetRules API. [#4466](https://github.com/cortexproject/cortex/pull/4466)
* [ENHANCEMENT] Ruler: wait for ruler ring client to self-detect during startup. #990
* [ENHANCEMENT] Store-gateway: added `cortex_bucket_store_sent_chunk_size_bytes` metric, tracking the size of chunks sent from store-gateway to querier. #123
* [ENHANCEMENT] Store-gateway: reduced CPU and memory utilization due to exported metrics aggregation for instances with a large number of tenants. #123 #142
* [ENHANCEMENT] Store-gateway: added an in-memory LRU cache for chunks attributes. Can be enabled setting `-blocks-storage.bucket-store.chunks-cache.attributes-in-memory-max-items=X` where `X` is the max number of items to keep in the in-memory cache. The following new metrics are exposed: #279 #415 #437
  * `cortex_cache_memory_requests_total`
  * `cortex_cache_memory_hits_total`
  * `cortex_cache_memory_items_count`
* [ENHANCEMENT] Store-gateway: log index cache requests to tracing spans. #419
* [ENHANCEMENT] Store-gateway: store-gateway can now ignore blocks with minimum time within `-blocks-storage.bucket-store.ignore-blocks-within` duration. Useful when used together with `-querier.query-store-after`. #502
* [ENHANCEMENT] Store-gateway: label values with matchers now doesn't preload or list series, reducing latency and memory consumption. #534
* [ENHANCEMENT] Store-gateway: the results of `LabelNames()`, `LabelValues()` and `Series(skipChunks=true)` calls are now cached in the index cache. #590
* [ENHANCEMENT] Store-gateway: Added `-store-gateway.sharding-ring.unregister-on-shutdown` option that allows store-gateway to stay in the ring even after shutdown. Defaults to `true`, which is the same as current behaviour. #610 #614
* [ENHANCEMENT] Store-gateway: wait for ring tokens stability instead of ring stability to speed up startup and tests. #620
* [ENHANCEMENT] Compactor: add timeout for waiting on compactor to become ACTIVE in the ring. [#4262](https://github.com/cortexproject/cortex/pull/4262)
* [ENHANCEMENT] Compactor: skip already planned compaction jobs if the tenant doesn't belong to the compactor instance anymore. #303
* [ENHANCEMENT] Compactor: Blocks cleaner will ignore users that it no longer "owns" when sharding is enabled, and user ownership has changed since last scan. #325
* [ENHANCEMENT] Compactor: added `-compactor.compaction-jobs-order` support to configure which compaction jobs should run first for a given tenant (in case there are multiple ones). Supported values are: `smallest-range-oldest-blocks-first` (default), `newest-blocks-first`. #364
* [ENHANCEMENT] Compactor: delete blocks marked for deletion faster. #490
* [ENHANCEMENT] Compactor: expose low-level concurrency options for compactor: `-compactor.max-opening-blocks-concurrency`, `-compactor.max-closing-blocks-concurrency`, `-compactor.symbols-flushers-concurrency`. #569 #701
* [ENHANCEMENT] Compactor: expand compactor logs to include total compaction job time, total time for uploads and block counts. #549
* [ENHANCEMENT] Ring: allow experimental configuration of disabling of heartbeat timeouts by setting the relevant configuration value to zero. Applies to the following: [#4342](https://github.com/cortexproject/cortex/pull/4342)
  * `-distributor.ring.heartbeat-timeout`
  * `-ingester.ring.heartbeat-timeout`
  * `-ruler.ring.heartbeat-timeout`
  * `-alertmanager.sharding-ring.heartbeat-timeout`
  * `-compactor.ring.heartbeat-timeout`
  * `-store-gateway.sharding-ring.heartbeat-timeout`
* [ENHANCEMENT] Ring: allow heartbeats to be explicitly disabled by setting the interval to zero. This is considered experimental. This applies to the following configuration options: [#4344](https://github.com/cortexproject/cortex/pull/4344)
  * `-distributor.ring.heartbeat-period`
  * `-ingester.ring.heartbeat-period`
  * `-ruler.ring.heartbeat-period`
  * `-alertmanager.sharding-ring.heartbeat-period`
  * `-compactor.ring.heartbeat-period`
  * `-store-gateway.sharding-ring.heartbeat-period`
* [ENHANCEMENT] Memberlist: optimized receive path for processing ring state updates, to help reduce CPU utilization in large clusters. [#4345](https://github.com/cortexproject/cortex/pull/4345)
* [ENHANCEMENT] Memberlist: expose configuration of memberlist packet compression via `-memberlist.compression-enabled`. [#4346](https://github.com/cortexproject/cortex/pull/4346)
* [ENHANCEMENT] Memberlist: Add `-memberlist.advertise-addr` and `-memberlist.advertise-port` options for setting the address to advertise to other members of the cluster to enable NAT traversal. #260
* [ENHANCEMENT] Memberlist: reduce CPU utilization for rings with a large number of members. #537 #563 #634
* [ENHANCEMENT] Overrides exporter: include additional limits in the per-tenant override exporter. The following limits have been added to the `cortex_limit_overrides` metric: #21
  * `max_fetched_series_per_query`
  * `max_fetched_chunk_bytes_per_query`
  * `ruler_max_rules_per_rule_group`
  * `ruler_max_rule_groups_per_tenant`
* [ENHANCEMENT] Overrides exporter: add a metrics `cortex_limits_defaults` to expose the default values of limits. #173
* [ENHANCEMENT] Overrides exporter: Add `max_fetched_chunks_per_query` and `max_global_exemplars_per_user` limits to the default and per-tenant limits exported as metrics. #471 #515
* [ENHANCEMENT] Upgrade Go to 1.17.8. #1347 #1381
* [ENHANCEMENT] Upgrade Docker base images to `alpine:3.15.0`. #1348
* [BUGFIX] Azure storage: only create HTTP client once, to reduce memory utilization. #605
* [BUGFIX] Ingester: fixed ingester stuck on start up (LEAVING ring state) when `-ingester.ring.heartbeat-period=0` and `-ingester.unregister-on-shutdown=false`. [#4366](https://github.com/cortexproject/cortex/pull/4366)
* [BUGFIX] Ingester: prevent any reads or writes while the ingester is stopping. This will prevent accessing TSDB blocks once they have been already closed. [#4304](https://github.com/cortexproject/cortex/pull/4304)
* [BUGFIX] Ingester: TSDB now waits for pending readers before truncating Head block, fixing the `chunk not found` error and preventing wrong query results. #16
* [BUGFIX] Ingester: don't create TSDB or appender if no samples are sent by a tenant. #162
* [BUGFIX] Ingester: fix out-of-order chunks in TSDB head in-memory series after WAL replay in case some samples were appended to TSDB WAL before series. #530
* [BUGFIX] Distributor: when cleaning up obsolete elected replicas from KV store, HA tracker didn't update number of cluster per user correctly. [#4336](https://github.com/cortexproject/cortex/pull/4336)
* [BUGFIX] Distributor: fix bug in query-exemplar where some results would get dropped. #583
* [BUGFIX] Query-frontend: Fixes @ modifier functions (start/end) when splitting queries by time. #206
* [BUGFIX] Query-frontend: Ensure query_range requests handled by the query-frontend return JSON formatted errors. #360 #499
* [BUGFIX] Query-frontend: don't reuse cached results for queries that are not step-aligned. #424
* [BUGFIX] Query-frontend: fix API error messages that were mentioning Prometheus `--enable-feature=promql-negative-offset` and `--enable-feature=promql-at-modifier` flags. #688
* [BUGFIX] Query-frontend: worker's cancellation channels are now buffered to ensure that all request cancellations are properly handled. #741
* [BUGFIX] Querier: fixed `/api/v1/user_stats` endpoint. When zone-aware replication is enabled, `MaxUnavailableZones` param is used instead of `MaxErrors`, so setting `MaxErrors = 0` doesn't make the Querier wait for all Ingesters responses. #474
* [BUGFIX] Querier: Disable query scheduler SRV DNS lookup. #689
* [BUGFIX] Ruler: fixed counting of PromQL evaluation errors as user-errors when updating `cortex_ruler_queries_failed_total`. [#4335](https://github.com/cortexproject/cortex/pull/4335)
* [BUGFIX] Ruler: fix formatting of rule groups in `/ruler/rule_groups` endpoint. #655
* [BUGFIX] Ruler: do not log `unable to read rules directory` at startup if the directory hasn't been created yet. #1058
* [BUGFIX] Ruler: enable Prometheus-compatible endpoints regardless of `-ruler.enable-api`. The flag now only controls the configuration API. This is what the config flag description stated, but not what was happening. #1216
* [BUGFIX] Compactor: fixed panic while collecting Prometheus metrics. #28
* [BUGFIX] Compactor: compactor should now be able to correctly mark blocks for deletion and no-compaction, if such marking was previously interrupted. #1015
* [BUGFIX] Alertmanager: remove stale template files. #4495
* [BUGFIX] Alertmanager: don't replace user configurations with blank fallback configurations (when enabled), particularly during scaling up/down instances when sharding is enabled. #224
* [BUGFIX] Ring: multi KV runtime config changes are now propagated to all rings, not just ingester ring. #1047
* [BUGFIX] Memberlist: fixed corrupted packets when sending compound messages with more than 255 messages or messages bigger than 64KB. #551
* [BUGFIX] Overrides exporter: successfully startup even if runtime config is not set. #1056
* [BUGFIX] Fix internal modules to wait for other modules depending on them before stopping. #1472

### Mixin

_Changes since `grafana/cortex-jsonnet` `1.9.0`._

* [CHANGE] Removed chunks storage support from mixin. #641 #643 #645 #811 #812 #813
  * Removed `tsdb.libsonnet`: no need to import it anymore (its content is already automatically included when using Jsonnet)
  * Removed the following fields from `_config`:
    * `storage_engine` (defaults to `blocks`)
    * `chunk_index_backend`
    * `chunk_store_backend`
  * Removed schema config map
  * Removed the following dashboards:
    * "Cortex / Chunks"
    * "Cortex / WAL"
    * "Cortex / Blocks vs Chunks"
  * Removed the following alerts:
    * `CortexOldChunkInMemory`
    * `CortexCheckpointCreationFailed`
    * `CortexCheckpointDeletionFailed`
    * `CortexProvisioningMemcachedTooSmall`
    * `CortexWALCorruption`
    * `CortexTableSyncFailure`
    * `CortexTransferFailed`
  * Removed the following recording rules:
    * `cortex_chunk_store_index_lookups_per_query`
    * `cortex_chunk_store_series_pre_intersection_per_query`
    * `cortex_chunk_store_series_post_intersection_per_query`
    * `cortex_chunk_store_chunks_per_query`
    * `cortex_bigtable_request_duration_seconds`
    * `cortex_cassandra_request_duration_seconds`
    * `cortex_dynamo_request_duration_seconds`
    * `cortex_database_request_duration_seconds`
    * `cortex_gcs_request_duration_seconds`
* [CHANGE] Update grafana-builder dependency: use $__rate_interval in qpsPanel and latencyPanel. [#372](https://github.com/grafana/cortex-jsonnet/pull/372)
* [CHANGE] `namespace` template variable in dashboards now only selects namespaces for selected clusters. [#311](https://github.com/grafana/cortex-jsonnet/pull/311)
* [CHANGE] `CortexIngesterRestarts` alert severity changed from `critical` to `warning`. [#321](https://github.com/grafana/cortex-jsonnet/pull/321)
* [CHANGE] Dashboards: added overridable `job_labels` and `cluster_labels` to the configuration object as label lists to uniquely identify jobs and clusters in the metric names and group-by lists in dashboards. [#319](https://github.com/grafana/cortex-jsonnet/pull/319)
* [CHANGE] Dashboards: `alert_aggregation_labels` has been removed from the configuration and overriding this value has been deprecated. Instead the labels are now defined by the `cluster_labels` list, and should be overridden accordingly through that list. [#319](https://github.com/grafana/cortex-jsonnet/pull/319)
* [CHANGE] Renamed `CortexCompactorHasNotUploadedBlocksSinceStart` to `CortexCompactorHasNotUploadedBlocks`. [#334](https://github.com/grafana/cortex-jsonnet/pull/334)
* [CHANGE] Renamed `CortexCompactorRunFailed` to `CortexCompactorHasNotSuccessfullyRunCompaction`. [#334](https://github.com/grafana/cortex-jsonnet/pull/334)
* [CHANGE] Renamed `CortexInconsistentConfig` alert to `CortexInconsistentRuntimeConfig` and increased severity to `critical`. [#335](https://github.com/grafana/cortex-jsonnet/pull/335)
* [CHANGE] Increased `CortexBadRuntimeConfig` alert severity to `critical` and removed support for `cortex_overrides_last_reload_successful` metric (was removed in Cortex 1.3.0). [#335](https://github.com/grafana/cortex-jsonnet/pull/335)
* [CHANGE] Grafana 'min step' changed to 15s so dashboard show better detail. [#340](https://github.com/grafana/cortex-jsonnet/pull/340)
* [CHANGE] Replace `CortexRulerFailedEvaluations` with two new alerts: `CortexRulerTooManyFailedPushes` and `CortexRulerTooManyFailedQueries`. [#347](https://github.com/grafana/cortex-jsonnet/pull/347)
* [CHANGE] Removed `CortexCacheRequestErrors` alert. This alert was not working because the legacy Cortex cache client instrumentation doesn't track errors. [#346](https://github.com/grafana/cortex-jsonnet/pull/346)
* [CHANGE] Removed `CortexQuerierCapacityFull` alert. [#342](https://github.com/grafana/cortex-jsonnet/pull/342)
* [CHANGE] Changes blocks storage alerts to group metrics by the configured `cluster_labels` (supporting the deprecated `alert_aggregation_labels`). [#351](https://github.com/grafana/cortex-jsonnet/pull/351)
* [CHANGE] Increased `CortexIngesterReachingSeriesLimit` critical alert threshold from 80% to 85%. [#363](https://github.com/grafana/cortex-jsonnet/pull/363)
* [CHANGE] Changed default `job_names` for query-frontend, query-scheduler and querier to match custom deployments too. [#376](https://github.com/grafana/cortex-jsonnet/pull/376)
* [CHANGE] Split `cortex_api` recording rule group into three groups. This is a workaround for large clusters where this group can become slow to evaluate. [#401](https://github.com/grafana/cortex-jsonnet/pull/401)
* [CHANGE] Increased `CortexIngesterReachingSeriesLimit` warning threshold from 70% to 80% and critical threshold from 85% to 90%. [#404](https://github.com/grafana/cortex-jsonnet/pull/404)
* [CHANGE] Raised `CortexKVStoreFailure` alert severity from warning to critical. #493
* [CHANGE] Increase `CortexRolloutStuck` alert "for" duration from 15m to 30m. #493 #573
* [CHANGE] The Alertmanager and Ruler compiled dashboards (`alertmanager.json` and `ruler.json`) have been respectively renamed to `mimir-alertmanager.json` and `mimir-ruler.json`. #869
* [CHANGE] Removed `cortex_overrides_metric` from `_config`. #871
* [CHANGE] Renamed recording rule groups (`cortex_` prefix changed to `mimir_`). #871
* [CHANGE] Alerts name prefix has been changed from `Cortex` to `Mimir` (eg. alert `CortexIngesterUnhealthy` has been renamed to `MimirIngesterUnhealthy`). #879
* [CHANGE] Enabled resources dashboards by default. Can be disabled setting `resources_dashboards_enabled` config field to `false`. #920
* [FEATURE] Added `Cortex / Overrides` dashboard, displaying default limits and per-tenant overrides applied to Mimir. #673
* [FEATURE] Added `Mimir / Tenants` and `Mimir / Top tenants` dashboards, displaying user-based metrics. #776
* [FEATURE] Added querier autoscaling panels and alerts. #1006 #1016
* [FEATURE] Mimir / Top tenants dashboard now has tenants ranked by rule group size and evaluation time. #1338
* [ENHANCEMENT] cortex-mixin: Make `cluster_namespace_deployment:kube_pod_container_resource_requests_{cpu_cores,memory_bytes}:sum` backwards compatible with `kube-state-metrics` v2.0.0. [#317](https://github.com/grafana/cortex-jsonnet/pull/317)
* [ENHANCEMENT] Cortex-mixin: Include `cortex-gw-internal` naming variation in default `gateway` job names. [#328](https://github.com/grafana/cortex-jsonnet/pull/328)
* [ENHANCEMENT] Ruler dashboard: added object storage metrics. [#354](https://github.com/grafana/cortex-jsonnet/pull/354)
* [ENHANCEMENT] Alertmanager dashboard: added object storage metrics. [#354](https://github.com/grafana/cortex-jsonnet/pull/354)
* [ENHANCEMENT] Added documentation text panels and descriptions to reads and writes dashboards. [#324](https://github.com/grafana/cortex-jsonnet/pull/324)
* [ENHANCEMENT] Dashboards: defined container functions for common resources panels: containerDiskWritesPanel, containerDiskReadsPanel, containerDiskSpaceUtilization. [#331](https://github.com/grafana/cortex-jsonnet/pull/331)
* [ENHANCEMENT] cortex-mixin: Added `alert_excluded_routes` config to exclude specific routes from alerts. [#338](https://github.com/grafana/cortex-jsonnet/pull/338)
* [ENHANCEMENT] Added `CortexMemcachedRequestErrors` alert. [#346](https://github.com/grafana/cortex-jsonnet/pull/346)
* [ENHANCEMENT] Ruler dashboard: added "Per route p99 latency" panel in the "Configuration API" row. [#353](https://github.com/grafana/cortex-jsonnet/pull/353)
* [ENHANCEMENT] Increased the `for` duration of the `CortexIngesterReachingSeriesLimit` warning alert to 3h. [#362](https://github.com/grafana/cortex-jsonnet/pull/362)
* [ENHANCEMENT] Added a new tier (`medium_small_user`) so we have another tier between 100K and 1Mil active series. [#364](https://github.com/grafana/cortex-jsonnet/pull/364)
* [ENHANCEMENT] Extend Alertmanager dashboard: [#313](https://github.com/grafana/cortex-jsonnet/pull/313)
  * "Tenants" stat panel - shows number of discovered tenant configurations.
  * "Replication" row - information about the replication of tenants/alerts/silences over instances.
  * "Tenant Configuration Sync" row - information about the configuration sync procedure.
  * "Sharding Initial State Sync" row - information about the initial state sync procedure when sharding is enabled.
  * "Sharding Runtime State Sync" row - information about various state operations which occur when sharding is enabled (replication, fetch, marge, persist).
* [ENHANCEMENT] Update gsutil command for `not healthy index found` playbook [#370](https://github.com/grafana/cortex-jsonnet/pull/370)
* [ENHANCEMENT] Added Alertmanager alerts and playbooks covering configuration syncs and sharding operation: [#377 [#378](https://github.com/grafana/cortex-jsonnet/pull/378)
  * `CortexAlertmanagerSyncConfigsFailing`
  * `CortexAlertmanagerRingCheckFailing`
  * `CortexAlertmanagerPartialStateMergeFailing`
  * `CortexAlertmanagerReplicationFailing`
  * `CortexAlertmanagerPersistStateFailing`
  * `CortexAlertmanagerInitialSyncFailed`
* [ENHANCEMENT] Add recording rules to improve responsiveness of Alertmanager dashboard. [#387](https://github.com/grafana/cortex-jsonnet/pull/387)
* [ENHANCEMENT] Add `CortexRolloutStuck` alert. [#405](https://github.com/grafana/cortex-jsonnet/pull/405)
* [ENHANCEMENT] Added `CortexKVStoreFailure` alert. [#406](https://github.com/grafana/cortex-jsonnet/pull/406)
* [ENHANCEMENT] Use configured `ruler` jobname for ruler dashboard panels. [#409](https://github.com/grafana/cortex-jsonnet/pull/409)
* [ENHANCEMENT] Add ability to override `datasource` for generated dashboards. [#407](https://github.com/grafana/cortex-jsonnet/pull/407)
* [ENHANCEMENT] Use alertmanager jobname for alertmanager dashboard panels [#411](https://github.com/grafana/cortex-jsonnet/pull/411)
* [ENHANCEMENT] Added `CortexDistributorReachingInflightPushRequestLimit` alert. [#408](https://github.com/grafana/cortex-jsonnet/pull/408)
* [ENHANCEMENT] Added `CortexReachingTCPConnectionsLimit` alert. #403
* [ENHANCEMENT] Added "Cortex / Writes Networking" and "Cortex / Reads Networking" dashboards. #405
* [ENHANCEMENT] Improved "Queue length" panel in "Cortex / Queries" dashboard. #408
* [ENHANCEMENT] Add `CortexDistributorReachingInflightPushRequestLimit` alert and playbook. #401
* [ENHANCEMENT] Added "Recover accidentally deleted blocks (Google Cloud specific)" playbook. #475
* [ENHANCEMENT] Added support to multi-zone store-gateway deployments. #608 #615
* [ENHANCEMENT] Show supplementary alertmanager services in the Rollout Progress dashboard. #738 #855
* [ENHANCEMENT] Added `mimir` to default job names. This makes dashboards and alerts working when Mimir is installed in single-binary mode and the deployment is named `mimir`. #921
* [ENHANCEMENT] Introduced a new alert for the Alertmanager: `MimirAlertmanagerAllocatingTooMuchMemory`. It has two severities based on the memory usage against limits, a `warning` level at 80% and a `critical` level at 90%. #1206
* [ENHANCEMENT] Faster memcached cache requests. #2720
* [BUGFIX] Fixed `CortexIngesterHasNotShippedBlocks` alert false positive in case an ingester instance had ingested samples in the past, then no traffic was received for a long period and then it started receiving samples again. [#308](https://github.com/grafana/cortex-jsonnet/pull/308)
* [BUGFIX] Fixed `CortexInconsistentRuntimeConfig` metric. [#335](https://github.com/grafana/cortex-jsonnet/pull/335)
* [BUGFIX] Fixed scaling dashboard to correctly work when a Cortex service deployment spans across multiple zones (a zone is expected to have the `zone-[a-z]` suffix). [#365](https://github.com/grafana/cortex-jsonnet/pull/365)
* [BUGFIX] Fixed rollout progress dashboard to correctly work when a Cortex service deployment spans across multiple zones (a zone is expected to have the `zone-[a-z]` suffix). [#366](https://github.com/grafana/cortex-jsonnet/pull/366)
* [BUGFIX] Fixed rollout progress dashboard to include query-scheduler too. [#376](https://github.com/grafana/cortex-jsonnet/pull/376)
* [BUGFIX] Upstream recording rule `node_namespace_pod_container:container_cpu_usage_seconds_total:sum_irate` renamed. [#379](https://github.com/grafana/cortex-jsonnet/pull/379)
* [BUGFIX] Fixed writes/reads/alertmanager resources dashboards to use `$._config.job_names.gateway`. [#403](https://github.com/grafana/cortex-jsonnet/pull/403)
* [BUGFIX] Span the annotation.message in alerts as YAML multiline strings. [#412](https://github.com/grafana/cortex-jsonnet/pull/412)
* [BUGFIX] Fixed "Instant queries / sec" in "Cortex / Reads" dashboard. #445
* [BUGFIX] Fixed and added missing KV store panels in Writes, Reads, Ruler and Compactor dashboards. #448
* [BUGFIX] Fixed Alertmanager dashboard when alertmanager is running as part of single binary. #1064
* [BUGFIX] Fixed Ruler dashboard when ruler is running as part of single binary. #1260
* [BUGFIX] Query-frontend: fixed bad querier status code mapping with query-sharding enabled. #1227

### Jsonnet

_Changes since `grafana/cortex-jsonnet` `1.9.0`._

* [CHANGE] Removed chunks storage support. #639
  * Removed the following fields from `_config`:
    * `storage_engine` (defaults to `blocks`)
    * `querier_second_storage_engine` (not supported anymore)
    * `table_manager_enabled`, `table_prefix`
    * `memcached_index_writes_enabled` and `memcached_index_writes_max_item_size_mb`
    * `storeMemcachedChunksConfig`
    * `storeConfig`
    * `max_chunk_idle`
    * `schema` (the schema configmap is still added for backward compatibility reasons)
    * `bigtable_instance` and `bigtable_project`
    * `client_configs`
    * `enabledBackends`
    * `storage_backend`
    * `cassandra_addresses`
    * `s3_bucket_name`
    * `ingester_deployment_without_wal` (was only used by chunks storage)
    * `ingester` (was only used to configure chunks storage WAL)
  * Removed the following CLI flags from `ingester_args`:
    * `ingester.max-chunk-age`
    * `ingester.max-stale-chunk-idle`
    * `ingester.max-transfer-retries`
    * `ingester.retain-period`
* [CHANGE] Changed `overrides-exporter.libsonnet` from being based on cortex-tools to Mimir `overrides-exporter` target. #646
* [CHANGE] Store gateway: set `-blocks-storage.bucket-store.index-cache.memcached.max-get-multi-concurrency`,
  `-blocks-storage.bucket-store.chunks-cache.memcached.max-get-multi-concurrency`,
  `-blocks-storage.bucket-store.metadata-cache.memcached.max-get-multi-concurrency`,
  `-blocks-storage.bucket-store.index-cache.memcached.max-idle-connections`,
  `-blocks-storage.bucket-store.chunks-cache.memcached.max-idle-connections`,
  `-blocks-storage.bucket-store.metadata-cache.memcached.max-idle-connections` to 100 [#414](https://github.com/grafana/cortex-jsonnet/pull/414)
* [CHANGE] Alertmanager: mounted overrides configmap to alertmanager too. [#315](https://github.com/grafana/cortex-jsonnet/pull/315)
* [CHANGE] Memcached: upgraded memcached from `1.5.17` to `1.6.9`. [#316](https://github.com/grafana/cortex-jsonnet/pull/316)
* [CHANGE] Store-gateway: increased memory request and limit respectively from 6GB / 6GB to 12GB / 18GB. [#322](https://github.com/grafana/cortex-jsonnet/pull/322)
* [CHANGE] Store-gateway: increased `-blocks-storage.bucket-store.max-chunk-pool-bytes` from 2GB (default) to 12GB. [#322](https://github.com/grafana/cortex-jsonnet/pull/322)
* [CHANGE] Ingester/Ruler: set `-server.grpc-max-send-msg-size-bytes` and `-server.grpc-max-send-msg-size-bytes` to sensible default values (10MB). [#326](https://github.com/grafana/cortex-jsonnet/pull/326)
* [CHANGE] Decreased `-server.grpc-max-concurrent-streams` from 100k to 10k. [#369](https://github.com/grafana/cortex-jsonnet/pull/369)
* [CHANGE] Decreased blocks storage ingesters graceful termination period from 80m to 20m. [#369](https://github.com/grafana/cortex-jsonnet/pull/369)
* [CHANGE] Increase the rules per group and rule groups limits on different tiers. [#396](https://github.com/grafana/cortex-jsonnet/pull/396)
* [CHANGE] Removed `max_samples_per_query` limit, since it only works with chunks and only when using `-distributor.shard-by-all-labels=false`. [#397](https://github.com/grafana/cortex-jsonnet/pull/397)
* [CHANGE] Removed chunks storage query sharding config support. The following config options have been removed: [#398](https://github.com/grafana/cortex-jsonnet/pull/398)
  * `_config` > `queryFrontend` > `shard_factor`
  * `_config` > `queryFrontend` > `sharded_queries_enabled`
  * `_config` > `queryFrontend` > `query_split_factor`
* [CHANGE] Rename ruler_s3_bucket_name and ruler_gcs_bucket_name to ruler_storage_bucket_name: [#415](https://github.com/grafana/cortex-jsonnet/pull/415)
* [CHANGE] Fine-tuned rolling update policy for distributor, querier, query-frontend, query-scheduler. [#420](https://github.com/grafana/cortex-jsonnet/pull/420)
* [CHANGE] Increased memcached metadata/chunks/index-queries max connections from 4k to 16k. [#420](https://github.com/grafana/cortex-jsonnet/pull/420)
* [CHANGE] Disabled step alignment in query-frontend to be compliant with PromQL. [#420](https://github.com/grafana/cortex-jsonnet/pull/420)
* [CHANGE] Do not limit compactor CPU and request a number of cores equal to the configured concurrency. [#420](https://github.com/grafana/cortex-jsonnet/pull/420)
* [CHANGE] Configured split-and-merge compactor. #853
  * The following CLI flags are set on compactor:
    * `-compactor.split-and-merge-shards=0`
    * `-compactor.compactor-tenant-shard-size=1`
    * `-compactor.split-groups=1`
    * `-compactor.max-opening-blocks-concurrency=4`
    * `-compactor.max-closing-blocks-concurrency=2`
    * `-compactor.symbols-flushers-concurrency=4`
  * The following per-tenant overrides have been set on `super_user` and `mega_user` classes:
    ```
    compactor_split_and_merge_shards: 2,
    compactor_tenant_shard_size: 2,
    compactor_split_groups: 2,
    ```
* [CHANGE] The entrypoint file to include has been renamed from `cortex.libsonnet` to `mimir.libsonnet`. #897
* [CHANGE] The default image config field has been renamed from `cortex` to `mimir`. #896
   ```
   {
     _images+:: {
       mimir: '...',
     },
   }
   ```
* [CHANGE] Removed `cortex_` prefix from config fields. #898
  * The following config fields have been renamed:
    * `cortex_bucket_index_enabled` renamed to `bucket_index_enabled`
    * `cortex_compactor_cleanup_interval` renamed to `compactor_cleanup_interval`
    * `cortex_compactor_data_disk_class` renamed to `compactor_data_disk_class`
    * `cortex_compactor_data_disk_size` renamed to `compactor_data_disk_size`
    * `cortex_compactor_max_concurrency` renamed to `compactor_max_concurrency`
    * `cortex_distributor_allow_multiple_replicas_on_same_node` renamed to `distributor_allow_multiple_replicas_on_same_node`
    * `cortex_ingester_data_disk_class` renamed to `ingester_data_disk_class`
    * `cortex_ingester_data_disk_size` renamed to `ingester_data_disk_size`
    * `cortex_querier_allow_multiple_replicas_on_same_node` renamed to `querier_allow_multiple_replicas_on_same_node`
    * `cortex_query_frontend_allow_multiple_replicas_on_same_node` renamed to `query_frontend_allow_multiple_replicas_on_same_node`
    * `cortex_query_sharding_enabled` renamed to `query_sharding_enabled`
    * `cortex_query_sharding_msg_size_factor` renamed to `query_sharding_msg_size_factor`
    * `cortex_ruler_allow_multiple_replicas_on_same_node` renamed to `ruler_allow_multiple_replicas_on_same_node`
    * `cortex_store_gateway_data_disk_class` renamed to `store_gateway_data_disk_class`
    * `cortex_store_gateway_data_disk_size` renamed to `store_gateway_data_disk_size`
* [CHANGE] The overrides configmap default mountpoint has changed from `/etc/cortex` to `/etc/mimir`. It can be customized via the `overrides_configmap_mountpoint` config field. #899
* [CHANGE] Enabled in the querier the features to query label names with matchers, PromQL at modifier and query long-term storage for labels. #905
* [CHANGE] Reduced TSDB blocks retention on ingesters disk from 96h to 24h. #905
* [CHANGE] Enabled closing of idle TSDB in ingesters. #905
* [CHANGE] Disabled TSDB isolation in ingesters for better performances. #905
* [CHANGE] Changed log level of querier, query-frontend, query-scheduler and alertmanager from `debug` to `info`. #905
* [CHANGE] Enabled attributes in-memory cache in store-gateway. #905
* [CHANGE] Configured store-gateway to not load blocks containing samples more recent than 10h (because such samples are queried from ingesters). #905
* [CHANGE] Dynamically compute `-compactor.deletion-delay` based on other settings, in order to reduce the deletion delay as much as possible and lower the number of live blocks in the storage. #907
* [CHANGE] The config field `distributorConfig` has been renamed to `ingesterRingClientConfig`. Config field `ringClient` has been removed in favor of `ingesterRingClientConfig`. #997 #1057
* [CHANGE] Gossip.libsonnet has been fixed to modify all ring configurations, not only the ingester ring config. Furthermore it now supports migration via multi KV store. #1057 #1099
* [CHANGE] Changed the default of `bucket_index_enabled` to `true`. #924
* [CHANGE] Remove the support for the test-exporter. #1133
* [CHANGE] Removed `$.distributor_deployment_labels`, `$.ingester_deployment_labels` and `$.querier_deployment_labels` fields, that were used by gossip.libsonnet to inject additional label. Now the label is injected directly into pods of statefulsets and deployments. #1297
* [CHANGE] Disabled `-ingester.readiness-check-ring-health`. #1352
* [CHANGE] Changed Alertmanager CPU request from `100m` to `2` cores, and memory request from `1Gi` to `10Gi`. Set Alertmanager memory limit to `15Gi`. #1206
* [CHANGE] gossip.libsonnet has been renamed to memberlist.libsonnet, and is now imported by default. Use of memberlist for ring is enabled by setting `_config.memberlist_ring_enabled` to true. #1526
* [FEATURE] Added query sharding support. It can be enabled setting `cortex_query_sharding_enabled: true` in the `_config` object. #653
* [FEATURE] Added shuffle-sharding support. It can be enabled and configured using the following config: #902
   ```
   _config+:: {
     shuffle_sharding:: {
       ingester_write_path_enabled: true,
       ingester_read_path_enabled: true,
       querier_enabled: true,
       ruler_enabled: true,
       store_gateway_enabled: true,
     },
   }
   ```
* [FEATURE] Added multi-zone ingesters and store-gateways support. #1352 #1552
* [ENHANCEMENT] Add overrides config to compactor. This allows setting retention configs per user. [#386](https://github.com/grafana/cortex-jsonnet/pull/386)
* [ENHANCEMENT] Added 256MB memory ballast to querier. [#369](https://github.com/grafana/cortex-jsonnet/pull/369)
* [ENHANCEMENT] Update `etcd-operator` to latest version (see https://github.com/grafana/jsonnet-libs/pull/480). [#263](https://github.com/grafana/cortex-jsonnet/pull/263)
* [ENHANCEMENT] Add support for Azure storage in Alertmanager configuration. [#381](https://github.com/grafana/cortex-jsonnet/pull/381)
* [ENHANCEMENT] Add support for running Alertmanager in sharding mode. [#394](https://github.com/grafana/cortex-jsonnet/pull/394)
* [ENHANCEMENT] Allow to customize PromQL engine settings via `queryEngineConfig`. [#399](https://github.com/grafana/cortex-jsonnet/pull/399)
* [ENHANCEMENT] Define Azure object storage ruler args. [#416](https://github.com/grafana/cortex-jsonnet/pull/416)
* [ENHANCEMENT] Added the following config options to allow to schedule multiple replicas of the same service on the same node: [#418](https://github.com/grafana/cortex-jsonnet/pull/418)
  * `cortex_distributor_allow_multiple_replicas_on_same_node`
  * `cortex_ruler_allow_multiple_replicas_on_same_node`
  * `cortex_querier_allow_multiple_replicas_on_same_node`
  * `cortex_query_frontend_allow_multiple_replicas_on_same_node`
* [BUGFIX] Alertmanager: fixed `--alertmanager.cluster.peers` CLI flag passed to alertmanager when HA is enabled. [#329](https://github.com/grafana/cortex-jsonnet/pull/329)
* [BUGFIX] Fixed `-distributor.extend-writes` setting on ruler when `unregister_ingesters_on_shutdown` is disabled. [#369](https://github.com/grafana/cortex-jsonnet/pull/369)
* [BUGFIX] Treat `compactor_blocks_retention_period` type as string rather than int.[#395](https://github.com/grafana/cortex-jsonnet/pull/395)
* [BUGFIX] Pass `-ruler-storage.s3.endpoint` to ruler when using S3. [#421](https://github.com/grafana/cortex-jsonnet/pull/421)
* [BUGFIX] Remove service selector on label `gossip_ring_member` from other services than `gossip-ring`. [#1008](https://github.com/grafana/mimir/pull/1008)
* [BUGFIX] Rename `-ingester.readiness-check-ring-health` to `-ingester.ring.readiness-check-ring-health`, to reflect current name of flag. #1460

### Mimirtool

_Changes since cortextool `0.10.7`._

* [CHANGE] The following environment variables have been renamed: #883
  * `CORTEX_ADDRESS` to `MIMIR_ADDRESS`
  * `CORTEX_API_USER` to `MIMIR_API_USER`
  * `CORTEX_API_KEY` to `MIMIR_API_KEY`
  * `CORTEX_TENANT_ID` to `MIMIR_TENANT_ID`
  * `CORTEX_TLS_CA_PATH` to `MIMIR_TLS_CA_PATH`
  * `CORTEX_TLS_CERT_PATH` to `MIMIR_TLS_CERT_PATH`
  * `CORTEX_TLS_KEY_PATH` to `MIMIR_TLS_KEY_PATH`
* [CHANGE] Change `cortex` backend to `mimir`. #883
* [CHANGE] Do not publish `mimirtool` binary for 386 windows architecture. #1263
* [CHANGE] `analyse` command has been renamed to `analyze`. #1318
* [FEATURE] Support Arm64 on Darwin for all binaries (benchtool etc). https://github.com/grafana/cortex-tools/pull/215
* [ENHANCEMENT] Correctly support federated rules. #823
* [BUGFIX] Fix `cortextool rules` legends displaying wrong symbols for updates and deletions. https://github.com/grafana/cortex-tools/pull/226

### Query-tee

_Changes since Cortex `1.10.0`._

* [ENHANCEMENT] Added `/api/v1/query_exemplars` API endpoint support (no results comparison). #168
* [ENHANCEMENT] Add a flag (`--proxy.compare-use-relative-error`) in the query-tee to compare floating point values using relative error. #208
* [ENHANCEMENT] Add a flag (`--proxy.compare-skip-recent-samples`) in the query-tee to skip comparing recent samples. By default samples not older than 1 minute are skipped. #234
* [BUGFIX] Fixes a panic in the query-tee when comparing result. #207
* [BUGFIX] Ensure POST requests are handled correctly #286

### Blocksconvert

_Changes since Cortex `1.10.0`._

* [CHANGE] Blocksconvert tool was removed from Mimir. #637

### Metaconvert

_Changes since Cortex `1.10.0`._

* [CHANGE] `thanosconvert` tool has been renamed to `metaconvert`. `-config.file` option has been removed, while it now requires `-tenant` option to work on single tenant only. It now also preserves labels recognized by Mimir. #1120

### Test-exporter

_Changes since Cortex `1.10.0`._

* [CHANGE] Removed the test-exporter tool. #1133

### Tools

_Changes since Cortex `1.10.0`._

* [CHANGE] Removed `query-audit`. You can use `query-tee` to compare query results and performances of two Grafana Mimir backends. #1380

## [Cortex 1.10.0 CHANGELOG](https://github.com/grafana/mimir/blob/a13959db5d38ff65c2b7ef52c56331d2f4dbc00c/CHANGELOG.md#cortex-1100--2021-08-03)<|MERGE_RESOLUTION|>--- conflicted
+++ resolved
@@ -1,6 +1,5 @@
 # Changelog
 
-<<<<<<< HEAD
 ## 2.10.5 / unreleased
 
 ### Grafana Mimir
@@ -270,7 +269,7 @@
 * [ENHANCEMENT] tsdb-index-toc: added index-header size estimates. #5652
 * [BUGFIX] Stop tools from panicking when `-help` flag is passed. #5412
 * [BUGFIX] Remove github.com/golang/glog command line flags from tools. #5413
-=======
+
 ## 2.9.4
 
 ### Grafana Mimir
@@ -294,7 +293,6 @@
 ### Grafana Mimir
 
 * [ENHANCEMENT] Update alpine base image to 3.18.3. #6021
->>>>>>> 520f1d99
 
 ## 2.9.0
 
