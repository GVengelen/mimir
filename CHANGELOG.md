# Changelog

## master / unreleased

<<<<<<< HEAD
* [CHANGE] Increase the default Cassandra client replication factor to 3. #3007
* [CHANGE] Experimental blocks storage: removed the support to transfer blocks between ingesters on shutdown. When running the Cortex blocks storage, ingesters are expected to run with a persistent disk. The following metrics have been removed: #2996
  * `cortex_ingester_sent_files`
  * `cortex_ingester_received_files`
  * `cortex_ingester_received_bytes_total`
  * `cortex_ingester_sent_bytes_total`
* [CHANGE] Experimental blocks storage: the `operation` label value `getrange` has changed into `get_range` for the metrics `thanos_store_bucket_cache_operation_requests_total` and `thanos_store_bucket_cache_operation_hits_total`. #3000
* [CHANGE] Experimental Delete Series: `/api/v1/admin/tsdb/delete_series` and `/api/v1/admin/tsdb/cancel_delete_request` purger APIs to return status code `204` instead of `200` for success. #2946
* [CHANGE] Histogram `cortex_memcache_request_duration_seconds` `method` label value changes from `Memcached.Get` to `Memcached.GetBatched` for batched lookups, and is not reported for non-batched lookups (label value `Memcached.GetMulti` remains, and had exactly the same value as `Get` in nonbatched lookups).  The same change applies to tracing spans. #3046
* [CHANGE] TLS server validation is now enabled by default, a new parameter `tls_insecure_skip_verify` can be set to true to skip validation optionally. #3030
* [ENHANCEMENT] Add support for azure storage in China, German and US Government environments. #2988
* [ENHANCEMENT] Query-tee: added a small tolerance to floating point sample values comparison. #2994
* [ENHANCEMENT] Query-tee: add support for doing a passthrough of requests to preferred backend for unregistered routes #3018
* [ENHANCEMENT] Expose `storage.aws.dynamodb.backoff_config` configuration file field. #3026
* [ENHANCEMENT] Added `cortex_request_message_bytes` and `cortex_response_message_bytes` histograms to track received and sent gRPC message and HTTP request/response sizes. Added `cortex_inflight_requests` gauge to track number of inflight gRPC and HTTP requests. #3064
* [ENHANCEMENT] Add config validation to the experimental Alertmanager API. Invalid configs are no longer accepted. #3053
* [BUGFIX] Query-frontend: Fixed rounding for incoming query timestamps, to be 100% Prometheus compatible. #2990
* [BUGFIX] Querier: query /series from ingesters regardless the `-querier.query-ingesters-within` setting. #3035
* [BUGFIX] Experimental blocks storage: Ingester is less likely to hit gRPC message size limit when streaming data to queriers. #3015
* [BUGFIX] Fix configuration for TLS server validation, TLS skip verify was hardcoded to true for all TLS configurations and prevented validation of server certificates. #3030

## 1.3.0 in progress
=======
## 1.3.0 / 2020-08-21
>>>>>>> 90cf5743

* [CHANGE] Replace the metric `cortex_alertmanager_configs` with `cortex_alertmanager_config_invalid` exposed by Alertmanager. #2960
* [CHANGE] Experimental Delete Series: Change target flag for purger from `data-purger` to `purger`. #2777
* [CHANGE] Experimental blocks storage: The max concurrent queries against the long-term storage, configured via `-experimental.blocks-storage.bucket-store.max-concurrent`, is now a limit shared across all tenants and not a per-tenant limit anymore. The default value has changed from `20` to `100` and the following new metrics have been added: #2797
  * `cortex_bucket_stores_gate_queries_concurrent_max`
  * `cortex_bucket_stores_gate_queries_in_flight`
  * `cortex_bucket_stores_gate_duration_seconds`
* [CHANGE] Metric `cortex_ingester_flush_reasons` has been renamed to `cortex_ingester_flushing_enqueued_series_total`, and new metric `cortex_ingester_flushing_dequeued_series_total` with `outcome` label (superset of reason) has been added. #2802 #2818 #2998
* [CHANGE] Experimental Delete Series: Metric `cortex_purger_oldest_pending_delete_request_age_seconds` would track age of delete requests since they are over their cancellation period instead of their creation time. #2806
* [CHANGE] Experimental blocks storage: the store-gateway service is required in a Cortex cluster running with the experimental blocks storage. Removed the `-experimental.tsdb.store-gateway-enabled` CLI flag and `store_gateway_enabled` YAML config option. The store-gateway is now always enabled when the storage engine is `blocks`. #2822
* [CHANGE] Experimental blocks storage: removed support for `-experimental.blocks-storage.bucket-store.max-sample-count` flag because the implementation was flawed. To limit the number of samples/chunks processed by a single query you can set `-store.query-chunk-limit`, which is now supported by the blocks storage too. #2852
* [CHANGE] Ingester: Chunks flushed via /flush stay in memory until retention period is reached. This affects `cortex_ingester_memory_chunks` metric. #2778
* [CHANGE] Querier: the error message returned when the query time range exceeds `-store.max-query-length` has changed from `invalid query, length > limit (X > Y)` to `the query time range exceeds the limit (query length: X, limit: Y)`. #2826
* [CHANGE] Add `component` label to metrics exposed by chunk, delete and index store clients. #2774
* [CHANGE] Querier: when `-querier.query-ingesters-within` is configured, the time range of the query sent to ingesters is now manipulated to ensure the query start time is not older than 'now - query-ingesters-within'. #2904
* [CHANGE] KV: The `role` label which was a label of `multi` KV store client only has been added to metrics of every KV store client. If KV store client is not `multi`, then the value of `role` label is `primary`. #2837
* [CHANGE] Added the `engine` label to the metrics exposed by the Prometheus query engine, to distinguish between `ruler` and `querier` metrics. #2854
* [CHANGE] Added ruler to the single binary when started with `-target=all` (default). #2854
* [CHANGE] Experimental blocks storage: compact head when opening TSDB. This should only affect ingester startup after it was unable to compact head in previous run. #2870
* [CHANGE] Metric `cortex_overrides_last_reload_successful` has been renamed to `cortex_runtime_config_last_reload_successful`. #2874
* [CHANGE] HipChat support has been removed from the alertmanager (because removed from the Prometheus upstream too). #2902
* [CHANGE] Add constant label `name` to metric `cortex_cache_request_duration_seconds`. #2903
* [CHANGE] Add `user` label to metric `cortex_query_frontend_queue_length`. #2939
* [CHANGE] Experimental blocks storage: cleaned up the config and renamed "TSDB" to "blocks storage". #2937
  - The storage engine setting value has been changed from `tsdb` to `blocks`; this affects `-store.engine` CLI flag and its respective YAML option.
  - The root level YAML config has changed from `tsdb` to `blocks_storage`
  - The prefix of all CLI flags has changed from `-experimental.tsdb.` to `-experimental.blocks-storage.`
  - The following settings have been grouped under `tsdb` property in the YAML config and their CLI flags changed:
    - `-experimental.tsdb.dir` changed to `-experimental.blocks-storage.tsdb.dir`
    - `-experimental.tsdb.block-ranges-period` changed to `-experimental.blocks-storage.tsdb.block-ranges-period`
    - `-experimental.tsdb.retention-period` changed to `-experimental.blocks-storage.tsdb.retention-period`
    - `-experimental.tsdb.ship-interval` changed to `-experimental.blocks-storage.tsdb.ship-interval`
    - `-experimental.tsdb.ship-concurrency` changed to `-experimental.blocks-storage.tsdb.ship-concurrency`
    - `-experimental.tsdb.max-tsdb-opening-concurrency-on-startup` changed to `-experimental.blocks-storage.tsdb.max-tsdb-opening-concurrency-on-startup`
    - `-experimental.tsdb.head-compaction-interval` changed to `-experimental.blocks-storage.tsdb.head-compaction-interval`
    - `-experimental.tsdb.head-compaction-concurrency` changed to `-experimental.blocks-storage.tsdb.head-compaction-concurrency`
    - `-experimental.tsdb.head-compaction-idle-timeout` changed to `-experimental.blocks-storage.tsdb.head-compaction-idle-timeout`
    - `-experimental.tsdb.stripe-size` changed to `-experimental.blocks-storage.tsdb.stripe-size`
    - `-experimental.tsdb.wal-compression-enabled` changed to `-experimental.blocks-storage.tsdb.wal-compression-enabled`
    - `-experimental.tsdb.flush-blocks-on-shutdown` changed to `-experimental.blocks-storage.tsdb.flush-blocks-on-shutdown`
* [CHANGE] Flags `-bigtable.grpc-use-gzip-compression`, `-ingester.client.grpc-use-gzip-compression`, `-querier.frontend-client.grpc-use-gzip-compression` are now deprecated. #2940
* [CHANGE] Limit errors reported by ingester during query-time now return HTTP status code 422. #2941
* [FEATURE] Introduced `ruler.for-outage-tolerance`, Max time to tolerate outage for restoring "for" state of alert. #2783
* [FEATURE] Introduced `ruler.for-grace-period`, Minimum duration between alert and restored "for" state. This is maintained only for alerts with configured "for" time greater than grace period. #2783
* [FEATURE] Introduced `ruler.resend-delay`, Minimum amount of time to wait before resending an alert to Alertmanager. #2783
* [FEATURE] Ruler: added `local` filesystem support to store rules (read-only). #2854
* [ENHANCEMENT] Upgraded Docker base images to `alpine:3.12`. #2862
* [ENHANCEMENT] Experimental: Querier can now optionally query secondary store. This is specified by using `-querier.second-store-engine` option, with values `chunks` or `blocks`. Standard configuration options for this store are used. Additionally, this querying can be configured to happen only for queries that need data older than `-querier.use-second-store-before-time`. Default value of zero will always query secondary store. #2747
* [ENHANCEMENT] Query-tee: increased the `cortex_querytee_request_duration_seconds` metric buckets granularity. #2799
* [ENHANCEMENT] Query-tee: fail to start if the configured `-backend.preferred` is unknown. #2799
* [ENHANCEMENT] Ruler: Added the following metrics: #2786
  * `cortex_prometheus_notifications_latency_seconds`
  * `cortex_prometheus_notifications_errors_total`
  * `cortex_prometheus_notifications_sent_total`
  * `cortex_prometheus_notifications_dropped_total`
  * `cortex_prometheus_notifications_queue_length`
  * `cortex_prometheus_notifications_queue_capacity`
  * `cortex_prometheus_notifications_alertmanagers_discovered`
* [ENHANCEMENT] The behavior of the `/ready` was changed for the query frontend to indicate when it was ready to accept queries. This is intended for use by a read path load balancer that would want to wait for the frontend to have attached queriers before including it in the backend. #2733
* [ENHANCEMENT] Experimental Delete Series: Add support for deletion of chunks for remaining stores. #2801
* [ENHANCEMENT] Add `-modules` command line flag to list possible values for `-target`. Also, log warning if given target is internal component. #2752
* [ENHANCEMENT] Added `-ingester.flush-on-shutdown-with-wal-enabled` option to enable chunks flushing even when WAL is enabled. #2780
* [ENHANCEMENT] Query-tee: Support for custom API prefix by using `-server.path-prefix` option. #2814
* [ENHANCEMENT] Query-tee: Forward `X-Scope-OrgId` header to backend, if present in the request. #2815
* [ENHANCEMENT] Experimental blocks storage: Added `-experimental.blocks-storage.tsdb.head-compaction-idle-timeout` option to force compaction of data in memory into a block. #2803
* [ENHANCEMENT] Experimental blocks storage: Added support for flushing blocks via `/flush`, `/shutdown` (previously these only worked for chunks storage) and by using `-experimental.blocks-storage.tsdb.flush-blocks-on-shutdown` option. #2794
* [ENHANCEMENT] Experimental blocks storage: Added support to enforce max query time range length via `-store.max-query-length`. #2826
* [ENHANCEMENT] Experimental blocks storage: Added support to limit the max number of chunks that can be fetched from the long-term storage while executing a query. The limit is enforced both in the querier and store-gateway, and is configurable via `-store.query-chunk-limit`. #2852 #2922
* [ENHANCEMENT] Ingester: Added new metric `cortex_ingester_flush_series_in_progress` that reports number of ongoing flush-series operations. Useful when calling `/flush` handler: if `cortex_ingester_flush_queue_length + cortex_ingester_flush_series_in_progress` is 0, all flushes are finished. #2778
* [ENHANCEMENT] Memberlist members can join cluster via SRV records. #2788
* [ENHANCEMENT] Added configuration options for chunks s3 client. #2831
  * `s3.endpoint`
  * `s3.region`
  * `s3.access-key-id`
  * `s3.secret-access-key`
  * `s3.insecure`
  * `s3.sse-encryption`
  * `s3.http.idle-conn-timeout`
  * `s3.http.response-header-timeout`
  * `s3.http.insecure-skip-verify`
* [ENHANCEMENT] Prometheus upgraded. #2798 #2849 #2867 #2902 #2918
  * Optimized labels regex matchers for patterns containing literals (eg. `foo.*`, `.*foo`, `.*foo.*`)
* [ENHANCEMENT] Add metric `cortex_ruler_config_update_failures_total` to Ruler to track failures of loading rules files. #2857
* [ENHANCEMENT] Experimental Alertmanager: Alertmanager configuration persisted to object storage using an experimental API that accepts and returns YAML-based Alertmanager configuration. #2768
* [ENHANCEMENT] Ruler: `-ruler.alertmanager-url` now supports multiple URLs. Each URL is treated as a separate Alertmanager group. Support for multiple Alertmanagers in a group can be achieved by using DNS service discovery. #2851
* [ENHANCEMENT] Experimental blocks storage: Cortex Flusher now works with blocks engine. Flusher needs to be provided with blocks-engine configuration, existing Flusher flags are not used (they are only relevant for chunks engine). Note that flush errors are only reported via log. #2877
* [ENHANCEMENT] Flusher: Added `-flusher.exit-after-flush` option (defaults to true) to control whether Cortex should stop completely after Flusher has finished its work. #2877
* [ENHANCEMENT] Added metrics `cortex_config_hash` and `cortex_runtime_config_hash` to expose hash of the currently active config file. #2874
* [ENHANCEMENT] Logger: added JSON logging support, configured via the `-log.format=json` CLI flag or its respective YAML config option. #2386
* [ENHANCEMENT] Added new flags `-bigtable.grpc-compression`, `-ingester.client.grpc-compression`, `-querier.frontend-client.grpc-compression` to configure compression used by gRPC. Valid values are `gzip`, `snappy`, or empty string (no compression, default). #2940
* [ENHANCEMENT] Clarify limitations of the `/api/v1/series`, `/api/v1/labels` and `/api/v1/label/{name}/values` endpoints. #2953
* [ENHANCEMENT] Ingester: added `Dropped` outcome to metric `cortex_ingester_flushing_dequeued_series_total`. #2998
* [BUGFIX] Fixed a bug with `api/v1/query_range` where no responses would return null values for `result` and empty values for `resultType`. #2962
* [BUGFIX] Fixed a bug in the index intersect code causing storage to return more chunks/series than required. #2796
* [BUGFIX] Fixed the number of reported keys in the background cache queue. #2764
* [BUGFIX] Fix race in processing of headers in sharded queries. #2762
* [BUGFIX] Query Frontend: Do not re-split sharded requests around ingester boundaries. #2766
* [BUGFIX] Experimental Delete Series: Fixed a problem with cache generation numbers prefixed to cache keys. #2800
* [BUGFIX] Ingester: Flushing chunks via `/flush` endpoint could previously lead to panic, if chunks were already flushed before and then removed from memory during the flush caused by `/flush` handler. Immediate flush now doesn't cause chunks to be flushed again. Samples received during flush triggered via `/flush` handler are no longer discarded. #2778
* [BUGFIX] Prometheus upgraded. #2849
  * Fixed unknown symbol error during head compaction
* [BUGFIX] Fix panic when using cassandra as store for both index and delete requests. #2774
* [BUGFIX] Experimental Delete Series: Fixed a data race in Purger. #2817
* [BUGFIX] KV: Fixed a bug that triggered a panic due to metrics being registered with the same name but different labels when using a `multi` configured KV client. #2837
* [BUGFIX] Query-frontend: Fix passing HTTP `Host` header if `-frontend.downstream-url` is configured. #2880
* [BUGFIX] Ingester: Improve time-series distribution when `-experimental.distributor.user-subring-size` is enabled. #2887
* [BUGFIX] Set content type to `application/x-protobuf` for remote_read responses. #2915
* [BUGFIX] Fixed ruler and store-gateway instance registration in the ring (when sharding is enabled) when a new instance replaces abruptly terminated one, and the only difference between the two instances is the address. #2954
* [BUGFIX] Fixed `Missing chunks and index config causing silent failure` Absence of chunks and index from schema config is not validated. #2732
* [BUGFIX] Fix panic caused by KVs from boltdb being used beyond their life. #2971
* [BUGFIX] Experimental blocks storage: `/api/v1/series`, `/api/v1/labels` and `/api/v1/label/{name}/values` only query the TSDB head regardless of the configured `-experimental.blocks-storage.tsdb.retention-period`. #2974
* [BUGFIX] Ingester: Avoid indefinite checkpointing in case of surge in number of series. #2955
* [BUGFIX] Querier: query /series from ingesters regardless the `-querier.query-ingesters-within` setting. #3035
* [BUGFIX] Ruler: fixed an unintentional breaking change introduced in the ruler's `alertmanager_url` YAML config option, which changed the value from a string to a list of strings. #2989

## 1.2.0 / 2020-07-01

* [CHANGE] Metric `cortex_kv_request_duration_seconds` now includes `name` label to denote which client is being used as well as the `backend` label to denote the KV backend implementation in use. #2648
* [CHANGE] Experimental Ruler: Rule groups persisted to object storage using the experimental API have an updated object key encoding to better handle special characters. Rule groups previously-stored using object storage must be renamed to the new format. #2646
* [CHANGE] Query Frontend now uses Round Robin to choose a tenant queue to service next. #2553
* [CHANGE] `-promql.lookback-delta` is now deprecated and has been replaced by `-querier.lookback-delta` along with `lookback_delta` entry under `querier` in the config file. `-promql.lookback-delta` will be removed in v1.4.0. #2604
* [CHANGE] Experimental TSDB: removed `-experimental.tsdb.bucket-store.binary-index-header-enabled` flag. Now the binary index-header is always enabled.
* [CHANGE] Experimental TSDB: Renamed index-cache metrics to use original metric names from Thanos, as Cortex is not aggregating them in any way: #2627
  * `cortex_<service>_blocks_index_cache_items_evicted_total` => `thanos_store_index_cache_items_evicted_total{name="index-cache"}`
  * `cortex_<service>_blocks_index_cache_items_added_total` => `thanos_store_index_cache_items_added_total{name="index-cache"}`
  * `cortex_<service>_blocks_index_cache_requests_total` => `thanos_store_index_cache_requests_total{name="index-cache"}`
  * `cortex_<service>_blocks_index_cache_items_overflowed_total` => `thanos_store_index_cache_items_overflowed_total{name="index-cache"}`
  * `cortex_<service>_blocks_index_cache_hits_total` => `thanos_store_index_cache_hits_total{name="index-cache"}`
  * `cortex_<service>_blocks_index_cache_items` => `thanos_store_index_cache_items{name="index-cache"}`
  * `cortex_<service>_blocks_index_cache_items_size_bytes` => `thanos_store_index_cache_items_size_bytes{name="index-cache"}`
  * `cortex_<service>_blocks_index_cache_total_size_bytes` => `thanos_store_index_cache_total_size_bytes{name="index-cache"}`
  * `cortex_<service>_blocks_index_cache_memcached_operations_total` =>  `thanos_memcached_operations_total{name="index-cache"}`
  * `cortex_<service>_blocks_index_cache_memcached_operation_failures_total` =>  `thanos_memcached_operation_failures_total{name="index-cache"}`
  * `cortex_<service>_blocks_index_cache_memcached_operation_duration_seconds` =>  `thanos_memcached_operation_duration_seconds{name="index-cache"}`
  * `cortex_<service>_blocks_index_cache_memcached_operation_skipped_total` =>  `thanos_memcached_operation_skipped_total{name="index-cache"}`
* [CHANGE] Experimental TSDB: Renamed metrics in bucket stores: #2627
  * `cortex_<service>_blocks_meta_syncs_total` => `cortex_blocks_meta_syncs_total{component="<service>"}`
  * `cortex_<service>_blocks_meta_sync_failures_total` => `cortex_blocks_meta_sync_failures_total{component="<service>"}`
  * `cortex_<service>_blocks_meta_sync_duration_seconds` => `cortex_blocks_meta_sync_duration_seconds{component="<service>"}`
  * `cortex_<service>_blocks_meta_sync_consistency_delay_seconds` => `cortex_blocks_meta_sync_consistency_delay_seconds{component="<service>"}`
  * `cortex_<service>_blocks_meta_synced` => `cortex_blocks_meta_synced{component="<service>"}`
  * `cortex_<service>_bucket_store_block_loads_total` => `cortex_bucket_store_block_loads_total{component="<service>"}`
  * `cortex_<service>_bucket_store_block_load_failures_total` => `cortex_bucket_store_block_load_failures_total{component="<service>"}`
  * `cortex_<service>_bucket_store_block_drops_total` => `cortex_bucket_store_block_drops_total{component="<service>"}`
  * `cortex_<service>_bucket_store_block_drop_failures_total` => `cortex_bucket_store_block_drop_failures_total{component="<service>"}`
  * `cortex_<service>_bucket_store_blocks_loaded` => `cortex_bucket_store_blocks_loaded{component="<service>"}`
  * `cortex_<service>_bucket_store_series_data_touched` => `cortex_bucket_store_series_data_touched{component="<service>"}`
  * `cortex_<service>_bucket_store_series_data_fetched` => `cortex_bucket_store_series_data_fetched{component="<service>"}`
  * `cortex_<service>_bucket_store_series_data_size_touched_bytes` => `cortex_bucket_store_series_data_size_touched_bytes{component="<service>"}`
  * `cortex_<service>_bucket_store_series_data_size_fetched_bytes` => `cortex_bucket_store_series_data_size_fetched_bytes{component="<service>"}`
  * `cortex_<service>_bucket_store_series_blocks_queried` => `cortex_bucket_store_series_blocks_queried{component="<service>"}`
  * `cortex_<service>_bucket_store_series_get_all_duration_seconds` => `cortex_bucket_store_series_get_all_duration_seconds{component="<service>"}`
  * `cortex_<service>_bucket_store_series_merge_duration_seconds` => `cortex_bucket_store_series_merge_duration_seconds{component="<service>"}`
  * `cortex_<service>_bucket_store_series_refetches_total` => `cortex_bucket_store_series_refetches_total{component="<service>"}`
  * `cortex_<service>_bucket_store_series_result_series` => `cortex_bucket_store_series_result_series{component="<service>"}`
  * `cortex_<service>_bucket_store_cached_postings_compressions_total` => `cortex_bucket_store_cached_postings_compressions_total{component="<service>"}`
  * `cortex_<service>_bucket_store_cached_postings_compression_errors_total` => `cortex_bucket_store_cached_postings_compression_errors_total{component="<service>"}`
  * `cortex_<service>_bucket_store_cached_postings_compression_time_seconds` => `cortex_bucket_store_cached_postings_compression_time_seconds{component="<service>"}`
  * `cortex_<service>_bucket_store_cached_postings_original_size_bytes_total` => `cortex_bucket_store_cached_postings_original_size_bytes_total{component="<service>"}`
  * `cortex_<service>_bucket_store_cached_postings_compressed_size_bytes_total` => `cortex_bucket_store_cached_postings_compressed_size_bytes_total{component="<service>"}`
  * `cortex_<service>_blocks_sync_seconds` => `cortex_bucket_stores_blocks_sync_seconds{component="<service>"}`
  * `cortex_<service>_blocks_last_successful_sync_timestamp_seconds` => `cortex_bucket_stores_blocks_last_successful_sync_timestamp_seconds{component="<service>"}`
* [CHANGE] Available command-line flags are printed to stdout, and only when requested via `-help`. Using invalid flag no longer causes printing of all available flags. #2691
* [CHANGE] Experimental Memberlist ring: randomize gossip node names to avoid conflicts when running multiple clients on the same host, or reusing host names (eg. pods in statefulset). Node name randomization can be disabled by using `-memberlist.randomize-node-name=false`. #2715
* [CHANGE] Memberlist KV client is no longer considered experimental. #2725
* [CHANGE] Experimental Delete Series: Make delete request cancellation duration configurable. #2760
* [CHANGE] Removed `-store.fullsize-chunks` option which was undocumented and unused (it broke ingester hand-overs). #2656
* [CHANGE] Query with no metric name that has previously resulted in HTTP status code 500 now returns status code 422 instead. #2571
* [FEATURE] TLS config options added for GRPC clients in Querier (Query-frontend client & Ingester client), Ruler, Store Gateway, as well as HTTP client in Config store client. #2502
* [FEATURE] The flag `-frontend.max-cache-freshness` is now supported within the limits overrides, to specify per-tenant max cache freshness values. The corresponding YAML config parameter has been changed from `results_cache.max_freshness` to `limits_config.max_cache_freshness`. The legacy YAML config parameter (`results_cache.max_freshness`) will continue to be supported till Cortex release `v1.4.0`. #2609
* [FEATURE] Experimental gRPC Store: Added support to 3rd parties index and chunk stores using gRPC client/server plugin mechanism. #2220
* [FEATURE] Add `-cassandra.table-options` flag to customize table options of Cassandra when creating the index or chunk table. #2575
* [ENHANCEMENT] Propagate GOPROXY value when building `build-image`. This is to help the builders building the code in a Network where default Go proxy is not accessible (e.g. when behind some corporate VPN). #2741
* [ENHANCEMENT] Querier: Added metric `cortex_querier_request_duration_seconds` for all requests to the querier. #2708
* [ENHANCEMENT] Cortex is now built with Go 1.14. #2480 #2749 #2753
* [ENHANCEMENT] Experimental TSDB: added the following metrics to the ingester: #2580 #2583 #2589 #2654
  * `cortex_ingester_tsdb_appender_add_duration_seconds`
  * `cortex_ingester_tsdb_appender_commit_duration_seconds`
  * `cortex_ingester_tsdb_refcache_purge_duration_seconds`
  * `cortex_ingester_tsdb_compactions_total`
  * `cortex_ingester_tsdb_compaction_duration_seconds`
  * `cortex_ingester_tsdb_wal_fsync_duration_seconds`
  * `cortex_ingester_tsdb_wal_page_flushes_total`
  * `cortex_ingester_tsdb_wal_completed_pages_total`
  * `cortex_ingester_tsdb_wal_truncations_failed_total`
  * `cortex_ingester_tsdb_wal_truncations_total`
  * `cortex_ingester_tsdb_wal_writes_failed_total`
  * `cortex_ingester_tsdb_checkpoint_deletions_failed_total`
  * `cortex_ingester_tsdb_checkpoint_deletions_total`
  * `cortex_ingester_tsdb_checkpoint_creations_failed_total`
  * `cortex_ingester_tsdb_checkpoint_creations_total`
  * `cortex_ingester_tsdb_wal_truncate_duration_seconds`
  * `cortex_ingester_tsdb_head_active_appenders`
  * `cortex_ingester_tsdb_head_series_not_found_total`
  * `cortex_ingester_tsdb_head_chunks`
  * `cortex_ingester_tsdb_mmap_chunk_corruptions_total`
  * `cortex_ingester_tsdb_head_chunks_created_total`
  * `cortex_ingester_tsdb_head_chunks_removed_total`
* [ENHANCEMENT] Experimental TSDB: added metrics useful to alert on critical conditions of the blocks storage: #2573
  * `cortex_compactor_last_successful_run_timestamp_seconds`
  * `cortex_querier_blocks_last_successful_sync_timestamp_seconds` (when store-gateway is disabled)
  * `cortex_querier_blocks_last_successful_scan_timestamp_seconds` (when store-gateway is enabled)
  * `cortex_storegateway_blocks_last_successful_sync_timestamp_seconds`
* [ENHANCEMENT] Experimental TSDB: added the flag `-experimental.tsdb.wal-compression-enabled` to allow to enable TSDB WAL compression. #2585
* [ENHANCEMENT] Experimental TSDB: Querier and store-gateway components can now use so-called "caching bucket", which can currently cache fetched chunks into shared memcached server. #2572
* [ENHANCEMENT] Ruler: Automatically remove unhealthy rulers from the ring. #2587
* [ENHANCEMENT] Query-tee: added support to `/metadata`, `/alerts`, and `/rules` endpoints #2600
* [ENHANCEMENT] Query-tee: added support to query results comparison between two different backends. The comparison is disabled by default and can be enabled via `-proxy.compare-responses=true`. #2611
* [ENHANCEMENT] Query-tee: improved the query-tee to not wait all backend responses before sending back the response to the client. The query-tee now sends back to the client first successful response, while honoring the `-backend.preferred` option. #2702
* [ENHANCEMENT] Thanos and Prometheus upgraded. #2602 #2604 #2634 #2659 #2686 #2756
  * TSDB now holds less WAL files after Head Truncation.
  * TSDB now does memory-mapping of Head chunks and reduces memory usage.
* [ENHANCEMENT] Experimental TSDB: decoupled blocks deletion from blocks compaction in the compactor, so that blocks deletion is not blocked by a busy compactor. The following metrics have been added: #2623
  * `cortex_compactor_block_cleanup_started_total`
  * `cortex_compactor_block_cleanup_completed_total`
  * `cortex_compactor_block_cleanup_failed_total`
  * `cortex_compactor_block_cleanup_last_successful_run_timestamp_seconds`
* [ENHANCEMENT] Experimental TSDB: Use shared cache for metadata. This is especially useful when running multiple querier and store-gateway components to reduce number of object store API calls. #2626 #2640
* [ENHANCEMENT] Experimental TSDB: when `-querier.query-store-after` is configured and running the experimental blocks storage, the time range of the query sent to the store is now manipulated to ensure the query end time is not more recent than 'now - query-store-after'. #2642
* [ENHANCEMENT] Experimental TSDB: small performance improvement in concurrent usage of RefCache, used during samples ingestion. #2651
* [ENHANCEMENT] The following endpoints now respond appropriately to an `Accept` header with the value `application/json` #2673
  * `/distributor/all_user_stats`
  * `/distributor/ha_tracker`
  * `/ingester/ring`
  * `/store-gateway/ring`
  * `/compactor/ring`
  * `/ruler/ring`
  * `/services`
* [ENHANCEMENT] Experimental Cassandra backend: Add `-cassandra.num-connections` to allow increasing the number of TCP connections to each Cassandra server. #2666
* [ENHANCEMENT] Experimental Cassandra backend: Use separate Cassandra clients and connections for reads and writes. #2666
* [ENHANCEMENT] Experimental Cassandra backend: Add `-cassandra.reconnect-interval` to allow specifying the reconnect interval to a Cassandra server that has been marked `DOWN` by the gocql driver. Also change the default value of the reconnect interval from `60s` to `1s`. #2687
* [ENHANCEMENT] Experimental Cassandra backend: Add option `-cassandra.convict-hosts-on-failure=false` to not convict host of being down when a request fails. #2684
* [ENHANCEMENT] Experimental TSDB: Applied a jitter to the period bucket scans in order to better distribute bucket operations over the time and increase the probability of hitting the shared cache (if configured). #2693
* [ENHANCEMENT] Experimental TSDB: Series limit per user and per metric now work in TSDB blocks. #2676
* [ENHANCEMENT] Experimental Memberlist: Added ability to periodically rejoin the memberlist cluster. #2724
* [ENHANCEMENT] Experimental Delete Series: Added the following metrics for monitoring processing of delete requests: #2730
  - `cortex_purger_load_pending_requests_attempts_total`: Number of attempts that were made to load pending requests with status.
  - `cortex_purger_oldest_pending_delete_request_age_seconds`: Age of oldest pending delete request in seconds.
  - `cortex_purger_pending_delete_requests_count`: Count of requests which are in process or are ready to be processed.
* [ENHANCEMENT] Experimental TSDB: Improved compactor to hard-delete also partial blocks with an deletion mark (even if the deletion mark threshold has not been reached). #2751
* [ENHANCEMENT] Experimental TSDB: Introduced a consistency check done by the querier to ensure all expected blocks have been queried via the store-gateway. If a block is missing on a store-gateway, the querier retries fetching series from missing blocks up to 3 times. If the consistency check fails once all retries have been exhausted, the query execution fails. The following metrics have been added: #2593 #2630 #2689 #2695
  * `cortex_querier_blocks_consistency_checks_total`
  * `cortex_querier_blocks_consistency_checks_failed_total`
  * `cortex_querier_storegateway_refetches_per_query`
* [ENHANCEMENT] Delete requests can now be canceled #2555
* [ENHANCEMENT] Table manager can now provision tables for delete store #2546
* [BUGFIX] Ruler: Ensure temporary rule files with special characters are properly mapped and cleaned up. #2506
* [BUGFIX] Fixes #2411, Ensure requests are properly routed to the prometheus api embedded in the query if `-server.path-prefix` is set. #2372
* [BUGFIX] Experimental TSDB: fixed chunk data corruption when querying back series using the experimental blocks storage. #2400
* [BUGFIX] Fixed collection of tracing spans from Thanos components used internally. #2655
* [BUGFIX] Experimental TSDB: fixed memory leak in ingesters. #2586
* [BUGFIX] QueryFrontend: fixed a situation where HTTP error is ignored and an incorrect status code is set. #2590
* [BUGFIX] Ingester: Fix an ingester starting up in the JOINING state and staying there forever. #2565
* [BUGFIX] QueryFrontend: fixed a panic (`integer divide by zero`) in the query-frontend. The query-frontend now requires the `-querier.default-evaluation-interval` config to be set to the same value of the querier. #2614
* [BUGFIX] Experimental TSDB: when the querier receives a `/series` request with a time range older than the data stored in the ingester, it now ignores the requested time range and returns known series anyway instead of returning an empty response. This aligns the behaviour with the chunks storage. #2617
* [BUGFIX] Cassandra: fixed an edge case leading to an invalid CQL query when querying the index on a Cassandra store. #2639
* [BUGFIX] Ingester: increment series per metric when recovering from WAL or transfer. #2674
* [BUGFIX] Fixed `wrong number of arguments for 'mget' command` Redis error when a query has no chunks to lookup from storage. #2700 #2796
* [BUGFIX] Ingester: Automatically remove old tmp checkpoints, fixing a potential disk space leak after an ingester crashes. #2726

## 1.1.0 / 2020-05-21

This release brings the usual mix of bugfixes and improvements. The biggest change is that WAL support for chunks is now considered to be production-ready!

Please make sure to review renamed metrics, and update your dashboards and alerts accordingly.

* [CHANGE] Added v1 API routes documented in #2327. #2372
  * Added `-http.alertmanager-http-prefix` flag which allows the configuration of the path where the Alertmanager API and UI can be reached. The default is set to `/alertmanager`.
  * Added `-http.prometheus-http-prefix` flag which allows the configuration of the path where the Prometheus API and UI can be reached. The default is set to `/prometheus`.
  * Updated the index hosted at the root prefix to point to the updated routes.
  * Legacy routes hardcoded with the `/api/prom` prefix now respect the `-http.prefix` flag.
* [CHANGE] The metrics `cortex_distributor_ingester_appends_total` and `distributor_ingester_append_failures_total` now include a `type` label to differentiate between `samples` and `metadata`. #2336
* [CHANGE] The metrics for number of chunks and bytes flushed to the chunk store are renamed. Note that previous metrics were counted pre-deduplication, while new metrics are counted after deduplication. #2463
  * `cortex_ingester_chunks_stored_total` > `cortex_chunk_store_stored_chunks_total`
  * `cortex_ingester_chunk_stored_bytes_total` > `cortex_chunk_store_stored_chunk_bytes_total`
* [CHANGE] Experimental TSDB: renamed blocks meta fetcher metrics: #2375
  * `cortex_querier_bucket_store_blocks_meta_syncs_total` > `cortex_querier_blocks_meta_syncs_total`
  * `cortex_querier_bucket_store_blocks_meta_sync_failures_total` > `cortex_querier_blocks_meta_sync_failures_total`
  * `cortex_querier_bucket_store_blocks_meta_sync_duration_seconds` > `cortex_querier_blocks_meta_sync_duration_seconds`
  * `cortex_querier_bucket_store_blocks_meta_sync_consistency_delay_seconds` > `cortex_querier_blocks_meta_sync_consistency_delay_seconds`
* [CHANGE] Experimental TSDB: Modified default values for `compactor.deletion-delay` option from 48h to 12h and `-experimental.tsdb.bucket-store.ignore-deletion-marks-delay` from 24h to 6h. #2414
* [CHANGE] WAL: Default value of `-ingester.checkpoint-enabled` changed to `true`. #2416
* [CHANGE] `trace_id` field in log files has been renamed to `traceID`. #2518
* [CHANGE] Slow query log has a different output now. Previously used `url` field has been replaced with `host` and `path`, and query parameters are logged as individual log fields with `qs_` prefix. #2520
* [CHANGE] WAL: WAL and checkpoint compression is now disabled. #2436
* [CHANGE] Update in dependency `go-kit/kit` from `v0.9.0` to `v0.10.0`. HTML escaping disabled in JSON Logger. #2535
* [CHANGE] Experimental TSDB: Removed `cortex_<service>_` prefix from Thanos objstore metrics and added `component` label to distinguish which Cortex component is doing API calls to the object storage when running in single-binary mode: #2568
  - `cortex_<service>_thanos_objstore_bucket_operations_total` renamed to `thanos_objstore_bucket_operations_total{component="<name>"}`
  - `cortex_<service>_thanos_objstore_bucket_operation_failures_total` renamed to `thanos_objstore_bucket_operation_failures_total{component="<name>"}`
  - `cortex_<service>_thanos_objstore_bucket_operation_duration_seconds` renamed to `thanos_objstore_bucket_operation_duration_seconds{component="<name>"}`
  - `cortex_<service>_thanos_objstore_bucket_last_successful_upload_time` renamed to `thanos_objstore_bucket_last_successful_upload_time{component="<name>"}`
* [CHANGE] FIFO cache: The `-<prefix>.fifocache.size` CLI flag has been renamed to `-<prefix>.fifocache.max-size-items` as well as its YAML config option `size` renamed to `max_size_items`. #2319
* [FEATURE] Ruler: The `-ruler.evaluation-delay` flag was added to allow users to configure a default evaluation delay for all rules in cortex. The default value is 0 which is the current behavior. #2423
* [FEATURE] Experimental: Added a new object storage client for OpenStack Swift. #2440
* [FEATURE] TLS config options added to the Server. #2535
* [FEATURE] Experimental: Added support for `/api/v1/metadata` Prometheus-based endpoint. #2549
* [FEATURE] Add ability to limit concurrent queries to Cassandra with `-cassandra.query-concurrency` flag. #2562
* [FEATURE] Experimental TSDB: Introduced store-gateway service used by the experimental blocks storage to load and query blocks. The store-gateway optionally supports blocks sharding and replication via a dedicated hash ring, configurable via `-experimental.store-gateway.sharding-enabled` and `-experimental.store-gateway.sharding-ring.*` flags. The following metrics have been added: #2433 #2458 #2469 #2523
  * `cortex_querier_storegateway_instances_hit_per_query`
* [ENHANCEMENT] Experimental TSDB: sample ingestion errors are now reported via existing `cortex_discarded_samples_total` metric. #2370
* [ENHANCEMENT] Failures on samples at distributors and ingesters return the first validation error as opposed to the last. #2383
* [ENHANCEMENT] Experimental TSDB: Added `cortex_querier_blocks_meta_synced`, which reflects current state of synced blocks over all tenants. #2392
* [ENHANCEMENT] Added `cortex_distributor_latest_seen_sample_timestamp_seconds` metric to see how far behind Prometheus servers are in sending data. #2371
* [ENHANCEMENT] FIFO cache to support eviction based on memory usage. Added `-<prefix>.fifocache.max-size-bytes` CLI flag and YAML config option `max_size_bytes` to specify memory limit of the cache. #2319, #2527
* [ENHANCEMENT] Added `-querier.worker-match-max-concurrent`. Force worker concurrency to match the `-querier.max-concurrent` option.  Overrides `-querier.worker-parallelism`.  #2456
* [ENHANCEMENT] Added the following metrics for monitoring delete requests: #2445
  - `cortex_purger_delete_requests_received_total`: Number of delete requests received per user.
  - `cortex_purger_delete_requests_processed_total`: Number of delete requests processed per user.
  - `cortex_purger_delete_requests_chunks_selected_total`: Number of chunks selected while building delete plans per user.
  - `cortex_purger_delete_requests_processing_failures_total`: Number of delete requests processing failures per user.
* [ENHANCEMENT] Single Binary: Added query-frontend to the single binary.  Single binary users will now benefit from various query-frontend features.  Primarily: sharding, parallelization, load shedding, additional caching (if configured), and query retries. #2437
* [ENHANCEMENT] Allow 1w (where w denotes week) and 1y (where y denotes year) when setting `-store.cache-lookups-older-than` and `-store.max-look-back-period`. #2454
* [ENHANCEMENT] Optimize index queries for matchers using "a|b|c"-type regex. #2446 #2475
* [ENHANCEMENT] Added per tenant metrics for queries and chunks and bytes read from chunk store: #2463
  * `cortex_chunk_store_fetched_chunks_total` and `cortex_chunk_store_fetched_chunk_bytes_total`
  * `cortex_query_frontend_queries_total` (per tenant queries counted by the frontend)
* [ENHANCEMENT] WAL: New metrics `cortex_ingester_wal_logged_bytes_total` and `cortex_ingester_checkpoint_logged_bytes_total` added to track total bytes logged to disk for WAL and checkpoints. #2497
* [ENHANCEMENT] Add de-duplicated chunks counter `cortex_chunk_store_deduped_chunks_total` which counts every chunk not sent to the store because it was already sent by another replica. #2485
* [ENHANCEMENT] Query-frontend now also logs the POST data of long queries. #2481
* [ENHANCEMENT] WAL: Ingester WAL records now have type header and the custom WAL records have been replaced by Prometheus TSDB's WAL records. Old records will not be supported from 1.3 onwards. Note: once this is deployed, you cannot downgrade without data loss. #2436
* [ENHANCEMENT] Redis Cache: Added `idle_timeout`, `wait_on_pool_exhaustion` and `max_conn_lifetime` options to redis cache configuration. #2550
* [ENHANCEMENT] WAL: the experimental tag has been removed on the WAL in ingesters. #2560
* [ENHANCEMENT] Use newer AWS API for paginated queries - removes 'Deprecated' message from logfiles. #2452
* [ENHANCEMENT] Experimental memberlist: Add retry with backoff on memberlist join other members. #2705
* [ENHANCEMENT] Experimental TSDB: when the store-gateway sharding is enabled, unhealthy store-gateway instances are automatically removed from the ring after 10 consecutive `-experimental.store-gateway.sharding-ring.heartbeat-timeout` periods. #2526
* [BUGFIX] Ruler: Ensure temporary rule files with special characters are properly mapped and cleaned up. #2506
* [BUGFIX] Ensure requests are properly routed to the prometheus api embedded in the query if `-server.path-prefix` is set. Fixes #2411. #2372
* [BUGFIX] Experimental TSDB: Fixed chunk data corruption when querying back series using the experimental blocks storage. #2400
* [BUGFIX] Cassandra Storage: Fix endpoint TLS host verification. #2109
* [BUGFIX] Experimental TSDB: Fixed response status code from `422` to `500` when an error occurs while iterating chunks with the experimental blocks storage. #2402
* [BUGFIX] Ring: Fixed a situation where upgrading from pre-1.0 cortex with a rolling strategy caused new 1.0 ingesters to lose their zone value in the ring until manually forced to re-register. #2404
* [BUGFIX] Distributor: `/all_user_stats` now show API and Rule Ingest Rate correctly. #2457
* [BUGFIX] Fixed `version`, `revision` and `branch` labels exported by the `cortex_build_info` metric. #2468
* [BUGFIX] QueryFrontend: fixed a situation where span context missed when downstream_url is used. #2539
* [BUGFIX] Querier: Fixed a situation where querier would crash because of an unresponsive frontend instance. #2569

## 1.0.1 / 2020-04-23

* [BUGFIX] Fix gaps when querying ingesters with replication factor = 3 and 2 ingesters in the cluster. #2503

## 1.0.0 / 2020-04-02

This is the first major release of Cortex. We made a lot of **breaking changes** in this release which have been detailed below. Please also see the stability guarantees we provide as part of a major release: https://cortexmetrics.io/docs/configuration/v1guarantees/

* [CHANGE] Remove the following deprecated flags: #2339
  - `-metrics.error-rate-query` (use `-metrics.write-throttle-query` instead).
  - `-store.cardinality-cache-size` (use `-store.index-cache-read.enable-fifocache` and `-store.index-cache-read.fifocache.size` instead).
  - `-store.cardinality-cache-validity` (use `-store.index-cache-read.enable-fifocache` and `-store.index-cache-read.fifocache.duration` instead).
  - `-distributor.limiter-reload-period` (flag unused)
  - `-ingester.claim-on-rollout` (flag unused)
  - `-ingester.normalise-tokens` (flag unused)
* [CHANGE] Renamed YAML file options to be more consistent. See [full config file changes below](#config-file-breaking-changes). #2273
* [CHANGE] AWS based autoscaling has been removed. You can only use metrics based autoscaling now. `-applicationautoscaling.url` has been removed. See https://cortexmetrics.io/docs/production/aws/#dynamodb-capacity-provisioning on how to migrate. #2328
* [CHANGE] Renamed the `memcache.write-back-goroutines` and `memcache.write-back-buffer` flags to `background.write-back-concurrency` and `background.write-back-buffer`. This affects the following flags: #2241
  - `-frontend.memcache.write-back-buffer` --> `-frontend.background.write-back-buffer`
  - `-frontend.memcache.write-back-goroutines` --> `-frontend.background.write-back-concurrency`
  - `-store.index-cache-read.memcache.write-back-buffer` --> `-store.index-cache-read.background.write-back-buffer`
  - `-store.index-cache-read.memcache.write-back-goroutines` --> `-store.index-cache-read.background.write-back-concurrency`
  - `-store.index-cache-write.memcache.write-back-buffer` --> `-store.index-cache-write.background.write-back-buffer`
  - `-store.index-cache-write.memcache.write-back-goroutines` --> `-store.index-cache-write.background.write-back-concurrency`
  - `-memcache.write-back-buffer` --> `-store.chunks-cache.background.write-back-buffer`. Note the next change log for the difference.
  - `-memcache.write-back-goroutines` --> `-store.chunks-cache.background.write-back-concurrency`. Note the next change log for the difference.

* [CHANGE] Renamed the chunk cache flags to have `store.chunks-cache.` as prefix. This means the following flags have been changed: #2241
  - `-cache.enable-fifocache` --> `-store.chunks-cache.cache.enable-fifocache`
  - `-default-validity` --> `-store.chunks-cache.default-validity`
  - `-fifocache.duration` --> `-store.chunks-cache.fifocache.duration`
  - `-fifocache.size` --> `-store.chunks-cache.fifocache.size`
  - `-memcache.write-back-buffer` --> `-store.chunks-cache.background.write-back-buffer`. Note the previous change log for the difference.
  - `-memcache.write-back-goroutines` --> `-store.chunks-cache.background.write-back-concurrency`. Note the previous change log for the difference.
  - `-memcached.batchsize` --> `-store.chunks-cache.memcached.batchsize`
  - `-memcached.consistent-hash` --> `-store.chunks-cache.memcached.consistent-hash`
  - `-memcached.expiration` --> `-store.chunks-cache.memcached.expiration`
  - `-memcached.hostname` --> `-store.chunks-cache.memcached.hostname`
  - `-memcached.max-idle-conns` --> `-store.chunks-cache.memcached.max-idle-conns`
  - `-memcached.parallelism` --> `-store.chunks-cache.memcached.parallelism`
  - `-memcached.service` --> `-store.chunks-cache.memcached.service`
  - `-memcached.timeout` --> `-store.chunks-cache.memcached.timeout`
  - `-memcached.update-interval` --> `-store.chunks-cache.memcached.update-interval`
  - `-redis.enable-tls` --> `-store.chunks-cache.redis.enable-tls`
  - `-redis.endpoint` --> `-store.chunks-cache.redis.endpoint`
  - `-redis.expiration` --> `-store.chunks-cache.redis.expiration`
  - `-redis.max-active-conns` --> `-store.chunks-cache.redis.max-active-conns`
  - `-redis.max-idle-conns` --> `-store.chunks-cache.redis.max-idle-conns`
  - `-redis.password` --> `-store.chunks-cache.redis.password`
  - `-redis.timeout` --> `-store.chunks-cache.redis.timeout`
* [CHANGE] Rename the `-store.chunk-cache-stubs` to `-store.chunks-cache.cache-stubs` to be more inline with above. #2241
* [CHANGE] Change prefix of flags `-dynamodb.periodic-table.*` to `-table-manager.index-table.*`. #2359
* [CHANGE] Change prefix of flags `-dynamodb.chunk-table.*` to `-table-manager.chunk-table.*`. #2359
* [CHANGE] Change the following flags: #2359
  - `-dynamodb.poll-interval` --> `-table-manager.poll-interval`
  - `-dynamodb.periodic-table.grace-period` --> `-table-manager.periodic-table.grace-period`
* [CHANGE] Renamed the following flags: #2273
  - `-dynamodb.chunk.gang.size` --> `-dynamodb.chunk-gang-size`
  - `-dynamodb.chunk.get.max.parallelism` --> `-dynamodb.chunk-get-max-parallelism`
* [CHANGE] Don't support mixed time units anymore for duration. For example, 168h5m0s doesn't work anymore, please use just one unit (s|m|h|d|w|y). #2252
* [CHANGE] Utilize separate protos for rule state and storage. Experimental ruler API will not be functional until the rollout is complete. #2226
* [CHANGE] Frontend worker in querier now starts after all Querier module dependencies are started. This fixes issue where frontend worker started to send queries to querier before it was ready to serve them (mostly visible when using experimental blocks storage). #2246
* [CHANGE] Lifecycler component now enters Failed state on errors, and doesn't exit the process. (Important if you're vendoring Cortex and use Lifecycler) #2251
* [CHANGE] `/ready` handler now returns 200 instead of 204. #2330
* [CHANGE] Better defaults for the following options: #2344
  - `-<prefix>.consul.consistent-reads`: Old default: `true`, new default: `false`. This reduces the load on Consul.
  - `-<prefix>.consul.watch-rate-limit`: Old default: 0, new default: 1. This rate limits the reads to 1 per second. Which is good enough for ring watches.
  - `-distributor.health-check-ingesters`: Old default: `false`, new default: `true`.
  - `-ingester.max-stale-chunk-idle`: Old default: 0, new default: 2m. This lets us expire series that we know are stale early.
  - `-ingester.spread-flushes`: Old default: false, new default: true. This allows to better de-duplicate data and use less space.
  - `-ingester.chunk-age-jitter`: Old default: 20mins, new default: 0. This is to enable the `-ingester.spread-flushes` to true.
  - `-<prefix>.memcached.batchsize`: Old default: 0, new default: 1024. This allows batching of requests and keeps the concurrent requests low.
  - `-<prefix>.memcached.consistent-hash`: Old default: false, new default: true. This allows for better cache hits when the memcaches are scaled up and down.
  - `-querier.batch-iterators`: Old default: false, new default: true.
  - `-querier.ingester-streaming`: Old default: false, new default: true.
* [CHANGE] Experimental TSDB: Added `-experimental.tsdb.bucket-store.postings-cache-compression-enabled` to enable postings compression when storing to cache. #2335
* [CHANGE] Experimental TSDB: Added `-compactor.deletion-delay`, which is time before a block marked for deletion is deleted from bucket. If not 0, blocks will be marked for deletion and compactor component will delete blocks marked for deletion from the bucket. If delete-delay is 0, blocks will be deleted straight away. Note that deleting blocks immediately can cause query failures, if store gateway / querier still has the block loaded, or compactor is ignoring the deletion because it's compacting the block at the same time. Default value is 48h. #2335
* [CHANGE] Experimental TSDB: Added `-experimental.tsdb.bucket-store.index-cache.postings-compression-enabled`, to set duration after which the blocks marked for deletion will be filtered out while fetching blocks used for querying. This option allows querier to ignore blocks that are marked for deletion with some delay. This ensures store can still serve blocks that are meant to be deleted but do not have a replacement yet. Default is 24h, half of the default value for `-compactor.deletion-delay`. #2335
* [CHANGE] Experimental TSDB: Added `-experimental.tsdb.bucket-store.index-cache.memcached.max-item-size` to control maximum size of item that is stored to memcached. Defaults to 1 MiB. #2335
* [FEATURE] Added experimental storage API to the ruler service that is enabled when the `-experimental.ruler.enable-api` is set to true #2269
  * `-ruler.storage.type` flag now allows `s3`,`gcs`, and `azure` values
  * `-ruler.storage.(s3|gcs|azure)` flags exist to allow the configuration of object clients set for rule storage
* [CHANGE] Renamed table manager metrics. #2307 #2359
  * `cortex_dynamo_sync_tables_seconds` -> `cortex_table_manager_sync_duration_seconds`
  * `cortex_dynamo_table_capacity_units` -> `cortex_table_capacity_units`
* [FEATURE] Flusher target to flush the WAL. #2075
  * `-flusher.wal-dir` for the WAL directory to recover from.
  * `-flusher.concurrent-flushes` for number of concurrent flushes.
  * `-flusher.flush-op-timeout` is duration after which a flush should timeout.
* [FEATURE] Ingesters can now have an optional availability zone set, to ensure metric replication is distributed across zones. This is set via the `-ingester.availability-zone` flag or the `availability_zone` field in the config file. #2317
* [ENHANCEMENT] Better re-use of connections to DynamoDB and S3. #2268
* [ENHANCEMENT] Reduce number of goroutines used while executing a single index query. #2280
* [ENHANCEMENT] Experimental TSDB: Add support for local `filesystem` backend. #2245
* [ENHANCEMENT] Experimental TSDB: Added memcached support for the TSDB index cache. #2290
* [ENHANCEMENT] Experimental TSDB: Removed gRPC server to communicate between querier and BucketStore. #2324
* [ENHANCEMENT] Allow 1w (where w denotes week) and 1y (where y denotes year) when setting table period and retention. #2252
* [ENHANCEMENT] Added FIFO cache metrics for current number of entries and memory usage. #2270
* [ENHANCEMENT] Output all config fields to /config API, including those with empty value. #2209
* [ENHANCEMENT] Add "missing_metric_name" and "metric_name_invalid" reasons to cortex_discarded_samples_total metric. #2346
* [ENHANCEMENT] Experimental TSDB: sample ingestion errors are now reported via existing `cortex_discarded_samples_total` metric. #2370
* [BUGFIX] Ensure user state metrics are updated if a transfer fails. #2338
* [BUGFIX] Fixed etcd client keepalive settings. #2278
* [BUGFIX] Register the metrics of the WAL. #2295
* [BUXFIX] Experimental TSDB: fixed error handling when ingesting out of bound samples. #2342

### Known issues

- This experimental blocks storage in Cortex `1.0.0` has a bug which may lead to the error `cannot iterate chunk for series` when running queries. This bug has been fixed in #2400. If you're running the experimental blocks storage, please build Cortex from `master`.

### Config file breaking changes

In this section you can find a config file diff showing the breaking changes introduced in Cortex. You can also find the [full configuration file reference doc](https://cortexmetrics.io/docs/configuration/configuration-file/) in the website.

```diff
### ingester_config

 # Period with which to attempt to flush chunks.
 # CLI flag: -ingester.flush-period
-[flushcheckperiod: <duration> | default = 1m0s]
+[flush_period: <duration> | default = 1m0s]

 # Period chunks will remain in memory after flushing.
 # CLI flag: -ingester.retain-period
-[retainperiod: <duration> | default = 5m0s]
+[retain_period: <duration> | default = 5m0s]

 # Maximum chunk idle time before flushing.
 # CLI flag: -ingester.max-chunk-idle
-[maxchunkidle: <duration> | default = 5m0s]
+[max_chunk_idle_time: <duration> | default = 5m0s]

 # Maximum chunk idle time for chunks terminating in stale markers before
 # flushing. 0 disables it and a stale series is not flushed until the
 # max-chunk-idle timeout is reached.
 # CLI flag: -ingester.max-stale-chunk-idle
-[maxstalechunkidle: <duration> | default = 0s]
+[max_stale_chunk_idle_time: <duration> | default = 2m0s]

 # Timeout for individual flush operations.
 # CLI flag: -ingester.flush-op-timeout
-[flushoptimeout: <duration> | default = 1m0s]
+[flush_op_timeout: <duration> | default = 1m0s]

 # Maximum chunk age before flushing.
 # CLI flag: -ingester.max-chunk-age
-[maxchunkage: <duration> | default = 12h0m0s]
+[max_chunk_age: <duration> | default = 12h0m0s]

-# Range of time to subtract from MaxChunkAge to spread out flushes
+# Range of time to subtract from -ingester.max-chunk-age to spread out flushes
 # CLI flag: -ingester.chunk-age-jitter
-[chunkagejitter: <duration> | default = 20m0s]
+[chunk_age_jitter: <duration> | default = 0]

 # Number of concurrent goroutines flushing to dynamodb.
 # CLI flag: -ingester.concurrent-flushes
-[concurrentflushes: <int> | default = 50]
+[concurrent_flushes: <int> | default = 50]

-# If true, spread series flushes across the whole period of MaxChunkAge
+# If true, spread series flushes across the whole period of
+# -ingester.max-chunk-age.
 # CLI flag: -ingester.spread-flushes
-[spreadflushes: <boolean> | default = false]
+[spread_flushes: <boolean> | default = true]

 # Period with which to update the per-user ingestion rates.
 # CLI flag: -ingester.rate-update-period
-[rateupdateperiod: <duration> | default = 15s]
+[rate_update_period: <duration> | default = 15s]


### querier_config

 # The maximum number of concurrent queries.
 # CLI flag: -querier.max-concurrent
-[maxconcurrent: <int> | default = 20]
+[max_concurrent: <int> | default = 20]

 # Use batch iterators to execute query, as opposed to fully materialising the
 # series in memory.  Takes precedent over the -querier.iterators flag.
 # CLI flag: -querier.batch-iterators
-[batchiterators: <boolean> | default = false]
+[batch_iterators: <boolean> | default = true]

 # Use streaming RPCs to query ingester.
 # CLI flag: -querier.ingester-streaming
-[ingesterstreaming: <boolean> | default = false]
+[ingester_streaming: <boolean> | default = true]

 # Maximum number of samples a single query can load into memory.
 # CLI flag: -querier.max-samples
-[maxsamples: <int> | default = 50000000]
+[max_samples: <int> | default = 50000000]

 # The default evaluation interval or step size for subqueries.
 # CLI flag: -querier.default-evaluation-interval
-[defaultevaluationinterval: <duration> | default = 1m0s]
+[default_evaluation_interval: <duration> | default = 1m0s]

### query_frontend_config

 # URL of downstream Prometheus.
 # CLI flag: -frontend.downstream-url
-[downstream: <string> | default = ""]
+[downstream_url: <string> | default = ""]


### ruler_config

 # URL of alerts return path.
 # CLI flag: -ruler.external.url
-[externalurl: <url> | default = ]
+[external_url: <url> | default = ]

 # How frequently to evaluate rules
 # CLI flag: -ruler.evaluation-interval
-[evaluationinterval: <duration> | default = 1m0s]
+[evaluation_interval: <duration> | default = 1m0s]

 # How frequently to poll for rule changes
 # CLI flag: -ruler.poll-interval
-[pollinterval: <duration> | default = 1m0s]
+[poll_interval: <duration> | default = 1m0s]

-storeconfig:
+storage:

 # file path to store temporary rule files for the prometheus rule managers
 # CLI flag: -ruler.rule-path
-[rulepath: <string> | default = "/rules"]
+[rule_path: <string> | default = "/rules"]

 # URL of the Alertmanager to send notifications to.
 # CLI flag: -ruler.alertmanager-url
-[alertmanagerurl: <url> | default = ]
+[alertmanager_url: <url> | default = ]

 # Use DNS SRV records to discover alertmanager hosts.
 # CLI flag: -ruler.alertmanager-discovery
-[alertmanagerdiscovery: <boolean> | default = false]
+[enable_alertmanager_discovery: <boolean> | default = false]

 # How long to wait between refreshing alertmanager hosts.
 # CLI flag: -ruler.alertmanager-refresh-interval
-[alertmanagerrefreshinterval: <duration> | default = 1m0s]
+[alertmanager_refresh_interval: <duration> | default = 1m0s]

 # If enabled requests to alertmanager will utilize the V2 API.
 # CLI flag: -ruler.alertmanager-use-v2
-[alertmanangerenablev2api: <boolean> | default = false]
+[enable_alertmanager_v2: <boolean> | default = false]

 # Capacity of the queue for notifications to be sent to the Alertmanager.
 # CLI flag: -ruler.notification-queue-capacity
-[notificationqueuecapacity: <int> | default = 10000]
+[notification_queue_capacity: <int> | default = 10000]

 # HTTP timeout duration when sending notifications to the Alertmanager.
 # CLI flag: -ruler.notification-timeout
-[notificationtimeout: <duration> | default = 10s]
+[notification_timeout: <duration> | default = 10s]

 # Distribute rule evaluation using ring backend
 # CLI flag: -ruler.enable-sharding
-[enablesharding: <boolean> | default = false]
+[enable_sharding: <boolean> | default = false]

 # Time to spend searching for a pending ruler when shutting down.
 # CLI flag: -ruler.search-pending-for
-[searchpendingfor: <duration> | default = 5m0s]
+[search_pending_for: <duration> | default = 5m0s]

 # Period with which to attempt to flush rule groups.
 # CLI flag: -ruler.flush-period
-[flushcheckperiod: <duration> | default = 1m0s]
+[flush_period: <duration> | default = 1m0s]

### alertmanager_config

 # Base path for data storage.
 # CLI flag: -alertmanager.storage.path
-[datadir: <string> | default = "data/"]
+[data_dir: <string> | default = "data/"]

 # will be used to prefix all HTTP endpoints served by Alertmanager. If omitted,
 # relevant URL components will be derived automatically.
 # CLI flag: -alertmanager.web.external-url
-[externalurl: <url> | default = ]
+[external_url: <url> | default = ]

 # How frequently to poll Cortex configs
 # CLI flag: -alertmanager.configs.poll-interval
-[pollinterval: <duration> | default = 15s]
+[poll_interval: <duration> | default = 15s]

 # Listen address for cluster.
 # CLI flag: -cluster.listen-address
-[clusterbindaddr: <string> | default = "0.0.0.0:9094"]
+[cluster_bind_address: <string> | default = "0.0.0.0:9094"]

 # Explicit address to advertise in cluster.
 # CLI flag: -cluster.advertise-address
-[clusteradvertiseaddr: <string> | default = ""]
+[cluster_advertise_address: <string> | default = ""]

 # Time to wait between peers to send notifications.
 # CLI flag: -cluster.peer-timeout
-[peertimeout: <duration> | default = 15s]
+[peer_timeout: <duration> | default = 15s]

 # Filename of fallback config to use if none specified for instance.
 # CLI flag: -alertmanager.configs.fallback
-[fallbackconfigfile: <string> | default = ""]
+[fallback_config_file: <string> | default = ""]

 # Root of URL to generate if config is http://internal.monitor
 # CLI flag: -alertmanager.configs.auto-webhook-root
-[autowebhookroot: <string> | default = ""]
+[auto_webhook_root: <string> | default = ""]

### table_manager_config

-store:
+storage:

-# How frequently to poll DynamoDB to learn our capacity.
-# CLI flag: -dynamodb.poll-interval
-[dynamodb_poll_interval: <duration> | default = 2m0s]
+# How frequently to poll backend to learn our capacity.
+# CLI flag: -table-manager.poll-interval
+[poll_interval: <duration> | default = 2m0s]

-# DynamoDB periodic tables grace period (duration which table will be
-# created/deleted before/after it's needed).
-# CLI flag: -dynamodb.periodic-table.grace-period
+# Periodic tables grace period (duration which table will be created/deleted
+# before/after it's needed).
+# CLI flag: -table-manager.periodic-table.grace-period
 [creation_grace_period: <duration> | default = 10m0s]

 index_tables_provisioning:
   # Enables on demand throughput provisioning for the storage provider (if
-  # supported). Applies only to tables which are not autoscaled
-  # CLI flag: -dynamodb.periodic-table.enable-ondemand-throughput-mode
-  [provisioned_throughput_on_demand_mode: <boolean> | default = false]
+  # supported). Applies only to tables which are not autoscaled. Supported by
+  # DynamoDB
+  # CLI flag: -table-manager.index-table.enable-ondemand-throughput-mode
+  [enable_ondemand_throughput_mode: <boolean> | default = false]


   # Enables on demand throughput provisioning for the storage provider (if
-  # supported). Applies only to tables which are not autoscaled
-  # CLI flag: -dynamodb.periodic-table.inactive-enable-ondemand-throughput-mode
-  [inactive_throughput_on_demand_mode: <boolean> | default = false]
+  # supported). Applies only to tables which are not autoscaled. Supported by
+  # DynamoDB
+  # CLI flag: -table-manager.index-table.inactive-enable-ondemand-throughput-mode
+  [enable_inactive_throughput_on_demand_mode: <boolean> | default = false]


 chunk_tables_provisioning:
   # Enables on demand throughput provisioning for the storage provider (if
-  # supported). Applies only to tables which are not autoscaled
-  # CLI flag: -dynamodb.chunk-table.enable-ondemand-throughput-mode
-  [provisioned_throughput_on_demand_mode: <boolean> | default = false]
+  # supported). Applies only to tables which are not autoscaled. Supported by
+  # DynamoDB
+  # CLI flag: -table-manager.chunk-table.enable-ondemand-throughput-mode
+  [enable_ondemand_throughput_mode: <boolean> | default = false]

### storage_config

 aws:
-  dynamodbconfig:
+  dynamodb:
     # DynamoDB endpoint URL with escaped Key and Secret encoded. If only region
     # is specified as a host, proper endpoint will be deduced. Use
     # inmemory:///<table-name> to use a mock in-memory implementation.
     # CLI flag: -dynamodb.url
-    [dynamodb: <url> | default = ]
+    [dynamodb_url: <url> | default = ]

     # DynamoDB table management requests per second limit.
     # CLI flag: -dynamodb.api-limit
-    [apilimit: <float> | default = 2]
+    [api_limit: <float> | default = 2]

     # DynamoDB rate cap to back off when throttled.
     # CLI flag: -dynamodb.throttle-limit
-    [throttlelimit: <float> | default = 10]
+    [throttle_limit: <float> | default = 10]
-
-    # ApplicationAutoscaling endpoint URL with escaped Key and Secret encoded.
-    # CLI flag: -applicationautoscaling.url
-    [applicationautoscaling: <url> | default = ]


       # Queue length above which we will scale up capacity
       # CLI flag: -metrics.target-queue-length
-      [targetqueuelen: <int> | default = 100000]
+      [target_queue_length: <int> | default = 100000]

       # Scale up capacity by this multiple
       # CLI flag: -metrics.scale-up-factor
-      [scaleupfactor: <float> | default = 1.3]
+      [scale_up_factor: <float> | default = 1.3]

       # Ignore throttling below this level (rate per second)
       # CLI flag: -metrics.ignore-throttle-below
-      [minthrottling: <float> | default = 1]
+      [ignore_throttle_below: <float> | default = 1]

       # query to fetch ingester queue length
       # CLI flag: -metrics.queue-length-query
-      [queuelengthquery: <string> | default = "sum(avg_over_time(cortex_ingester_flush_queue_length{job=\"cortex/ingester\"}[2m]))"]
+      [queue_length_query: <string> | default = "sum(avg_over_time(cortex_ingester_flush_queue_length{job=\"cortex/ingester\"}[2m]))"]

       # query to fetch throttle rates per table
       # CLI flag: -metrics.write-throttle-query
-      [throttlequery: <string> | default = "sum(rate(cortex_dynamo_throttled_total{operation=\"DynamoDB.BatchWriteItem\"}[1m])) by (table) > 0"]
+      [write_throttle_query: <string> | default = "sum(rate(cortex_dynamo_throttled_total{operation=\"DynamoDB.BatchWriteItem\"}[1m])) by (table) > 0"]

       # query to fetch write capacity usage per table
       # CLI flag: -metrics.usage-query
-      [usagequery: <string> | default = "sum(rate(cortex_dynamo_consumed_capacity_total{operation=\"DynamoDB.BatchWriteItem\"}[15m])) by (table) > 0"]
+      [write_usage_query: <string> | default = "sum(rate(cortex_dynamo_consumed_capacity_total{operation=\"DynamoDB.BatchWriteItem\"}[15m])) by (table) > 0"]

       # query to fetch read capacity usage per table
       # CLI flag: -metrics.read-usage-query
-      [readusagequery: <string> | default = "sum(rate(cortex_dynamo_consumed_capacity_total{operation=\"DynamoDB.QueryPages\"}[1h])) by (table) > 0"]
+      [read_usage_query: <string> | default = "sum(rate(cortex_dynamo_consumed_capacity_total{operation=\"DynamoDB.QueryPages\"}[1h])) by (table) > 0"]

       # query to fetch read errors per table
       # CLI flag: -metrics.read-error-query
-      [readerrorquery: <string> | default = "sum(increase(cortex_dynamo_failures_total{operation=\"DynamoDB.QueryPages\",error=\"ProvisionedThroughputExceededException\"}[1m])) by (table) > 0"]
+      [read_error_query: <string> | default = "sum(increase(cortex_dynamo_failures_total{operation=\"DynamoDB.QueryPages\",error=\"ProvisionedThroughputExceededException\"}[1m])) by (table) > 0"]

     # Number of chunks to group together to parallelise fetches (zero to
     # disable)
-    # CLI flag: -dynamodb.chunk.gang.size
-    [chunkgangsize: <int> | default = 10]
+    # CLI flag: -dynamodb.chunk-gang-size
+    [chunk_gang_size: <int> | default = 10]

     # Max number of chunk-get operations to start in parallel
-    # CLI flag: -dynamodb.chunk.get.max.parallelism
-    [chunkgetmaxparallelism: <int> | default = 32]
+    # CLI flag: -dynamodb.chunk.get-max-parallelism
+    [chunk_get_max_parallelism: <int> | default = 32]

     backoff_config:
       # Minimum delay when backing off.
       # CLI flag: -bigtable.backoff-min-period
-      [minbackoff: <duration> | default = 100ms]
+      [min_period: <duration> | default = 100ms]

       # Maximum delay when backing off.
       # CLI flag: -bigtable.backoff-max-period
-      [maxbackoff: <duration> | default = 10s]
+      [max_period: <duration> | default = 10s]

       # Number of times to backoff and retry before failing.
       # CLI flag: -bigtable.backoff-retries
-      [maxretries: <int> | default = 10]
+      [max_retries: <int> | default = 10]

   # If enabled, once a tables info is fetched, it is cached.
   # CLI flag: -bigtable.table-cache.enabled
-  [tablecacheenabled: <boolean> | default = true]
+  [table_cache_enabled: <boolean> | default = true]

   # Duration to cache tables before checking again.
   # CLI flag: -bigtable.table-cache.expiration
-  [tablecacheexpiration: <duration> | default = 30m0s]
+  [table_cache_expiration: <duration> | default = 30m0s]

 # Cache validity for active index entries. Should be no higher than
 # -ingester.max-chunk-idle.
 # CLI flag: -store.index-cache-validity
-[indexcachevalidity: <duration> | default = 5m0s]
+[index_cache_validity: <duration> | default = 5m0s]

### ingester_client_config

 grpc_client_config:
   backoff_config:
     # Minimum delay when backing off.
     # CLI flag: -ingester.client.backoff-min-period
-    [minbackoff: <duration> | default = 100ms]
+    [min_period: <duration> | default = 100ms]

     # Maximum delay when backing off.
     # CLI flag: -ingester.client.backoff-max-period
-    [maxbackoff: <duration> | default = 10s]
+    [max_period: <duration> | default = 10s]

     # Number of times to backoff and retry before failing.
     # CLI flag: -ingester.client.backoff-retries
-    [maxretries: <int> | default = 10]
+    [max_retries: <int> | default = 10]

### frontend_worker_config

-# Address of query frontend service.
+# Address of query frontend service, in host:port format.
 # CLI flag: -querier.frontend-address
-[address: <string> | default = ""]
+[frontend_address: <string> | default = ""]

 # How often to query DNS.
 # CLI flag: -querier.dns-lookup-period
-[dnslookupduration: <duration> | default = 10s]
+[dns_lookup_duration: <duration> | default = 10s]

 grpc_client_config:
   backoff_config:
     # Minimum delay when backing off.
     # CLI flag: -querier.frontend-client.backoff-min-period
-    [minbackoff: <duration> | default = 100ms]
+    [min_period: <duration> | default = 100ms]

     # Maximum delay when backing off.
     # CLI flag: -querier.frontend-client.backoff-max-period
-    [maxbackoff: <duration> | default = 10s]
+    [max_period: <duration> | default = 10s]

     # Number of times to backoff and retry before failing.
     # CLI flag: -querier.frontend-client.backoff-retries
-    [maxretries: <int> | default = 10]
+    [max_retries: <int> | default = 10]

### consul_config

 # ACL Token used to interact with Consul.
-# CLI flag: -<prefix>.consul.acltoken
-[acltoken: <string> | default = ""]
+# CLI flag: -<prefix>.consul.acl-token
+[acl_token: <string> | default = ""]

 # HTTP timeout when talking to Consul
 # CLI flag: -<prefix>.consul.client-timeout
-[httpclienttimeout: <duration> | default = 20s]
+[http_client_timeout: <duration> | default = 20s]

 # Enable consistent reads to Consul.
 # CLI flag: -<prefix>.consul.consistent-reads
-[consistentreads: <boolean> | default = true]
+[consistent_reads: <boolean> | default = false]

 # Rate limit when watching key or prefix in Consul, in requests per second. 0
 # disables the rate limit.
 # CLI flag: -<prefix>.consul.watch-rate-limit
-[watchkeyratelimit: <float> | default = 0]
+[watch_rate_limit: <float> | default = 1]

 # Burst size used in rate limit. Values less than 1 are treated as 1.
 # CLI flag: -<prefix>.consul.watch-burst-size
-[watchkeyburstsize: <int> | default = 1]
+[watch_burst_size: <int> | default = 1]


### configstore_config
 # URL of configs API server.
 # CLI flag: -<prefix>.configs.url
-[configsapiurl: <url> | default = ]
+[configs_api_url: <url> | default = ]

 # Timeout for requests to Weave Cloud configs service.
 # CLI flag: -<prefix>.configs.client-timeout
-[clienttimeout: <duration> | default = 5s]
+[client_timeout: <duration> | default = 5s]
```

## 0.7.0 / 2020-03-16

Cortex `0.7.0` is a major step forward the upcoming `1.0` release. In this release, we've got 164 contributions from 26 authors. Thanks to all contributors! ❤️

Please be aware that Cortex `0.7.0` introduces some **breaking changes**. You're encouraged to read all the `[CHANGE]` entries below before upgrading your Cortex cluster. In particular:

- Cleaned up some configuration options in preparation for the Cortex `1.0.0` release (see also the [annotated config file breaking changes](#annotated-config-file-breaking-changes) below):
  - Removed CLI flags support to configure the schema (see [how to migrate from flags to schema file](https://cortexmetrics.io/docs/configuration/schema-configuration/#migrating-from-flags-to-schema-file))
  - Renamed CLI flag `-config-yaml` to `-schema-config-file`
  - Removed CLI flag `-store.min-chunk-age` in favor of `-querier.query-store-after`. The corresponding YAML config option `ingestermaxquerylookback` has been renamed to [`query_ingesters_within`](https://cortexmetrics.io/docs/configuration/configuration-file/#querier-config)
  - Deprecated CLI flag `-frontend.cache-split-interval` in favor of `-querier.split-queries-by-interval`
  - Renamed the YAML config option `defaul_validity` to `default_validity`
  - Removed the YAML config option `config_store` (in the [`alertmanager YAML config`](https://cortexmetrics.io/docs/configuration/configuration-file/#alertmanager-config)) in favor of `store`
  - Removed the YAML config root block `configdb` in favor of [`configs`](https://cortexmetrics.io/docs/configuration/configuration-file/#configs-config). This change is also reflected in the following CLI flags renaming:
      * `-database.*` -> `-configs.database.*`
      * `-database.migrations` -> `-configs.database.migrations-dir`
  - Removed the fluentd-based billing infrastructure including the CLI flags:
      * `-distributor.enable-billing`
      * `-billing.max-buffered-events`
      * `-billing.retry-delay`
      * `-billing.ingester`
- Removed support for using denormalised tokens in the ring. Before upgrading, make sure your Cortex cluster is already running `v0.6.0` or an earlier version with `-ingester.normalise-tokens=true`

### Full changelog

* [CHANGE] Removed support for flags to configure schema. Further, the flag for specifying the config file (`-config-yaml`) has been deprecated. Please use `-schema-config-file`. See the [Schema Configuration documentation](https://cortexmetrics.io/docs/configuration/schema-configuration/) for more details on how to configure the schema using the YAML file. #2221
* [CHANGE] In the config file, the root level `config_store` config option has been moved to `alertmanager` > `store` > `configdb`. #2125
* [CHANGE] Removed unnecessary `frontend.cache-split-interval` in favor of `querier.split-queries-by-interval` both to reduce configuration complexity and guarantee alignment of these two configs. Starting from now, `-querier.cache-results` may only be enabled in conjunction with `-querier.split-queries-by-interval` (previously the cache interval default was `24h` so if you want to preserve the same behaviour you should set `-querier.split-queries-by-interval=24h`). #2040
* [CHANGE] Renamed Configs configuration options. #2187
  * configuration options
    * `-database.*` -> `-configs.database.*`
    * `-database.migrations` -> `-configs.database.migrations-dir`
  * config file
    * `configdb.uri:` -> `configs.database.uri:`
    * `configdb.migrationsdir:` -> `configs.database.migrations_dir:`
    * `configdb.passwordfile:` -> `configs.database.password_file:`
* [CHANGE] Moved `-store.min-chunk-age` to the Querier config as `-querier.query-store-after`, allowing the store to be skipped during query time if the metrics wouldn't be found. The YAML config option `ingestermaxquerylookback` has been renamed to `query_ingesters_within` to match its CLI flag. #1893
* [CHANGE] Renamed the cache configuration setting `defaul_validity` to `default_validity`. #2140
* [CHANGE] Remove fluentd-based billing infrastructure and flags such as `-distributor.enable-billing`. #1491
* [CHANGE] Removed remaining support for using denormalised tokens in the ring. If you're still running ingesters with denormalised tokens (Cortex 0.4 or earlier, with `-ingester.normalise-tokens=false`), such ingesters will now be completely invisible to distributors and need to be either switched to Cortex 0.6.0 or later, or be configured to use normalised tokens. #2034
* [CHANGE] The frontend http server will now send 502 in case of deadline exceeded and 499 if the user requested cancellation. #2156
* [CHANGE] We now enforce queries to be up to `-querier.max-query-into-future` into the future (defaults to 10m). #1929
  * `-store.min-chunk-age` has been removed
  * `-querier.query-store-after` has been added in it's place.
* [CHANGE] Removed unused `/validate_expr endpoint`. #2152
* [CHANGE] Updated Prometheus dependency to v2.16.0. This Prometheus version uses Active Query Tracker to limit concurrent queries. In order to keep `-querier.max-concurrent` working, Active Query Tracker is enabled by default, and is configured to store its data to `active-query-tracker` directory (relative to current directory when Cortex started). This can be changed by using `-querier.active-query-tracker-dir` option. Purpose of Active Query Tracker is to log queries that were running when Cortex crashes. This logging happens on next Cortex start. #2088
* [CHANGE] Default to BigChunk encoding; may result in slightly higher disk usage if many timeseries have a constant value, but should generally result in fewer, bigger chunks. #2207
* [CHANGE] WAL replays are now done while the rest of Cortex is starting, and more specifically, when HTTP server is running. This makes it possible to scrape metrics during WAL replays. Applies to both chunks and experimental blocks storage. #2222
* [CHANGE] Cortex now has `/ready` probe for all services, not just ingester and querier as before. In single-binary mode, /ready reports 204 only if all components are running properly. #2166
* [CHANGE] If you are vendoring Cortex and use its components in your project, be aware that many Cortex components no longer start automatically when they are created. You may want to review PR and attached document. #2166
* [CHANGE] Experimental TSDB: the querier in-memory index cache used by the experimental blocks storage shifted from per-tenant to per-querier. The `-experimental.tsdb.bucket-store.index-cache-size-bytes` now configures the per-querier index cache max size instead of a per-tenant cache and its default has been increased to 1GB. #2189
* [CHANGE] Experimental TSDB: TSDB head compaction interval and concurrency is now configurable (defaults to 1 min interval and 5 concurrent head compactions). New options: `-experimental.tsdb.head-compaction-interval` and `-experimental.tsdb.head-compaction-concurrency`. #2172
* [CHANGE] Experimental TSDB: switched the blocks storage index header to the binary format. This change is expected to have no visible impact, except lower startup times and memory usage in the queriers. It's possible to switch back to the old JSON format via the flag `-experimental.tsdb.bucket-store.binary-index-header-enabled=false`. #2223
* [CHANGE] Experimental Memberlist KV store can now be used in single-binary Cortex. Attempts to use it previously would fail with panic. This change also breaks existing binary protocol used to exchange gossip messages, so this version will not be able to understand gossiped Ring when used in combination with the previous version of Cortex. Easiest way to upgrade is to shutdown old Cortex installation, and restart it with new version. Incremental rollout works too, but with reduced functionality until all components run the same version. #2016
* [FEATURE] Added a read-only local alertmanager config store using files named corresponding to their tenant id. #2125
* [FEATURE] Added flag `-experimental.ruler.enable-api` to enable the ruler api which implements the Prometheus API `/api/v1/rules` and `/api/v1/alerts` endpoints under the configured `-http.prefix`. #1999
* [FEATURE] Added sharding support to compactor when using the experimental TSDB blocks storage. #2113
* [FEATURE] Added ability to override YAML config file settings using environment variables. #2147
  * `-config.expand-env`
* [FEATURE] Added flags to disable Alertmanager notifications methods. #2187
  * `-configs.notifications.disable-email`
  * `-configs.notifications.disable-webhook`
* [FEATURE] Add /config HTTP endpoint which exposes the current Cortex configuration as YAML. #2165
* [FEATURE] Allow Prometheus remote write directly to ingesters. #1491
* [FEATURE] Introduced new standalone service `query-tee` that can be used for testing purposes to send the same Prometheus query to multiple backends (ie. two Cortex clusters ingesting the same metrics) and compare the performances. #2203
* [FEATURE] Fan out parallelizable queries to backend queriers concurrently. #1878
  * `querier.parallelise-shardable-queries` (bool)
  * Requires a shard-compatible schema (v10+)
  * This causes the number of traces to increase accordingly.
  * The query-frontend now requires a schema config to determine how/when to shard queries, either from a file or from flags (i.e. by the `config-yaml` CLI flag). This is the same schema config the queriers consume. The schema is only required to use this option.
  * It's also advised to increase downstream concurrency controls as well:
    * `querier.max-outstanding-requests-per-tenant`
    * `querier.max-query-parallelism`
    * `querier.max-concurrent`
    * `server.grpc-max-concurrent-streams` (for both query-frontends and queriers)
* [FEATURE] Added user sub rings to distribute users to a subset of ingesters. #1947
  * `-experimental.distributor.user-subring-size`
* [FEATURE] Add flag `-experimental.tsdb.stripe-size` to expose TSDB stripe size option. #2185
* [FEATURE] Experimental Delete Series: Added support for Deleting Series with Prometheus style API. Needs to be enabled first by setting `-purger.enable` to `true`. Deletion only supported when using `boltdb` and `filesystem` as index and object store respectively. Support for other stores to follow in separate PRs #2103
* [ENHANCEMENT] Alertmanager: Expose Per-tenant alertmanager metrics #2124
* [ENHANCEMENT] Add `status` label to `cortex_alertmanager_configs` metric to gauge the number of valid and invalid configs. #2125
* [ENHANCEMENT] Cassandra Authentication: added the `custom_authenticators` config option that allows users to authenticate with cassandra clusters using password authenticators that are not approved by default in [gocql](https://github.com/gocql/gocql/blob/81b8263d9fe526782a588ef94d3fa5c6148e5d67/conn.go#L27) #2093
* [ENHANCEMENT] Cassandra Storage: added `max_retries`, `retry_min_backoff` and `retry_max_backoff` configuration options to enable retrying recoverable errors. #2054
* [ENHANCEMENT] Allow to configure HTTP and gRPC server listen address, maximum number of simultaneous connections and connection keepalive settings.
  * `-server.http-listen-address`
  * `-server.http-conn-limit`
  * `-server.grpc-listen-address`
  * `-server.grpc-conn-limit`
  * `-server.grpc.keepalive.max-connection-idle`
  * `-server.grpc.keepalive.max-connection-age`
  * `-server.grpc.keepalive.max-connection-age-grace`
  * `-server.grpc.keepalive.time`
  * `-server.grpc.keepalive.timeout`
* [ENHANCEMENT] PostgreSQL: Bump up `github.com/lib/pq` from `v1.0.0` to `v1.3.0` to support PostgreSQL SCRAM-SHA-256 authentication. #2097
* [ENHANCEMENT] Cassandra Storage: User no longer need `CREATE` privilege on `<all keyspaces>` if given keyspace exists. #2032
* [ENHANCEMENT] Cassandra Storage: added `password_file` configuration options to enable reading Cassandra password from file. #2096
* [ENHANCEMENT] Configs API: Allow GET/POST configs in YAML format. #2181
* [ENHANCEMENT] Background cache writes are batched to improve parallelism and observability. #2135
* [ENHANCEMENT] Add automatic repair for checkpoint and WAL. #2105
* [ENHANCEMENT] Support `lastEvaluation` and `evaluationTime` in `/api/v1/rules` endpoints and make order of groups stable. #2196
* [ENHANCEMENT] Skip expired requests in query-frontend scheduling. #2082
* [ENHANCEMENT] Add ability to configure gRPC keepalive settings. #2066
* [ENHANCEMENT] Experimental TSDB: Export TSDB Syncer metrics from Compactor component, they are prefixed with `cortex_compactor_`. #2023
* [ENHANCEMENT] Experimental TSDB: Added dedicated flag `-experimental.tsdb.bucket-store.tenant-sync-concurrency` to configure the maximum number of concurrent tenants for which blocks are synched. #2026
* [ENHANCEMENT] Experimental TSDB: Expose metrics for objstore operations (prefixed with `cortex_<component>_thanos_objstore_`, component being one of `ingester`, `querier` and `compactor`). #2027
* [ENHANCEMENT] Experimental TSDB: Added support for Azure Storage to be used for block storage, in addition to S3 and GCS. #2083
* [ENHANCEMENT] Experimental TSDB: Reduced memory allocations in the ingesters when using the experimental blocks storage. #2057
* [ENHANCEMENT] Experimental Memberlist KV: expose `-memberlist.gossip-to-dead-nodes-time` and `-memberlist.dead-node-reclaim-time` options to control how memberlist library handles dead nodes and name reuse. #2131
* [BUGFIX] Alertmanager: fixed panic upon applying a new config, caused by duplicate metrics registration in the `NewPipelineBuilder` function. #211
* [BUGFIX] Azure Blob ChunkStore: Fixed issue causing `invalid chunk checksum` errors. #2074
* [BUGFIX] The gauge `cortex_overrides_last_reload_successful` is now only exported by components that use a `RuntimeConfigManager`. Previously, for components that do not initialize a `RuntimeConfigManager` (such as the compactor) the gauge was initialized with 0 (indicating error state) and then never updated, resulting in a false-negative permanent error state. #2092
* [BUGFIX] Fixed WAL metric names, added the `cortex_` prefix.
* [BUGFIX] Restored histogram `cortex_configs_request_duration_seconds` #2138
* [BUGFIX] Fix wrong syntax for `url` in config-file-reference. #2148
* [BUGFIX] Fixed some 5xx status code returned by the query-frontend when they should actually be 4xx. #2122
* [BUGFIX] Fixed leaked goroutines in the querier. #2070
* [BUGFIX] Experimental TSDB: fixed `/all_user_stats` and `/api/prom/user_stats` endpoints when using the experimental TSDB blocks storage. #2042
* [BUGFIX] Experimental TSDB: fixed ruler to correctly work with the experimental TSDB blocks storage. #2101

### Changes to denormalised tokens in the ring

Cortex 0.4.0 is the last version that can *write* denormalised tokens. Cortex 0.5.0 and above always write normalised tokens.

Cortex 0.6.0 is the last version that can *read* denormalised tokens. Starting with Cortex 0.7.0 only normalised tokens are supported, and ingesters writing denormalised tokens to the ring (running Cortex 0.4.0 or earlier with `-ingester.normalise-tokens=false`) are ignored by distributors. Such ingesters should either switch to using normalised tokens, or be upgraded to Cortex 0.5.0 or later.

### Known issues

- The gRPC streaming for ingesters doesn't work when using the experimental TSDB blocks storage. Please do not enable `-querier.ingester-streaming` if you're using the TSDB blocks storage. If you want to enable it, you can build Cortex from `master` given the issue has been fixed after Cortex `0.7` branch has been cut and the fix wasn't included in the `0.7` because related to an experimental feature.

### Annotated config file breaking changes

In this section you can find a config file diff showing the breaking changes introduced in Cortex `0.7`. You can also find the [full configuration file reference doc](https://cortexmetrics.io/docs/configuration/configuration-file/) in the website.

 ```diff
### Root level config

 # "configdb" has been moved to "alertmanager > store > configdb".
-[configdb: <configdb_config>]

 # "config_store" has been renamed to "configs".
-[config_store: <configstore_config>]
+[configs: <configs_config>]


### `distributor_config`

 # The support to hook an external billing system has been removed.
-[enable_billing: <boolean> | default = false]
-billing:
-  [maxbufferedevents: <int> | default = 1024]
-  [retrydelay: <duration> | default = 500ms]
-  [ingesterhostport: <string> | default = "localhost:24225"]


### `querier_config`

 # "ingestermaxquerylookback" has been renamed to "query_ingesters_within".
-[ingestermaxquerylookback: <duration> | default = 0s]
+[query_ingesters_within: <duration> | default = 0s]


### `queryrange_config`

results_cache:
  cache:
     # "defaul_validity" has been renamed to "default_validity".
-    [defaul_validity: <duration> | default = 0s]
+    [default_validity: <duration> | default = 0s]

   # "cache_split_interval" has been deprecated in favor of "split_queries_by_interval".
-  [cache_split_interval: <duration> | default = 24h0m0s]


### `alertmanager_config`

# The "store" config block has been added. This includes "configdb" which previously
# was the "configdb" root level config block.
+store:
+  [type: <string> | default = "configdb"]
+  [configdb: <configstore_config>]
+  local:
+    [path: <string> | default = ""]


### `storage_config`

index_queries_cache_config:
   # "defaul_validity" has been renamed to "default_validity".
-  [defaul_validity: <duration> | default = 0s]
+  [default_validity: <duration> | default = 0s]


### `chunk_store_config`

chunk_cache_config:
   # "defaul_validity" has been renamed to "default_validity".
-  [defaul_validity: <duration> | default = 0s]
+  [default_validity: <duration> | default = 0s]

write_dedupe_cache_config:
   # "defaul_validity" has been renamed to "default_validity".
-  [defaul_validity: <duration> | default = 0s]
+  [default_validity: <duration> | default = 0s]

 # "min_chunk_age" has been removed in favor of "querier > query_store_after".
-[min_chunk_age: <duration> | default = 0s]


### `configs_config`

-# "uri" has been moved to "database > uri".
-[uri: <string> | default = "postgres://postgres@configs-db.weave.local/configs?sslmode=disable"]

-# "migrationsdir" has been moved to "database > migrations_dir".
-[migrationsdir: <string> | default = ""]

-# "passwordfile" has been moved to "database > password_file".
-[passwordfile: <string> | default = ""]

+database:
+  [uri: <string> | default = "postgres://postgres@configs-db.weave.local/configs?sslmode=disable"]
+  [migrations_dir: <string> | default = ""]
+  [password_file: <string> | default = ""]
```

## 0.6.1 / 2020-02-05

* [BUGFIX] Fixed parsing of the WAL configuration when specified in the YAML config file. #2071

## 0.6.0 / 2020-01-28

Note that the ruler flags need to be changed in this upgrade. You're moving from a single node ruler to something that might need to be sharded.
Further, if you're using the configs service, we've upgraded the migration library and this requires some manual intervention. See full instructions below to upgrade your PostgreSQL.

* [CHANGE] The frontend component now does not cache results if it finds a `Cache-Control` header and if one of its values is `no-store`. #1974
* [CHANGE] Flags changed with transition to upstream Prometheus rules manager:
  * `-ruler.client-timeout` is now `ruler.configs.client-timeout` in order to match `ruler.configs.url`.
  * `-ruler.group-timeout`has been removed.
  * `-ruler.num-workers` has been removed.
  * `-ruler.rule-path` has been added to specify where the prometheus rule manager will sync rule files.
  * `-ruler.storage.type` has beem added to specify the rule store backend type, currently only the configdb.
  * `-ruler.poll-interval` has been added to specify the interval in which to poll new rule groups.
  * `-ruler.evaluation-interval` default value has changed from `15s` to `1m` to match the default evaluation interval in Prometheus.
  * Ruler sharding requires a ring which can be configured via the ring flags prefixed by `ruler.ring.`. #1987
* [CHANGE] Use relative links from /ring page to make it work when used behind reverse proxy. #1896
* [CHANGE] Deprecated `-distributor.limiter-reload-period` flag. #1766
* [CHANGE] Ingesters now write only normalised tokens to the ring, although they can still read denormalised tokens used by other ingesters. `-ingester.normalise-tokens` is now deprecated, and ignored. If you want to switch back to using denormalised tokens, you need to downgrade to Cortex 0.4.0. Previous versions don't handle claiming tokens from normalised ingesters correctly. #1809
* [CHANGE] Overrides mechanism has been renamed to "runtime config", and is now separate from limits. Runtime config is simply a file that is reloaded by Cortex every couple of seconds. Limits and now also multi KV use this mechanism.<br />New arguments were introduced: `-runtime-config.file` (defaults to empty) and `-runtime-config.reload-period` (defaults to 10 seconds), which replace previously used `-limits.per-user-override-config` and `-limits.per-user-override-period` options. Old options are still used if `-runtime-config.file` is not specified. This change is also reflected in YAML configuration, where old `limits.per_tenant_override_config` and `limits.per_tenant_override_period` fields are replaced with `runtime_config.file` and `runtime_config.period` respectively. #1749
* [CHANGE] Cortex now rejects data with duplicate labels. Previously, such data was accepted, with duplicate labels removed with only one value left. #1964
* [CHANGE] Changed the default value for `-distributor.ha-tracker.prefix` from `collectors/` to `ha-tracker/` in order to not clash with other keys (ie. ring) stored in the same key-value store. #1940
* [FEATURE] Experimental: Write-Ahead-Log added in ingesters for more data reliability against ingester crashes. #1103
  * `--ingester.wal-enabled`: Setting this to `true` enables writing to WAL during ingestion.
  * `--ingester.wal-dir`: Directory where the WAL data should be stored and/or recovered from.
  * `--ingester.checkpoint-enabled`: Set this to `true` to enable checkpointing of in-memory chunks to disk.
  * `--ingester.checkpoint-duration`: This is the interval at which checkpoints should be created.
  * `--ingester.recover-from-wal`: Set this to `true` to recover data from an existing WAL.
  * For more information, please checkout the ["Ingesters with WAL" guide](https://cortexmetrics.io/docs/guides/ingesters-with-wal/).
* [FEATURE] The distributor can now drop labels from samples (similar to the removal of the replica label for HA ingestion) per user via the `distributor.drop-label` flag. #1726
* [FEATURE] Added flag `debug.mutex-profile-fraction` to enable mutex profiling #1969
* [FEATURE] Added `global` ingestion rate limiter strategy. Deprecated `-distributor.limiter-reload-period` flag. #1766
* [FEATURE] Added support for Microsoft Azure blob storage to be used for storing chunk data. #1913
* [FEATURE] Added readiness probe endpoint`/ready` to queriers. #1934
* [FEATURE] Added "multi" KV store that can interact with two other KV stores, primary one for all reads and writes, and secondary one, which only receives writes. Primary/secondary store can be modified in runtime via runtime-config mechanism (previously "overrides"). #1749
* [FEATURE] Added support to store ring tokens to a file and read it back on startup, instead of generating/fetching the tokens to/from the ring. This feature can be enabled with the flag `-ingester.tokens-file-path`. #1750
* [FEATURE] Experimental TSDB: Added `/series` API endpoint support with TSDB blocks storage. #1830
* [FEATURE] Experimental TSDB: Added TSDB blocks `compactor` component, which iterates over users blocks stored in the bucket and compact them according to the configured block ranges. #1942
* [ENHANCEMENT] metric `cortex_ingester_flush_reasons` gets a new `reason` value: `Spread`, when `-ingester.spread-flushes` option is enabled. #1978
* [ENHANCEMENT] Added `password` and `enable_tls` options to redis cache configuration. Enables usage of Microsoft Azure Cache for Redis service. #1923
* [ENHANCEMENT] Upgraded Kubernetes API version for deployments from `extensions/v1beta1` to `apps/v1`. #1941
* [ENHANCEMENT] Experimental TSDB: Open existing TSDB on startup to prevent ingester from becoming ready before it can accept writes. The max concurrency is set via `--experimental.tsdb.max-tsdb-opening-concurrency-on-startup`. #1917
* [ENHANCEMENT] Experimental TSDB: Querier now exports aggregate metrics from Thanos bucket store and in memory index cache (many metrics to list, but all have `cortex_querier_bucket_store_` or `cortex_querier_blocks_index_cache_` prefix). #1996
* [ENHANCEMENT] Experimental TSDB: Improved multi-tenant bucket store. #1991
  * Allowed to configure the blocks sync interval via `-experimental.tsdb.bucket-store.sync-interval` (0 disables the sync)
  * Limited the number of tenants concurrently synched by `-experimental.tsdb.bucket-store.block-sync-concurrency`
  * Renamed `cortex_querier_sync_seconds` metric to `cortex_querier_blocks_sync_seconds`
  * Track `cortex_querier_blocks_sync_seconds` metric for the initial sync too
* [BUGFIX] Fixed unnecessary CAS operations done by the HA tracker when the jitter is enabled. #1861
* [BUGFIX] Fixed ingesters getting stuck in a LEAVING state after coming up from an ungraceful exit. #1921
* [BUGFIX] Reduce memory usage when ingester Push() errors. #1922
* [BUGFIX] Table Manager: Fixed calculation of expected tables and creation of tables from next active schema considering grace period. #1976
* [BUGFIX] Experimental TSDB: Fixed ingesters consistency during hand-over when using experimental TSDB blocks storage. #1854 #1818
* [BUGFIX] Experimental TSDB: Fixed metrics when using experimental TSDB blocks storage. #1981 #1982 #1990 #1983
* [BUGFIX] Experimental memberlist: Use the advertised address when sending packets to other peers of the Gossip memberlist. #1857
* [BUGFIX] Experimental TSDB: Fixed incorrect query results introduced in #2604 caused by a buffer incorrectly reused while iterating samples. #2697

### Upgrading PostgreSQL (if you're using configs service)

Reference: <https://github.com/golang-migrate/migrate/tree/master/database/postgres#upgrading-from-v1>

1. Install the migrate package cli tool: <https://github.com/golang-migrate/migrate/tree/master/cmd/migrate#installation>
2. Drop the `schema_migrations` table: `DROP TABLE schema_migrations;`.
2. Run the migrate command:

```bash
migrate  -path <absolute_path_to_cortex>/cmd/cortex/migrations -database postgres://localhost:5432/database force 2
```

### Known issues

- The `cortex_prometheus_rule_group_last_evaluation_timestamp_seconds` metric, tracked by the ruler, is not unregistered for rule groups not being used anymore. This issue will be fixed in the next Cortex release (see [2033](https://github.com/cortexproject/cortex/issues/2033)).

- Write-Ahead-Log (WAL) does not have automatic repair of corrupt checkpoint or WAL segments, which is possible if ingester crashes abruptly or the underlying disk corrupts. Currently the only way to resolve this is to manually delete the affected checkpoint and/or WAL segments. Automatic repair will be added in the future releases.

## 0.4.0 / 2019-12-02

* [CHANGE] The frontend component has been refactored to be easier to re-use. When upgrading the frontend, cache entries will be discarded and re-created with the new protobuf schema. #1734
* [CHANGE] Removed direct DB/API access from the ruler. `-ruler.configs.url` has been now deprecated. #1579
* [CHANGE] Removed `Delta` encoding. Any old chunks with `Delta` encoding cannot be read anymore. If `ingester.chunk-encoding` is set to `Delta` the ingester will fail to start. #1706
* [CHANGE] Setting `-ingester.max-transfer-retries` to 0 now disables hand-over when ingester is shutting down. Previously, zero meant infinite number of attempts. #1771
* [CHANGE] `dynamo` has been removed as a valid storage name to make it consistent for all components. `aws` and `aws-dynamo` remain as valid storage names.
* [CHANGE/FEATURE] The frontend split and cache intervals can now be configured using the respective flag `--querier.split-queries-by-interval` and `--frontend.cache-split-interval`.
  * If `--querier.split-queries-by-interval` is not provided request splitting is disabled by default.
  * __`--querier.split-queries-by-day` is still accepted for backward compatibility but has been deprecated. You should now use `--querier.split-queries-by-interval`. We recommend a to use a multiple of 24 hours.__
* [FEATURE] Global limit on the max series per user and metric #1760
  * `-ingester.max-global-series-per-user`
  * `-ingester.max-global-series-per-metric`
  * Requires `-distributor.replication-factor` and `-distributor.shard-by-all-labels` set for the ingesters too
* [FEATURE] Flush chunks with stale markers early with `ingester.max-stale-chunk-idle`. #1759
* [FEATURE] EXPERIMENTAL: Added new KV Store backend based on memberlist library. Components can gossip about tokens and ingester states, instead of using Consul or Etcd. #1721
* [FEATURE] EXPERIMENTAL: Use TSDB in the ingesters & flush blocks to S3/GCS ala Thanos. This will let us use an Object Store more efficiently and reduce costs. #1695
* [FEATURE] Allow Query Frontend to log slow queries with `frontend.log-queries-longer-than`. #1744
* [FEATURE] Add HTTP handler to trigger ingester flush & shutdown - used when running as a stateful set with the WAL enabled.  #1746
* [FEATURE] EXPERIMENTAL: Added GCS support to TSDB blocks storage. #1772
* [ENHANCEMENT] Reduce memory allocations in the write path. #1706
* [ENHANCEMENT] Consul client now follows recommended practices for blocking queries wrt returned Index value. #1708
* [ENHANCEMENT] Consul client can optionally rate-limit itself during Watch (used e.g. by ring watchers) and WatchPrefix (used by HA feature) operations. Rate limiting is disabled by default. New flags added: `--consul.watch-rate-limit`, and `--consul.watch-burst-size`. #1708
* [ENHANCEMENT] Added jitter to HA deduping heartbeats, configure using `distributor.ha-tracker.update-timeout-jitter-max` #1534
* [ENHANCEMENT] Add ability to flush chunks with stale markers early. #1759
* [BUGFIX] Stop reporting successful actions as 500 errors in KV store metrics. #1798
* [BUGFIX] Fix bug where duplicate labels can be returned through metadata APIs. #1790
* [BUGFIX] Fix reading of old, v3 chunk data. #1779
* [BUGFIX] Now support IAM roles in service accounts in AWS EKS. #1803
* [BUGFIX] Fixed duplicated series returned when querying both ingesters and store with the experimental TSDB blocks storage. #1778

In this release we updated the following dependencies:

- gRPC v1.25.0  (resulted in a drop of 30% CPU usage when compression is on)
- jaeger-client v2.20.0
- aws-sdk-go to v1.25.22

## 0.3.0 / 2019-10-11

This release adds support for Redis as an alternative to Memcached, and also includes many optimisations which reduce CPU and memory usage.

* [CHANGE] Gauge metrics were renamed to drop the `_total` suffix. #1685
  * In Alertmanager, `alertmanager_configs_total` is now `alertmanager_configs`
  * In Ruler, `scheduler_configs_total` is now `scheduler_configs`
  * `scheduler_groups_total` is now `scheduler_groups`.
* [CHANGE] `--alertmanager.configs.auto-slack-root` flag was dropped as auto Slack root is not supported anymore. #1597
* [CHANGE] In table-manager, default DynamoDB capacity was reduced from 3,000 units to 1,000 units. We recommend you do not run with the defaults: find out what figures are needed for your environment and set that via `-dynamodb.periodic-table.write-throughput` and `-dynamodb.chunk-table.write-throughput`.
* [FEATURE] Add Redis support for caching #1612
* [FEATURE] Allow spreading chunk writes across multiple S3 buckets #1625
* [FEATURE] Added `/shutdown` endpoint for ingester to shutdown all operations of the ingester. #1746
* [ENHANCEMENT] Upgraded Prometheus to 2.12.0 and Alertmanager to 0.19.0. #1597
* [ENHANCEMENT] Cortex is now built with Go 1.13 #1675, #1676, #1679
* [ENHANCEMENT] Many optimisations, mostly impacting ingester and querier: #1574, #1624, #1638, #1644, #1649, #1654, #1702

Full list of changes: <https://github.com/cortexproject/cortex/compare/v0.2.0...v0.3.0>

## 0.2.0 / 2019-09-05

This release has several exciting features, the most notable of them being setting `-ingester.spread-flushes` to potentially reduce your storage space by upto 50%.

* [CHANGE] Flags changed due to changes upstream in Prometheus Alertmanager #929:
  * `alertmanager.mesh.listen-address` is now `cluster.listen-address`
  * `alertmanager.mesh.peer.host` and `alertmanager.mesh.peer.service` can be replaced by `cluster.peer`
  * `alertmanager.mesh.hardware-address`, `alertmanager.mesh.nickname`, `alertmanager.mesh.password`, and `alertmanager.mesh.peer.refresh-interval` all disappear.
* [CHANGE] --claim-on-rollout flag deprecated; feature is now always on #1566
* [CHANGE] Retention period must now be a multiple of periodic table duration #1564
* [CHANGE] The value for the name label for the chunks memcache in all `cortex_cache_` metrics is now `chunksmemcache` (before it was `memcache`) #1569
* [FEATURE] Makes the ingester flush each timeseries at a specific point in the max-chunk-age cycle with `-ingester.spread-flushes`. This means multiple replicas of a chunk are very likely to contain the same contents which cuts chunk storage space by up to 66%. #1578
* [FEATURE] Make minimum number of chunk samples configurable per user #1620
* [FEATURE] Honor HTTPS for custom S3 URLs #1603
* [FEATURE] You can now point the query-frontend at a normal Prometheus for parallelisation and caching #1441
* [FEATURE] You can now specify `http_config` on alert receivers #929
* [FEATURE] Add option to use jump hashing to load balance requests to memcached #1554
* [FEATURE] Add status page for HA tracker to distributors #1546
* [FEATURE] The distributor ring page is now easier to read with alternate rows grayed out #1621

## 0.1.0 / 2019-08-07

* [CHANGE] HA Tracker flags were renamed to provide more clarity #1465
  * `distributor.accept-ha-labels` is now `distributor.ha-tracker.enable`
  * `distributor.accept-ha-samples` is now `distributor.ha-tracker.enable-for-all-users`
  * `ha-tracker.replica` is now `distributor.ha-tracker.replica`
  * `ha-tracker.cluster` is now `distributor.ha-tracker.cluster`
* [FEATURE] You can specify "heap ballast" to reduce Go GC Churn #1489
* [BUGFIX] HA Tracker no longer always makes a request to Consul/Etcd when a request is not from the active replica #1516
* [BUGFIX] Queries are now correctly cancelled by the query-frontend #1508<|MERGE_RESOLUTION|>--- conflicted
+++ resolved
@@ -2,7 +2,6 @@
 
 ## master / unreleased
 
-<<<<<<< HEAD
 * [CHANGE] Increase the default Cassandra client replication factor to 3. #3007
 * [CHANGE] Experimental blocks storage: removed the support to transfer blocks between ingesters on shutdown. When running the Cortex blocks storage, ingesters are expected to run with a persistent disk. The following metrics have been removed: #2996
   * `cortex_ingester_sent_files`
@@ -24,10 +23,7 @@
 * [BUGFIX] Experimental blocks storage: Ingester is less likely to hit gRPC message size limit when streaming data to queriers. #3015
 * [BUGFIX] Fix configuration for TLS server validation, TLS skip verify was hardcoded to true for all TLS configurations and prevented validation of server certificates. #3030
 
-## 1.3.0 in progress
-=======
 ## 1.3.0 / 2020-08-21
->>>>>>> 90cf5743
 
 * [CHANGE] Replace the metric `cortex_alertmanager_configs` with `cortex_alertmanager_config_invalid` exposed by Alertmanager. #2960
 * [CHANGE] Experimental Delete Series: Change target flag for purger from `data-purger` to `purger`. #2777
