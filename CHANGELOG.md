# Changelog

## main / unreleased

### Grafana Mimir

* [CHANGE] Querier: the CLI flag `-querier.minimize-ingester-requests` has been moved from "experimental" to "advanced". #7638
* [FEATURE] Store-gateway: Allow specific tenants to be enabled or disabled via `-store-gateway.enabled-tenants` or `-store-gateway.disabled-tenants` CLI flags or their corresponding YAML settings. #7653
* [ENHANCEMENT] Store-gateway: merge series from different blocks concurrently. #7456
* [ENHANCEMENT] Store-gateway: Add `stage="wait_max_concurrent"` to `cortex_bucket_store_series_request_stage_duration_seconds` which records how long the query had to wait for its turn for `-blocks-storage.bucket-store.max-concurrent`. #7609
* [BUGFIX] Rules: improve error handling when querier is local to the ruler. #7567
* [BUGFIX] Querier, store-gateway: Protect against panics raised during snappy encoding. #7520
* [BUGFIX] Ingester: Prevent timely compaction of empty blocks. #7624
* [BUGFIX] querier: Don't cache context.Canceled errors for bucket index. #7620
* [BUGFIX] Store-gateway: account for `"other"` time in LabelValues and LabelNames requests. #7622
* [BUGFIX] Query-frontend: Don't panic when using the `-query-frontend.downstream-url` flag. #7651
* [BUGFIX] Ingester: when receiving multiple exemplars for a native histogram via remote write, sort them and only report an error if all are older than the latest exemplar as this could be a partial update. #7640
* [BUGFIX] Ingester: don't retain blocks if they finish exactly on the boundary of the retention window. #7656

### Mixin

* [ENHANCEMENT] Alerts: allow configuring alerts range interval via `_config.base_alerts_range_interval_minutes`. #7591
<<<<<<< HEAD
* [ENHANCEMENT] Dashboards: allow switching between using classic of native histograms in dashboards. #7627
  * Overview dashboard, Status panel, `cortex_request_duration_seconds` metric.
=======
* [ENHANCEMENT] Dashboards: Add panels for monitoring distributor and ingester when using ingest-storage. These panels are disabled by default, but can be enabled using `show_ingest_storage_panels: true` config option. Similarly existing panels used when distributors and ingesters use gRPC for forwarding requests can be disabled by setting `show_grpc_ingestion_panels: false`. #7670
* [BUGFIX] Dashobards: Fix regular expression for matching read-path gRPC ingester methods to include querying of exemplars, label-related queries, or active series queries. #7676
>>>>>>> bcf9baf8

### Jsonnet

### Mimirtool

* [BUGFIX] Fix panic in `loadgen` subcommand. #7629

### Mimir Continuous Test

* [BUGFIX] Set `User-Agent` header for all requests sent from the testing client. #7607

### Query-tee

* [ENHANCEMENT] Log queries that take longer than `proxy.log-slow-query-response-threshold` when compared to other backends. #7346

### Documentation

### Tools

* [ENHANCEMENT] ulidtime: add option to show random part of ULID, timestamp in milliseconds and header. #7615

## 2.12.0-rc.1

### Grafana Mimir

* [CHANGE] Querier: the CLI flag `-querier.minimize-ingester-requests` has been moved from "experimental" to "advanced". #7638
* [BUGFIX] Query-frontend: Fix memory leak on every request. #7654

## 2.12.0-rc.0

### Grafana Mimir

* [CHANGE] Alertmanager: Deprecates the `v1` API. All `v1` API endpoints now respond with a JSON deprecation notice and a status code of `410`. All endpoints have a `v2` equivalent. The list of endpoints is: #7103
  * `<alertmanager-web.external-url>/api/v1/alerts`
  * `<alertmanager-web.external-url>/api/v1/receivers`
  * `<alertmanager-web.external-url>/api/v1/silence/{id}`
  * `<alertmanager-web.external-url>/api/v1/silences`
  * `<alertmanager-web.external-url>/api/v1/status`
* [CHANGE] Ingester: Increase default value of `-blocks-storage.tsdb.head-postings-for-matchers-cache-max-bytes` and `-blocks-storage.tsdb.block-postings-for-matchers-cache-max-bytes` to 100 MiB (previous default value was 10 MiB). #6764
* [CHANGE] Validate tenant IDs according to [documented behavior](https://grafana.com/docs/mimir/latest/configure/about-tenant-ids/) even when tenant federation is not enabled. Note that this will cause some previously accepted tenant IDs to be rejected such as those longer than 150 bytes or containing `|` characters. #6959
* [CHANGE] Ruler: don't use backoff retry on remote evaluation in case of `4xx` errors. #7004
* [CHANGE] Server: responses with HTTP 4xx status codes are now treated as errors and used in `status_code` label of request duration metric. #7045
* [CHANGE] Memberlist: change default for `-memberlist.stream-timeout` from `10s` to `2s`. #7076
* [CHANGE] Memcached: remove legacy `thanos_cache_memcached_*` and `thanos_memcached_*` prefixed metrics. Instead, Memcached and Redis cache clients now emit `thanos_cache_*` prefixed metrics with a `backend` label. #7076
* [CHANGE] Ruler: the following metrics, exposed when the ruler is configured to discover Alertmanager instances via service discovery, have been renamed: #7057
  * `prometheus_sd_failed_configs` renamed to `cortex_prometheus_sd_failed_configs`
  * `prometheus_sd_discovered_targets` renamed to `cortex_prometheus_sd_discovered_targets`
  * `prometheus_sd_received_updates_total` renamed to `cortex_prometheus_sd_received_updates_total`
  * `prometheus_sd_updates_delayed_total` renamed to `cortex_prometheus_sd_updates_delayed_total`
  * `prometheus_sd_updates_total` renamed to `cortex_prometheus_sd_updates_total`
  * `prometheus_sd_refresh_failures_total` renamed to `cortex_prometheus_sd_refresh_failures_total`
  * `prometheus_sd_refresh_duration_seconds` renamed to `cortex_prometheus_sd_refresh_duration_seconds`
* [CHANGE] Query-frontend: the default value for `-query-frontend.not-running-timeout` has been changed from 0 (disabled) to 2s. The configuration option has also been moved from "experimental" to "advanced". #7127
* [CHANGE] Store-gateway: to reduce disk contention on HDDs the default value for `blocks-storage.bucket-store.tenant-sync-concurrency` has been changed from `10` to `1` and the default value for `blocks-storage.bucket-store.block-sync-concurrency` has been changed from `20` to `4`. #7136
* [CHANGE] Store-gateway: Remove deprecated CLI flags `-blocks-storage.bucket-store.index-header-lazy-loading-enabled` and `-blocks-storage.bucket-store.index-header-lazy-loading-idle-timeout` and their corresponding YAML settings. Instead, use `-blocks-storage.bucket-store.index-header.lazy-loading-enabled` and `-blocks-storage.bucket-store.index-header.lazy-loading-idle-timeout`. #7521
* [CHANGE] Store-gateway: Mark experimental CLI flag `-blocks-storage.bucket-store.index-header.lazy-loading-concurrency` and its corresponding YAML settings as advanced. #7521
* [CHANGE] Store-gateway: Remove experimental CLI flag `-blocks-storage.bucket-store.index-header.sparse-persistence-enabled` since this is now the default behavior. #7535
* [CHANGE] All: set `-server.report-grpc-codes-in-instrumentation-label-enabled` to `true` by default, which enables reporting gRPC status codes as `status_code` labels in the `cortex_request_duration_seconds` metric. #7144
* [CHANGE] Distributor: report gRPC status codes as `status_code` labels in the `cortex_ingester_client_request_duration_seconds` metric by default. #7144
* [CHANGE] Distributor: CLI flag `-ingester.client.report-grpc-codes-in-instrumentation-label-enabled` has been deprecated, and its default value is set to `true`. #7144
* [CHANGE] Ingester: CLI flag `-ingester.return-only-grpc-errors` has been deprecated, and its default value is set to `true`. To ensure backwards compatibility, during a migration from a version prior to 2.11.0 to 2.12 or later, `-ingester.return-only-grpc-errors` should be set to `false`. Once all the components are migrated, the flag can be removed.   #7151
* [CHANGE] Ingester: the following CLI flags have been moved from "experimental" to "advanced": #7169
  * `-ingester.ring.token-generation-strategy`
  * `-ingester.ring.spread-minimizing-zones`
  * `-ingester.ring.spread-minimizing-join-ring-in-order`
* [CHANGE] Query-frontend: the default value of the CLI flag `-query-frontend.max-cache-freshness` (and its respective YAML configuration parameter) has been changed from `1m` to `10m`. #7161
* [CHANGE] Distributor: default the optimization `-distributor.write-requests-buffer-pooling-enabled` to `true`. #7165
* [CHANGE] Tracing: Move query information to span attributes instead of span logs. #7046
* [CHANGE] Distributor: the default value of circuit breaker's CLI flag `-ingester.client.circuit-breaker.cooldown-period` has been changed from `1m` to `10s`. #7310
* [CHANGE] Store-gateway: remove `cortex_bucket_store_blocks_loaded_by_duration`. `cortex_bucket_store_series_blocks_queried` is better suited for detecting when compactors are not able to keep up with the number of blocks to compact. #7309
* [CHANGE] Ingester, Distributor: the support for rejecting push requests received via gRPC before reading them into memory, enabled via `-ingester.limit-inflight-requests-using-grpc-method-limiter` and `-distributor.limit-inflight-requests-using-grpc-method-limiter`, is now stable and enabled by default. The configuration options have been deprecated and will be removed in Mimir 2.14. #7360
* [CHANGE] Distributor: Change`-distributor.enable-otlp-metadata-storage` flag's default to true, and deprecate it. The flag will be removed in Mimir 2.14. #7366
* [CHANGE] Store-gateway: Use a shorter TTL for cached items related to temporary blocks. #7407 #7534
* [CHANGE] Standardise exemplar label as "trace_id". #7475
* [CHANGE] The configuration option `-querier.max-query-into-future` has been deprecated and will be removed in Mimir 2.14. #7496
* [CHANGE] Distributor: the metric `cortex_distributor_sample_delay_seconds` has been deprecated and will be removed in Mimir 2.14. #7516
* [CHANGE] Query-frontend: The deprecated YAML setting `frontend.cache_unaligned_requests` has been moved to `limits.cache_unaligned_requests`. #7519
* [FEATURE] Introduce `-server.log-source-ips-full` option to log all IPs from `Forwarded`, `X-Real-IP`, `X-Forwarded-For` headers. #7250
* [FEATURE] Introduce `-tenant-federation.max-tenants` option to limit the max number of tenants allowed for requests when federation is enabled. #6959
* [FEATURE] Cardinality API: added a new `count_method` parameter which enables counting active label names. #7085
* [FEATURE] Querier / query-frontend: added `-querier.promql-experimental-functions-enabled` CLI flag (and respective YAML config option) to enable experimental PromQL functions. The experimental functions introduced are: `mad_over_time()`, `sort_by_label()` and `sort_by_label_desc()`. #7057
* [FEATURE] Alertmanager API: added `-alertmanager.grafana-alertmanager-compatibility-enabled` CLI flag (and respective YAML config option) to enable an experimental API endpoints that support the migration of the Grafana Alertmanager. #7057
* [FEATURE] Alertmanager: Added `-alertmanager.utf8-strict-mode-enabled` to control support for any UTF-8 character as part of Alertmanager configuration/API matchers and labels. It's default value is set to `false`. #6898
* [FEATURE] Querier: added `histogram_avg()` function support to PromQL. #7293
* [FEATURE] Ingester: added `-blocks-storage.tsdb.timely-head-compaction` flag, which enables more timely head compaction, and defaults to `false`. #7372
* [FEATURE] Compactor: Added `/compactor/tenants` and `/compactor/tenant/{tenant}/planned_jobs` endpoints that provide functionality that was provided by `tools/compaction-planner` -- listing of planned compaction jobs based on tenants' bucket index. #7381
* [FEATURE] Add experimental support for streaming response bodies from queriers to frontends via `-querier.response-streaming-enabled`. This is currently only supported for the `/api/v1/cardinality/active_series` endpoint. #7173
* [FEATURE] Release: Added mimir distroless docker image. #7371
* [FEATURE] Add support for the new grammar of `{"metric_name", "l1"="val"}` to promql and some of the exposition formats. #7475 #7541
* [ENHANCEMENT] Distributor: Add a new metric `cortex_distributor_otlp_requests_total` to track the total number of OTLP requests. #7385
* [ENHANCEMENT] Vault: add lifecycle manager for token used to authenticate to Vault. This ensures the client token is always valid. Includes a gauge (`cortex_vault_token_lease_renewal_active`) to check whether token renewal is active, and the counters `cortex_vault_token_lease_renewal_success_total` and `cortex_vault_auth_success_total` to see the total number of successful lease renewals / authentications. #7337
* [ENHANCEMENT] Store-gateway: add no-compact details column on store-gateway tenants admin UI. #6848
* [ENHANCEMENT] PromQL: ignore small errors for bucketQuantile #6766
* [ENHANCEMENT] Distributor: improve efficiency of some errors #6785
* [ENHANCEMENT] Ruler: exclude vector queries from being tracked in `cortex_ruler_queries_zero_fetched_series_total`. #6544
* [ENHANCEMENT] Ruler: local storage backend now supports reading a rule group via `/config/api/v1/rules/{namespace}/{groupName}` configuration API endpoint. #6632
* [ENHANCEMENT] Query-Frontend and Query-Scheduler: split tenant query request queues by query component with `query-frontend.additional-query-queue-dimensions-enabled` and `query-scheduler.additional-query-queue-dimensions-enabled`. #6772
* [ENHANCEMENT] Distributor: support disabling metric relabel rules per-tenant via the flag `-distributor.metric-relabeling-enabled` or associated YAML. #6970
* [ENHANCEMENT] Distributor: `-distributor.remote-timeout` is now accounted from the first ingester push request being sent. #6972
* [ENHANCEMENT] Storage Provider: `-<prefix>.s3.sts-endpoint` sets a custom endpoint for AWS Security Token Service (AWS STS) in s3 storage provider. #6172
* [ENHANCEMENT] Querier: add `cortex_querier_queries_storage_type_total ` metric that indicates how many queries have executed for a source, ingesters or store-gateways. Add `cortex_querier_query_storegateway_chunks_total` metric to count the number of chunks fetched from a store gateway. #7099,#7145
* [ENHANCEMENT] Query-frontend: add experimental support for sharding active series queries via `-query-frontend.shard-active-series-queries`. #6784
* [ENHANCEMENT] Distributor: set `-distributor.reusable-ingester-push-workers=2000` by default and mark feature as `advanced`. #7128
* [ENHANCEMENT] All: set `-server.grpc.num-workers=100` by default and mark feature as `advanced`. #7131
* [ENHANCEMENT] Distributor: invalid metric name error message gets cleaned up to not include non-ascii strings. #7146
* [ENHANCEMENT] Store-gateway: add `source`, `level`, and `out_or_order` to `cortex_bucket_store_series_blocks_queried` metric that indicates the number of blocks that were queried from store gateways by block metadata. #7112 #7262 #7267
* [ENHANCEMENT] Compactor: After updating bucket-index, compactor now also computes estimated number of compaction jobs based on current bucket-index, and reports the result in `cortex_bucket_index_estimated_compaction_jobs` metric. If computation of jobs fails, `cortex_bucket_index_estimated_compaction_jobs_errors_total` is updated instead. #7299
* [ENHANCEMENT] Mimir: Integrate profiling into tracing instrumentation. #7363
* [ENHANCEMENT] Alertmanager: Adds metric `cortex_alertmanager_notifications_suppressed_total` that counts the total number of notifications suppressed for being silenced, inhibited, outside of active time intervals or within muted time intervals. #7384
* [ENHANCEMENT] Query-scheduler: added more buckets to `cortex_query_scheduler_queue_duration_seconds` histogram metric, in order to better track queries staying in the queue for longer than 10s. #7470
* [ENHANCEMENT] A `type` label is added to `prometheus_tsdb_head_out_of_order_samples_appended_total` metric. #7475
* [ENHANCEMENT] Distributor: Optimize OTLP endpoint. #7475
* [ENHANCEMENT] API: Use github.com/klauspost/compress for faster gzip and deflate compression of API responses. #7475
* [ENHANCEMENT] Ingester: Limiting on owned series (`-ingester.use-ingester-owned-series-for-limits`) now prevents discards in cases where a tenant is sharded across all ingesters (or shuffle sharding is disabled) and the ingester count increases. #7411
* [ENHANCEMENT] Block upload: include converted timestamps in the error message if block is from the future. #7538
* [ENHANCEMENT] Query-frontend: Introduce `-query-frontend.active-series-write-timeout` to allow configuring the server-side write timeout for active series requests. #7553 #7569
* [BUGFIX] Ingester: don't ignore errors encountered while iterating through chunks or samples in response to a query request. #6451
* [BUGFIX] Fix issue where queries can fail or omit OOO samples if OOO head compaction occurs between creating a querier and reading chunks #6766
* [BUGFIX] Fix issue where concatenatingChunkIterator can obscure errors #6766
* [BUGFIX] Fix panic during tsdb Commit #6766
* [BUGFIX] tsdb/head: wlog exemplars after samples #6766
* [BUGFIX] Ruler: fix issue where "failed to remotely evaluate query expression, will retry" messages are logged without context such as the trace ID and do not appear in trace events. #6789
* [BUGFIX] Ruler: do not retry requests to remote querier when server's response exceeds its configured max payload size. #7216
* [BUGFIX] Querier: fix issue where spans in query request traces were not nested correctly. #6893
* [BUGFIX] Fix issue where all incoming HTTP requests have duplicate trace spans. #6920
* [BUGFIX] Querier: do not retry requests to store-gateway when a query gets canceled. #6934
* [BUGFIX] Querier: return 499 status code instead of 500 when a request to remote read endpoint gets canceled. #6934
* [BUGFIX] Querier: fix issue where `-querier.max-fetched-series-per-query` is not applied to `/series` endpoint if the series are loaded from ingesters. #7055
* [BUGFIX] Distributor: fix issue where `-distributor.metric-relabeling-enabled` may cause distributors to panic #7176
* [BUGFIX] Distributor: fix issue where `-distributor.metric-relabeling-enabled` may cause distributors to write unsorted labels and corrupt blocks #7326
* [BUGFIX] Query-frontend: the `cortex_query_frontend_queries_total` report incorrectly reported `op="query"` for any request which wasn't a range query. Now the `op` label value can be one of the following: #7207
  * `query`: instant query
  * `query_range`: range query
  * `cardinality`: cardinality query
  * `label_names_and_values`: label names / values query
  * `active_series`: active series query
  * `other`: any other request
* [BUGFIX] Fix performance regression introduced in Mimir 2.11.0 when uploading blocks to AWS S3. #7240
* [BUGFIX] Query-frontend: fix race condition when sharding active series is enabled (see above) and response is compressed with snappy. #7290
* [BUGFIX] Query-frontend: "query stats" log unsuccessful replies from downstream as "failed". #7296
* [BUGFIX] Packaging: remove reload from systemd file as mimir does not take into account SIGHUP. #7345
* [BUGFIX] Compactor: do not allow out-of-order blocks to prevent timely compaction. #7342
* [BUGFIX] Update `google.golang.org/grpc` to resolve occasional issues with gRPC server closing its side of connection before it was drained by the client. #7380
* [BUGFIX] Query-frontend: abort response streaming for `active_series` requests when the request context is canceled. #7378
* [BUGFIX] Compactor: improve compaction of sporadic blocks. #7329
* [BUGFIX] Ruler: fix regression that caused client errors to be tracked in `cortex_ruler_write_requests_failed_total` metric. #7472
* [BUGFIX] promql: Fix Range selectors with an @ modifier are wrongly scoped in range queries. #7475
* [BUGFIX] Fix metadata API using wrong JSON field names. #7475
* [BUGFIX] Ruler: fix native histogram recording rule result corruption. #7552
* [BUGFIX] Querier: fix HTTP status code translations for remote read requests. Previously, remote-read had conflicting behaviours: when returning samples all internal errors were translated to HTTP 400; when returning chunks all internal errors were translated to HTTP 500. #7487

### Mixin

* [CHANGE] The `job` label matcher for distributor and gateway have been extended to include any deployment matching `distributor.*` and `cortex-gw.*` respectively. This change allows to match custom and multi-zone distributor and gateway deployments too. #6817
* [ENHANCEMENT] Dashboards: Add panels for alertmanager activity of a tenant #6826
* [ENHANCEMENT] Dashboards: Add graphs to "Slow Queries" dashboard. #6880
* [ENHANCEMENT] Dashboards: Update all deprecated "graph" panels to "timeseries" panels. #6864 #7413 #7457
* [ENHANCEMENT] Dashboards: Make most columns in "Slow Queries" sortable. #7000
* [ENHANCEMENT] Dashboards: Render graph panels at full resolution as opposed to at half resolution. #7027
* [ENHANCEMENT] Dashboards: show query-scheduler queue length on "Reads" and "Remote Ruler Reads" dashboards. #7088
* [ENHANCEMENT] Dashboards: Add estimated number of compaction jobs to "Compactor", "Tenants" and "Top tenants" dashboards. #7449 #7481
* [ENHANCEMENT] Recording rules: add native histogram recording rules to `cortex_request_duration_seconds`. #7528
* [ENHANCEMENT] Dashboards: Add total owned series, and per-ingester in-memory and owned series to "Tenants" dashboard. #7511
* [BUGFIX] Dashboards: drop `step` parameter from targets as it is not supported. #7157
* [BUGFIX] Recording rules: drop rules for metrics removed in 2.0: `cortex_memcache_request_duration_seconds` and `cortex_cache_request_duration_seconds`. #7514

### Jsonnet

* [CHANGE] Distributor: Increase `JAEGER_REPORTER_MAX_QUEUE_SIZE` from the default (100) to 1000, to avoid dropping tracing spans. #7259
* [CHANGE] Querier: Increase `JAEGER_REPORTER_MAX_QUEUE_SIZE` from 1000 to 5000, to avoid dropping tracing spans. #6764
* [CHANGE] rollout-operator: remove default CPU limit. #7066
* [CHANGE] Store-gateway: Increase `JAEGER_REPORTER_MAX_QUEUE_SIZE` from the default (100) to 1000, to avoid dropping tracing spans. #7068
* [CHANGE] Query-frontend, ingester, ruler, backend and write instances: Increase `JAEGER_REPORTER_MAX_QUEUE_SIZE` from the default (100), to avoid dropping tracing spans. #7086
* [CHANGE] Ring: relaxed the hash ring heartbeat period and timeout for distributor, ingester, store-gateway and compactor: #6860
  * `-distributor.ring.heartbeat-period` set to `1m`
  * `-distributor.ring.heartbeat-timeout` set to `4m`
  * `-ingester.ring.heartbeat-period` set to `2m`
  * `-store-gateway.sharding-ring.heartbeat-period` set to `1m`
  * `-store-gateway.sharding-ring.heartbeat-timeout` set to `4m`
  * `-compactor.ring.heartbeat-period` set to `1m`
  * `-compactor.ring.heartbeat-timeout` set to `4m`
* [CHANGE] Ruler-querier: the topology spread constrain max skew is now configured through the configuration option `ruler_querier_topology_spread_max_skew` instead of `querier_topology_spread_max_skew`. #7204
* [CHANGE] Distributor: `-server.grpc.keepalive.max-connection-age` lowered from `2m` to `60s` and configured `-shutdown-delay=90s` and termination grace period to `100` seconds in order to reduce the chances of failed gRPC write requests when distributors gracefully shutdown. #7361
* [FEATURE] Added support for the following root-level settings to configure the list of matchers to apply to node affinity: #6782 #6829
  * `alertmanager_node_affinity_matchers`
  * `compactor_node_affinity_matchers`
  * `continuous_test_node_affinity_matchers`
  * `distributor_node_affinity_matchers`
  * `ingester_node_affinity_matchers`
  * `ingester_zone_a_node_affinity_matchers`
  * `ingester_zone_b_node_affinity_matchers`
  * `ingester_zone_c_node_affinity_matchers`
  * `mimir_backend_node_affinity_matchers`
  * `mimir_backend_zone_a_node_affinity_matchers`
  * `mimir_backend_zone_b_node_affinity_matchers`
  * `mimir_backend_zone_c_node_affinity_matchers`
  * `mimir_read_node_affinity_matchers`
  * `mimir_write_node_affinity_matchers`
  * `mimir_write_zone_a_node_affinity_matchers`
  * `mimir_write_zone_b_node_affinity_matchers`
  * `mimir_write_zone_c_node_affinity_matchers`
  * `overrides_exporter_node_affinity_matchers`
  * `querier_node_affinity_matchers`
  * `query_frontend_node_affinity_matchers`
  * `query_scheduler_node_affinity_matchers`
  * `rollout_operator_node_affinity_matchers`
  * `ruler_node_affinity_matchers`
  * `ruler_node_affinity_matchers`
  * `ruler_querier_node_affinity_matchers`
  * `ruler_query_frontend_node_affinity_matchers`
  * `ruler_query_scheduler_node_affinity_matchers`
  * `store_gateway_node_affinity_matchers`
  * `store_gateway_node_affinity_matchers`
  * `store_gateway_zone_a_node_affinity_matchers`
  * `store_gateway_zone_b_node_affinity_matchers`
  * `store_gateway_zone_c_node_affinity_matchers`
* [FEATURE] Ingester: Allow automated zone-by-zone downscaling, that can be enabled via the `ingester_automated_downscale_enabled` flag. It is disabled by default. #6850
* [ENHANCEMENT] Alerts: Add `MimirStoreGatewayTooManyFailedOperations` warning alert that triggers when Mimir store-gateway report error when interacting with the object storage. #6831
* [ENHANCEMENT] Querier HPA: improved scaling metric and scaling policies, in order to scale up and down more gradually. #6971
* [ENHANCEMENT] Rollout-operator: upgraded to v0.13.0. #7469
* [ENHANCEMENT] Rollout-operator: add tracing configuration to rollout-operator container (when tracing is enabled and configured). #7469
* [ENHANCEMENT] Query-frontend: configured `-shutdown-delay`, `-server.grpc.keepalive.max-connection-age` and termination grace period to reduce the likelihood of queries hitting terminated query-frontends. #7129
* [ENHANCEMENT] Autoscaling: add support for KEDA's `ignoreNullValues` option for Prometheus scaler. #7471
* [BUGFIX] Update memcached-exporter to 0.14.1 due to CVE-2023-39325. #6861

### Mimirtool

* [FEATURE] Add command `migrate-utf8` to migrate Alertmanager configurations for Alertmanager versions 0.27.0 and later. #7383
* [ENHANCEMENT] Add template render command to render locally a template. #7325
* [ENHANCEMENT] Add `--extra-headers` option to `mimirtool rules` command to add extra headers to requests for auth. #7141
* [ENHANCEMENT] Analyze Prometheus: set tenant header. #6737
* [ENHANCEMENT] Add argument `--output-dir` to `mimirtool alertmanager get` where the config and templates will be written to and can be loaded via `mimirtool alertmanager load` #6760
* [BUGFIX] Analyze rule-file: .metricsUsed field wasn't populated. #6953

### Mimir Continuous Test

* [ENHANCEMENT] Include comparison of all expected and actual values when any float sample does not match. #6756

### Query-tee

* [BUGFIX] Fix issue where `Host` HTTP header was not being correctly changed for the proxy targets. #7386
* [ENHANCEMENT] Allow using the value of X-Scope-OrgID for basic auth username in the forwarded request if URL username is set as `__REQUEST_HEADER_X_SCOPE_ORGID__`. #7452

### Documentation

* [CHANGE] No longer mark OTLP distributor endpoint as experimental. #7348
* [ENHANCEMENT] Added runbook for `KubePersistentVolumeFillingUp` alert. #7297
* [ENHANCEMENT] Add Grafana Cloud recommendations to OTLP documentation. #7375
* [BUGFIX] Fixed typo on single zone->zone aware replication Helm page. #7327

### Tools

* [CHANGE] copyblocks: The flags for copyblocks have been changed to align more closely with other tools. #6607
* [CHANGE] undelete-blocks: undelete-blocks-gcs has been removed and replaced with undelete-blocks, which supports recovering deleted blocks in versioned buckets from ABS, GCS, and S3-compatible object storage. #6607
* [FEATURE] copyprefix: Add tool to copy objects between prefixes. Supports ABS, GCS, and S3-compatible object storage. #6607

## 2.11.0

### Grafana Mimir

* [CHANGE] The following deprecated configurations have been removed: #6673 #6779 #6808 #6814
  * `-querier.iterators`
  * `-querier.batch-iterators`
  * `-blocks-storage.bucket-store.max-chunk-pool-bytes`
  * `-blocks-storage.bucket-store.chunk-pool-min-bucket-size-bytes`
  * `-blocks-storage.bucket-store.chunk-pool-max-bucket-size-bytes`
  * `-blocks-storage.bucket-store.bucket-index.enabled`
* [CHANGE] Querier: Split worker GRPC config into separate client configs for the frontend and scheduler to allow TLS to be configured correctly when specifying the `tls_server_name`. The GRPC config specified under `-querier.frontend-client.*` will no longer apply to the scheduler client, and will need to be set explicitly under `-querier.scheduler-client.*`. #6445 #6573
* [CHANGE] Store-gateway: enable sparse index headers by default. Sparse index headers reduce the time to load an index header up to 90%. #6005
* [CHANGE] Store-gateway: lazy-loading concurrency limit default value is now 4. #6004
* [CHANGE] General: enabled `-log.buffered` by default. The `-log.buffered` has been deprecated and will be removed in Mimir 2.13. #6131
* [CHANGE] Ingester: changed default `-blocks-storage.tsdb.series-hash-cache-max-size-bytes` setting from `1GB` to `350MB`. The new default cache size is enough to store the hashes for all series in a ingester, assuming up to 2M in-memory series per ingester and using the default 13h retention period for local TSDB blocks in the ingesters. #6130
* [CHANGE] Query-frontend: removed `cortex_query_frontend_workers_enqueued_requests_total`. Use `cortex_query_frontend_enqueue_duration_seconds_count` instead. #6121
* [CHANGE] Ingester / querier: enable ingester to querier chunks streaming by default and mark it as stable. #6174
* [CHANGE] Ingester / querier: enable ingester query request minimisation by default and mark it as stable. #6174
* [CHANGE] Ingester: changed the default value for the experimental configuration parameter `-blocks-storage.tsdb.early-head-compaction-min-estimated-series-reduction-percentage` from 10 to 15. #6186
* [CHANGE] Ingester: `/ingester/push` HTTP endpoint has been removed. This endpoint was added for testing and troubleshooting, but was never documented or used for anything. #6299
* [CHANGE] Experimental setting `-log.rate-limit-logs-per-second-burst` renamed to `-log.rate-limit-logs-burst-size`. #6230
* [CHANGE] Distributor: instead of errors with HTTP status codes, `Push()` now returns errors with gRPC codes: #6377
  * `http.StatusAccepted` (202) code is replaced with `codes.AlreadyExists`.
  * `http.BadRequest` (400) code is replaced with `codes.FailedPrecondition`.
  * `http.StatusTooManyRequests` (429) and the non-standard `529` (The service is overloaded) codes are replaced with `codes.ResourceExhausted`.
* [CHANGE] Ingester: by setting the newly introduced experimental CLI flag `-ingester.return-only-grpc-errors` to true, ingester will return only gRPC errors. This feature changes the following status codes: #6443 #6680 #6723
  * `http.StatusBadRequest` (400) is replaced with `codes.FailedPrecondition` on the write path.
  * `http.StatusServiceUnavailable` (503) is replaced with `codes.Internal` on the write path, and with `codes.ResourceExhausted` on the read path.
  * `codes.Unknown` is replaced with `codes.Internal` on both write and read path.
* [CHANGE] Upgrade Node.js to v20. #6540
* [CHANGE] Querier: `cortex_querier_blocks_consistency_checks_failed_total` is now incremented when a block couldn't be queried from any attempted store-gateway as opposed to incremented after each attempt. Also `cortex_querier_blocks_consistency_checks_total` is incremented once per query as opposed to once per attempt (with 3 attempts). #6590
* [CHANGE] Ingester: Modify utilization based read path limiter to base memory usage on Go heap size. #6584
* [FEATURE] Distributor: added option `-distributor.retry-after-header.enabled` to include the `Retry-After` header in recoverable error responses. #6608
* [FEATURE] Query-frontend: add experimental support for query blocking. Queries are blocked on a per-tenant basis and is configured via the limit `blocked_queries`. #5609
* [FEATURE] Vault: Added support for new Vault authentication methods: `AppRole`, `Kubernetes`, `UserPass` and `Token`. #6143
* [FEATURE] Add experimental endpoint `/api/v1/cardinality/active_series` to return the set of active series for a given selector. #6536 #6619 #6651 #6667 #6717
* [FEATURE] Added `-<prefix>.s3.part-size` flag to configure the S3 minimum file size in bytes used for multipart uploads. #6592
* [FEATURE] Add the experimental `-<prefix>.s3.send-content-md5` flag (defaults to `false`) to configure S3 Put Object requests to send a `Content-MD5` header. Setting this flag is not recommended unless your object storage does not support checksums. #6622
* [FEATURE] Distributor: add an experimental flag `-distributor.reusable-ingester-push-worker` that can be used to pre-allocate a pool of workers to be used to send push requests to the ingesters. #6660
* [FEATURE] Distributor: Support enabling of automatically generated name suffixes for metrics ingested via OTLP, through the flag `-distributor.otel-metric-suffixes-enabled`. #6542
* [FEATURE] Ingester: ingester can now track which of the user's series the ingester actually owns according to the ring, and only consider owned series when checking for user series limit. This helps to avoid hitting the user's series limit when scaling up ingesters or changing user's ingester shard size. Feature is currently experimental, and disabled by default. It can be enabled by setting `-ingester.use-ingester-owned-series-for-limits` (to use owned series for limiting). This is currently limited to multi-zone ingester setup, with replication factor being equal to number of zones. #6718 #7087
* [ENHANCEMENT] Query-frontend: don't treat cancel as an error. #4648
* [ENHANCEMENT] Ingester: exported summary `cortex_ingester_inflight_push_requests_summary` tracking total number of inflight requests in percentile buckets. #5845
* [ENHANCEMENT] Query-scheduler: add `cortex_query_scheduler_enqueue_duration_seconds` metric that records the time taken to enqueue or reject a query request. #5879
* [ENHANCEMENT] Query-frontend: add `cortex_query_frontend_enqueue_duration_seconds` metric that records the time taken to enqueue or reject a query request. When query-scheduler is in use, the metric has the `scheduler_address` label to differentiate the enqueue duration by query-scheduler backend. #5879 #6087 #6120
* [ENHANCEMENT] Store-gateway: add metric `cortex_bucket_store_blocks_loaded_by_duration` for counting the loaded number of blocks based on their duration. #6074  #6129
* [ENHANCEMENT] Expose `/sync/mutex/wait/total:seconds` Go runtime metric as `go_sync_mutex_wait_total_seconds_total` from all components. #5879
* [ENHANCEMENT] Query-scheduler: improve latency with many concurrent queriers. #5880
* [ENHANCEMENT] Ruler: add new per-tenant `cortex_ruler_queries_zero_fetched_series_total` metric to track rules that fetched no series. #5925
* [ENHANCEMENT] Implement support for `limit`, `limit_per_metric` and `metric` parameters for `<Prometheus HTTP prefix>/api/v1/metadata` endpoint. #5890
* [ENHANCEMENT] Distributor: add experimental support for storing metadata when ingesting metrics via OTLP. This makes metrics description and type available when ingesting metrics via OTLP. Enable with `-distributor.enable-otlp-metadata-storage=true`. #5693 #6035 #6254
* [ENHANCEMENT] Ingester: added support for sampling errors, which can be enabled by setting `-ingester.error-sample-rate`. This way each error will be logged once in the configured number of times. All the discarded samples will still be tracked by the `cortex_discarded_samples_total` metric. #5584 #6014
* [ENHANCEMENT] Ruler: Fetch secrets used to configure TLS on the Alertmanager client from Vault when `-vault.enabled` is true. #5239
* [ENHANCEMENT] Query-frontend: added query-sharding support for `group by` aggregation queries. #6024
* [ENHANCEMENT] Fetch secrets used to configure server-side TLS from Vault when `-vault.enabled` is true. #6052.
* [ENHANCEMENT] Packaging: add logrotate config file. #6142
* [ENHANCEMENT] Ingester: add the experimental configuration options `-blocks-storage.tsdb.head-postings-for-matchers-cache-max-bytes` and `-blocks-storage.tsdb.block-postings-for-matchers-cache-max-bytes` to enforce a limit in bytes on the `PostingsForMatchers()` cache used by ingesters (the cache limit is per TSDB head and block basis, not a global one). The experimental configuration options `-blocks-storage.tsdb.head-postings-for-matchers-cache-size` and `-blocks-storage.tsdb.block-postings-for-matchers-cache-size` have been deprecated. #6151
* [ENHANCEMENT] Ingester: use the `PostingsForMatchers()` in-memory cache for label values queries with matchers too. #6151
* [ENHANCEMENT] Ingester / store-gateway: optimized regex matchers. #6168 #6250
* [ENHANCEMENT] Distributor: Include ingester IDs in circuit breaker related metrics and logs. #6206
* [ENHANCEMENT] Querier: improve errors and logging when streaming chunks from ingesters and store-gateways. #6194 #6309
* [ENHANCEMENT] Querier: Add `cortex_querier_federation_exemplar_tenants_queried` and `cortex_querier_federation_tenants_queried` metrics to track the number of tenants queried by multi-tenant queries. #6374 #6409
* [ENHANCEMENT] All: added an experimental `-server.grpc.num-workers` flag that configures the number of long-living workers used to process gRPC requests. This could decrease the CPU usage by reducing the number of stack allocations. #6311
* [ENHANCEMENT] All: improved IPv6 support by using the proper host:port formatting. #6311
* [ENHANCEMENT] Querier: always return error encountered during chunks streaming, rather than `the stream has already been exhausted`. #6345 #6433
* [ENHANCEMENT] Query-frontend: add `instance_enable_ipv6` to support IPv6. #6111
* [ENHANCEMENT] Store-gateway: return same detailed error messages as queriers when chunks or series limits are reached. #6347
* [ENHANCEMENT] Querier: reduce memory consumed for queries that hit store-gateways. #6348
* [ENHANCEMENT] Ruler: include corresponding trace ID with log messages associated with rule evaluation. #6379 #6520
* [ENHANCEMENT] Querier: clarify log messages and span events emitted while querying ingesters, and include both ingester name and address when relevant. #6381
* [ENHANCEMENT] Memcached: introduce new experimental configuration parameters `-<prefix>.memcached.write-buffer-size-bytes` `-<prefix>.memcached.read-buffer-size-bytes` to customise the memcached client write and read buffer size (the buffer is allocated for each memcached connection). #6468
* [ENHANCEMENT] Ingester, Distributor: added experimental support for rejecting push requests received via gRPC before reading them into memory, if ingester or distributor is unable to accept the request. This is activated by using `-ingester.limit-inflight-requests-using-grpc-method-limiter` for ingester, and `-distributor.limit-inflight-requests-using-grpc-method-limiter` for distributor. #5976 #6300
* [ENHANCEMENT] Add capability in store-gateways to accept number of tokens through config. `-store-gateway.sharding-ring.num-tokens`, `default-value=512` #4863
* [ENHANCEMENT] Query-frontend: return warnings generated during query evaluation. #6391
* [ENHANCEMENT] Server: Add the option `-server.http-read-header-timeout` to enable specifying a timeout for reading HTTP request headers. It defaults to 0, in which case reading of headers can take up to `-server.http-read-timeout`, leaving no time for reading body, if there's any. #6517
* [ENHANCEMENT] Add connection-string option, `-<prefix>.azure.connection-string`, for Azure Blob Storage. #6487
* [ENHANCEMENT] Ingester: Add `-ingester.instance-limits.max-inflight-push-requests-bytes`. This limit protects the ingester against requests that together may cause an OOM. #6492
* [ENHANCEMENT] Ingester: add new per-tenant `cortex_ingester_local_limits` metric to expose the calculated local per-tenant limits seen at each ingester. Exports the local per-tenant series limit with label `{limit="max_global_series_per_user"}` #6403
* [ENHANCEMENT] Query-frontend: added "queue_time_seconds" field to "query stats" log. This is total time that query and subqueries spent in the queue, before queriers picked it up. #6537
* [ENHANCEMENT] Server: Add `-server.report-grpc-codes-in-instrumentation-label-enabled` CLI flag to specify whether gRPC status codes should be used in `status_code` label of `cortex_request_duration_seconds` metric. It defaults to false, meaning that successful and erroneous gRPC status codes are represented with `success` and `error` respectively. #6562
* [ENHANCEMENT] Server: Add `-ingester.client.report-grpc-codes-in-instrumentation-label-enabled` CLI flag to specify whether gRPC status codes should be used in `status_code` label of `cortex_ingester_client_request_duration_seconds` metric. It defaults to false, meaning that successful and erroneous gRPC status codes are represented with `2xx` and `error` respectively. #6562
* [ENHANCEMENT] Server: Add `-server.http-log-closed-connections-without-response-enabled` option to log details about connections to HTTP server that were closed before any data was sent back. This can happen if client doesn't manage to send complete HTTP headers before timeout. #6612
* [ENHANCEMENT] Query-frontend: include length of query, time since the earliest and latest points of a query, time since the earliest and latest points of a query, cached/uncached bytes in "query stats" logs. Time parameters (start/end/time) are always formatted as RFC3339 now. #6473 #6477 #6709 #6710
* [ENHANCEMENT] Query-frontend: `-query-frontend.align-queries-with-step` has been moved from a global flag to a per-tenant override. #6714
* [ENHANCEMENT] Distributor: added support for reducing the resolution of native histogram samples upon ingestion if the sample has too many buckets compared to `-validation.max-native-histogram-buckets`. This is enabled by default and can be turned off by setting `-validation.reduce-native-histogram-over-max-buckets` to `false`. #6535
* [ENHANCEMENT] Query-frontend: optionally wait for the frontend to complete startup if requests are received while the frontend is still starting. Disabled by default, set `-query-frontend.not-running-timeout` to a non-zero value to enable. #6621
* [ENHANCEMENT] Distributor: Include source IPs in OTLP push handler logs. #6652
* [ENHANCEMENT] Query-frontend: return clearer error message when a query request is received while shutting down. #6675
* [ENHANCEMENT] Querier: return clearer error message when a query request is cancelled by the caller. #6697
* [ENHANCEMENT] Compactor: Mark corrupted blocks for no-compaction to avoid blocking compactor future runs. #6588
* [ENHANCEMENT] Distributor: Added an experimental configuration option `distributor.ingestion-burst-factor` that overrides the `distributor.ingestion-burst-size` option if set. The `distributor.ingestion-burst-factor` is used to set the underlying ingestion rate limiter token bucket's burst size to a multiple of the per distributor `distributor.ingestion-rate-limit` and the `distributor.ingestion-burst-factor`. This is disabled by default. #6662
* [ENHANCEMENT] Add debug message to track tenants sending queries that are not able to benefit from caches. #6732
* [BUGFIX] Distributor: return server overload error in the event of exceeding the ingestion rate limit. #6549
* [BUGFIX] Ring: Ensure network addresses used for component hash rings are formatted correctly when using IPv6. #6068
* [BUGFIX] Query-scheduler: don't retain connections from queriers that have shut down, leading to gradually increasing enqueue latency over time. #6100 #6145
* [BUGFIX] Ingester: prevent query logic from continuing to execute after queries are canceled. #6085
* [BUGFIX] Ensure correct nesting of children of the `querier.Select` tracing span. #6085
* [BUGFIX] Packaging: fix preremove script preventing upgrades on RHEL based OS. #6067
* [BUGFIX] Querier: return actual error rather than `attempted to read series at index XXX from stream, but the stream has already been exhausted` (or even no error at all) when streaming chunks from ingesters or store-gateways is enabled and an error occurs while streaming chunks. #6346
* [BUGFIX] Querier: reduce log volume when querying ingesters with zone-awareness enabled and one or more instances in a single zone unavailable. #6381
* [BUGFIX] Querier: don't try to query further ingesters if ingester query request minimization is enabled and a query limit is reached as a result of the responses from the initial set of ingesters. #6402
* [BUGFIX] Ingester: Don't cache context cancellation error when querying. #6446
* [BUGFIX] Ingester: don't ignore errors encountered while iterating through chunks or samples in response to a query request. #6469
* [BUGFIX] All: fix issue where traces for some inter-component gRPC calls would incorrectly show the call as failing due to cancellation. #6470
* [BUGFIX] Querier: correctly mark streaming requests to ingesters or store-gateways as successful, not cancelled, in metrics and traces. #6471 #6505
* [BUGFIX] Querier: fix issue where queries fail with "context canceled" error when an ingester or store-gateway fails healthcheck while the query is in progress. #6550
* [BUGFIX] Tracing: When creating an OpenTelemetry tracing span, add it to the context for later retrieval. #6614
* [BUGFIX] Querier: always report query results to query-frontends, even when cancelled, to ensure query-frontends don't wait for results that will otherwise never arrive. #6703
* [BUGFIX] Querier: attempt to query ingesters in PENDING state, to reduce the likelihood that scaling up the number of ingesters in multiple zones simultaneously causes a read outage. #6726 #6727
* [BUGFIX] Querier: don't cancel inflight queries from a query-scheduler if the stream between the querier and query-scheduler is broken. #6728
* [BUGFIX] Store-gateway: Fix double-counting of some duration metrics. #6616
* [BUGFIX] Fixed possible series matcher corruption leading to wrong series being included in query results. #6884

### Mixin

* [CHANGE] Dashboards: enabled reporting gRPC codes as `status_code` label in Mimir dashboards. In case of gRPC calls, the successful `status_code` label on `cortex_request_duration_seconds` and gRPC client request duration metrics has changed from 'success' and '2xx' to 'OK'. #6561
* [CHANGE] Alerts: remove `MimirGossipMembersMismatch` alert and replace it with `MimirGossipMembersTooHigh` and `MimirGossipMembersTooLow` alerts that should have a higher signal-to-noise ratio. #6508
* [ENHANCEMENT] Dashboards: Optionally show rejected requests on Mimir Writes dashboard. Useful when used together with "early request rejection" in ingester and distributor. #6132 #6556
* [ENHANCEMENT] Alerts: added a critical alert for `CompactorSkippedBlocksWithOutOfOrderChunks` when multiple blocks are affected. #6410
* [ENHANCEMENT] Dashboards: Added the min-replicas for autoscaling dashboards. #6528
* [ENHANCEMENT] Dashboards: Show queries per second for the `/api/v1/cardinality/` endpoints on the "Overview" dashboard. #6720
* [BUGFIX] Alerts: fixed issue where `GossipMembersMismatch` warning message referred to per-instance labels that were not produced by the alert query. #6146
* [BUGFIX] Dashboards: Fix autoscaling dashboard panels for KEDA > 2.9. [Requires scraping the KEDA operator for metrics since they moved](https://github.com/kedacore/keda/issues/3972). #6528
* [BUGFIX] Alerts: Fix autoscaling alerts for KEDA > 2.9. [Requires scraping the KEDA operator for metrics since they moved](https://github.com/kedacore/keda/issues/3972). #6528

### Jsonnet

* [CHANGE] Ingester: reduce `-server.grpc-max-concurrent-streams` to 500. #5666
* [CHANGE] Changed default `_config.cluster_domain` from `cluster.local` to `cluster.local.` to reduce the number of DNS lookups made by Mimir. #6389
* [CHANGE] Query-frontend: changed default `_config.autoscaling_query_frontend_cpu_target_utilization` from `1` to `0.75`. #6395
* [CHANGE] Distributor: Increase HPA scale down period such that distributors are slower to scale down after autoscaling up. #6589
* [CHANGE] Store-gateway: Change the default timeout used for index-queries caches from `200ms` to `450ms`. #6786
* [FEATURE] Store-gateway: Allow automated zone-by-zone downscaling, that can be enabled via the `store_gateway_automated_downscale_enabled` flag. It is disabled by default. #6149
* [FEATURE] Ingester: Allow to configure TSDB Head early compaction using the following `_config` parameters: #6181
  * `ingester_tsdb_head_early_compaction_enabled` (disabled by default)
  * `ingester_tsdb_head_early_compaction_reduction_percentage`
  * `ingester_tsdb_head_early_compaction_min_in_memory_series`
* [ENHANCEMENT] Double the amount of rule groups for each user tier. #5897
* [ENHANCEMENT] Set `maxUnavailable` to 0 for `distributor`, `overrides-exporter`, `querier`, `query-frontend`, `query-scheduler` `ruler-querier`, `ruler-query-frontend`, `ruler-query-scheduler` and `consul` deployments, to ensure they don't become completely unavailable during a rollout. #5924
* [ENHANCEMENT] Update rollout-operator to `v0.9.0`. #6022 #6110 #6558 #6681
* [ENHANCEMENT] Update memcached to `memcached:1.6.22-alpine`. #6585
* [ENHANCEMENT] Store-gateway: replaced the following deprecated CLI flags: #6319
  * `-blocks-storage.bucket-store.index-header-lazy-loading-enabled` replaced with `-blocks-storage.bucket-store.index-header.lazy-loading-enabled`
  * `-blocks-storage.bucket-store.index-header-lazy-loading-idle-timeout` replaced with `-blocks-storage.bucket-store.index-header.lazy-loading-idle-timeout`
* [ENHANCEMENT] Store-gateway: Allow selective enablement of store-gateway automated scaling on a per-zone basis. #6302
* [BUGFIX] Autoscaling: KEDA > 2.9 removed the ability to set metricName in the trigger metadata. To help discern which metric is used by the HPA, we set the trigger name to what was the metricName. This is available as the `scaler` label on `keda_*` metrics. #6528

### Mimirtool

* [ENHANCEMENT] Analyze Grafana: Improve support for variables in range. #6657
* [BUGFIX] Fix out of bounds error on export with large timespans and/or series count. #5700
* [BUGFIX] Fix the issue where `--read-timeout` was applied to the entire `mimirtool analyze grafana` invocation rather than to individual Grafana API calls. #5915
* [BUGFIX] Fix incorrect remote-read path joining for `mimirtool remote-read` commands on Windows. #6011
* [BUGFIX] Fix template files full path being sent in `mimirtool alertmanager load` command. #6138
* [BUGFIX] Analyze rule-file: .metricsUsed field wasn't populated. #6953

### Mimir Continuous Test

### Query-tee

### Documentation

* [ENHANCEMENT] Document the concept of native histograms and how to send them to Mimir, migration path. #5956 #6488 #6539 #6752
* [ENHANCEMENT] Document native histograms query and visualization. #6231

### Tools

* [CHANGE] tsdb-index: Rename tool to tsdb-series. #6317
* [FEATURE] tsdb-labels: Add tool to print label names and values of a TSDB block. #6317
* [ENHANCEMENT] trafficdump: Trafficdump can now parse OTEL requests. Entire request is dumped to output, there's no filtering of fields or matching of series done. #6108

## 2.10.5

### Grafana Mimir

* [ENHANCEMENT] Update Docker base images from `alpine:3.18.3` to `alpine:3.18.5`. #6897
* [BUGFIX] Fixed possible series matcher corruption leading to wrong series being included in query results. #6886

### Documentation

* [ENHANCEMENT] Document the concept of native histograms and how to send them to Mimir, migration path. #6757
* [ENHANCEMENT] Document native histograms query and visualization. #6757

## 2.10.4

### Grafana Mimir

* [BUGFIX] Update otelhttp library to v0.44.0 as a mitigation for CVE-2023-45142. #6634

## 2.10.3

### Grafana Mimir

* [BUGFIX] Update grpc-go library to 1.57.2-dev that includes a fix for a bug introduced in 1.57.1. #6419

## 2.10.2

### Grafana Mimir

* [BUGFIX] Update grpc-go library to 1.57.1 and `golang.org/x/net` to `0.17`, which include fix for CVE-2023-44487. #6349

## 2.10.1

### Grafana Mimir

* [CHANGE] Update Go version to 1.21.3. #6244 #6325
* [BUGFIX] Query-frontend: Don't retry read requests rejected by the ingester due to utilization based read path limiting. #6032
* [BUGFIX] Ingester: fix panic in WAL replay of certain native histograms. #6086

## 2.10.0

### Grafana Mimir

* [CHANGE] Store-gateway: skip verifying index header integrity upon loading. To enable verification set `blocks_storage.bucket_store.index_header.verify_on_load: true`. #5174
* [CHANGE] Querier: change the default value of the experimental `-querier.streaming-chunks-per-ingester-buffer-size` flag to 256. #5203
* [CHANGE] Querier: only initiate query requests to ingesters in the `ACTIVE` state in the ring. #5342
* [CHANGE] Querier: renamed `-querier.prefer-streaming-chunks` to `-querier.prefer-streaming-chunks-from-ingesters` to enable streaming chunks from ingesters to queriers. #5182
* [CHANGE] Querier: `-query-frontend.cache-unaligned-requests` has been moved from a global flag to a per-tenant override. #5312
* [CHANGE] Ingester: removed `cortex_ingester_shipper_dir_syncs_total` and `cortex_ingester_shipper_dir_sync_failures_total` metrics. The former metric was not much useful, and the latter was never incremented. #5396
* [CHANGE] Ingester: removed logging of errors related to hitting per-instance limits to reduce resource usage when ingesters are under pressure. #5585
* [CHANGE] gRPC clients: use default connect timeout of 5s, and therefore enable default connect backoff max delay of 5s. #5562
* [CHANGE] Ingester: the `-validation.create-grace-period` is now enforced in the ingester too, other than distributor and query-frontend. If you've configured `-validation.create-grace-period` then make sure the configuration is applied to ingesters too. #5712
* [CHANGE] Distributor: the `-validation.create-grace-period` is now enforced for examplars too in the distributor. If an examplar has timestamp greater than "now + grace_period", then the exemplar will be dropped and the metric `cortex_discarded_exemplars_total{reason="exemplar_too_far_in_future",user="..."}` increased. #5761
* [CHANGE] Query-frontend: the `-validation.create-grace-period` is now enforced in the query-frontend even when the configured value is 0. When the value is 0, the query end time range is truncated to the current real-world time. #5829
* [CHANGE] Store-gateway: deprecated configuration parameters for index header under `blocks-storage.bucket-store` and use a new configurations in `blocks-storage.bucket-store.index-header`, deprecated configuration will be removed in Mimir 2.12. Configuration changes: #5726
  * `-blocks-storage.bucket-store.index-header-lazy-loading-enabled` is deprecated, use the new configuration `-blocks-storage.bucket-store.index-header.lazy-loading-enabled`
  * `-blocks-storage.bucket-store.index-header-lazy-loading-idle-timeout` is deprecated, use the new configuration `-blocks-storage.bucket-store.index-header.lazy-loading-idle-timeout`
  * `-blocks-storage.bucket-store.index-header-lazy-loading-concurrency` is deprecated, use the new configuration `-blocks-storage.bucket-store.index-header.lazy-loading-concurrency`
* [CHANGE] Store-gateway: remove experimental fine-grained chunks caching. The following experimental configuration parameters have been removed `-blocks-storage.bucket-store.chunks-cache.fine-grained-chunks-caching-enabled`, `-blocks-storage.bucket-store.fine-grained-chunks-caching-ranges-per-series`. #5816 #5875
* [CHANGE] Ingester: remove deprecated `blocks-storage.tsdb.max-tsdb-opening-concurrency-on-startup`. #5850
* [FEATURE] Introduced `-distributor.service-overload-status-code-on-rate-limit-enabled` flag for configuring status code to 529 instead of 429 upon rate limit exhaustion. #5752
* [FEATURE] Cardinality API: added a new `count_method` parameter which enables counting active series. #5136
* [FEATURE] Query-frontend: added experimental support to cache cardinality, label names and label values query responses. The cache will be used when `-query-frontend.cache-results` is enabled, and `-query-frontend.results-cache-ttl-for-cardinality-query` or `-query-frontend.results-cache-ttl-for-labels-query` set to a value greater than 0. The following metrics have been added to track the query results cache hit ratio per `request_type`: #5212 #5235 #5426 #5524
  * `cortex_frontend_query_result_cache_requests_total{request_type="query_range|cardinality|label_names_and_values"}`
  * `cortex_frontend_query_result_cache_hits_total{request_type="query_range|cardinality|label_names_and_values"}`
* [FEATURE] Added `-<prefix>.s3.list-objects-version` flag to configure the S3 list objects version. #5099
* [FEATURE] Ingester: add optional CPU/memory utilization based read request limiting, considered experimental. Disabled by default, enable by configuring limits via both of the following flags: #5012 #5392 #5394 #5526 #5508 #5704
  * `-ingester.read-path-cpu-utilization-limit`
  * `-ingester.read-path-memory-utilization-limit`
  * `-ingester.log-utilization-based-limiter-cpu-samples`
* [FEATURE] Ruler: support filtering results from rule status endpoint by `file`, `rule_group` and `rule_name`. #5291
* [FEATURE] Ingester: add experimental support for creating tokens by using spread minimizing strategy. This can be enabled with `-ingester.ring.token-generation-strategy: spread-minimizing` and `-ingester.ring.spread-minimizing-zones: <all available zones>`. In that case `-ingester.ring.tokens-file-path` must be empty. #5308 #5324
* [FEATURE] Storegateway: Persist sparse index-headers to disk and read from disk on index-header loads instead of reconstructing. #5465 #5651 #5726
* [FEATURE] Ingester: add experimental CLI flag `-ingester.ring.spread-minimizing-join-ring-in-order` that allows an ingester to register tokens in the ring only after all previous ingesters (with ID lower than its own ID) have already been registered. #5541
* [FEATURE] Ingester: add experimental support to compact the TSDB Head when the number of in-memory series is equal or greater than `-blocks-storage.tsdb.early-head-compaction-min-in-memory-series`, and the ingester estimates that the per-tenant TSDB Head compaction will reduce in-memory series by at least `-blocks-storage.tsdb.early-head-compaction-min-estimated-series-reduction-percentage`. #5371
* [FEATURE] Ingester: add new metrics for tracking native histograms in active series: `cortex_ingester_active_native_histogram_series`, `cortex_ingester_active_native_histogram_series_custom_tracker`, `cortex_ingester_active_native_histogram_buckets`, `cortex_ingester_active_native_histogram_buckets_custom_tracker`. The first 2 are the subsets of the existing and unmodified `cortex_ingester_active_series` and `cortex_ingester_active_series_custom_tracker` respectively, only tracking native histogram series, and the last 2 are the equivalents for tracking the number of buckets in native histogram series. #5318
* [FEATURE] Add experimental CLI flag `-<prefix>.s3.native-aws-auth-enabled` that allows to enable the default credentials provider chain of the AWS SDK. #5636
* [FEATURE] Distributor: add experimental support for circuit breaking when writing to ingesters via `-ingester.client.circuit-breaker.enabled`, `-ingester.client.circuit-breaker.failure-threshold`, or `-ingester.client.circuit-breaker.cooldown-period` or their corresponding YAML. #5650
* [FEATURE] The following features are no longer considered experimental. #5701 #5872
  * Ruler storage cache (`-ruler-storage.cache.*`)
  * Exclude ingesters running in specific zones (`-ingester.ring.excluded-zones`)
  * Cardinality-based query sharding (`-query-frontend.query-sharding-target-series-per-shard`)
  * Cardinality query result caching (`-query-frontend.results-cache-ttl-for-cardinality-query`)
  * Label names and values query result caching (`-query-frontend.results-cache-ttl-for-labels-query`)
  * Query expression size limit (`-query-frontend.max-query-expression-size-bytes`)
  * Peer discovery / tenant sharding for overrides exporters (`-overrides-exporter.ring.enabled`)
  * Configuring enabled metrics in overrides exporter (`-overrides-exporter.enabled-metrics`)
  * Per-tenant results cache TTL (`-query-frontend.results-cache-ttl`, `-query-frontend.results-cache-ttl-for-out-of-order-time-window`)
  * Shutdown delay (`-shutdown-delay`)
* [FEATURE] Querier: add experimental CLI flag `-tenant-federation.max-concurrent` to adjust the max number of per-tenant queries that can be run at a time when executing a single multi-tenant query. #5874
* [FEATURE] Alertmanager: add Microsoft Teams as a supported integration. #5840
* [ENHANCEMENT] Overrides-exporter: Add new metrics for write path and alertmanager (`max_global_metadata_per_user`, `max_global_metadata_per_metric`, `request_rate`, `request_burst_size`, `alertmanager_notification_rate_limit`, `alertmanager_max_dispatcher_aggregation_groups`, `alertmanager_max_alerts_count`, `alertmanager_max_alerts_size_bytes`) and added flag `-overrides-exporter.enabled-metrics` to explicitly configure desired metrics, e.g. `-overrides-exporter.enabled-metrics=request_rate,ingestion_rate`. Default value for this flag is: `ingestion_rate,ingestion_burst_size,max_global_series_per_user,max_global_series_per_metric,max_global_exemplars_per_user,max_fetched_chunks_per_query,max_fetched_series_per_query,ruler_max_rules_per_rule_group,ruler_max_rule_groups_per_tenant`. #5376
* [ENHANCEMENT] Cardinality API: when zone aware replication is enabled, the label values cardinality API can now tolerate single zone failure #5178
* [ENHANCEMENT] Distributor: optimize sending requests to ingesters when incoming requests don't need to be modified. For now this feature can be disabled by setting `-timeseries-unmarshal-caching-optimization-enabled=false`. #5137
* [ENHANCEMENT] Add advanced CLI flags to control gRPC client behaviour: #5161
  * `-<prefix>.connect-timeout`
  * `-<prefix>.connect-backoff-base-delay`
  * `-<prefix>.connect-backoff-max-delay`
  * `-<prefix>.initial-stream-window-size`
  * `-<prefix>.initial-connection-window-size`
* [ENHANCEMENT] Query-frontend: added "response_size_bytes" field to "query stats" log. #5196
* [ENHANCEMENT] Querier: refine error messages for per-tenant query limits, informing the user of the preferred strategy for not hitting the limit, in addition to how they may tweak the limit. #5059
* [ENHANCEMENT] Distributor: optimize sending of requests to ingesters by reusing memory buffers for marshalling requests. This optimization can be enabled by setting `-distributor.write-requests-buffer-pooling-enabled` to `true`. #5195 #5805 #5830
* [ENHANCEMENT] Querier: add experimental `-querier.minimize-ingester-requests` option to initially query only the minimum set of ingesters required to reach quorum. #5202 #5259 #5263
* [ENHANCEMENT] Querier: improve error message when streaming chunks from ingesters to queriers and a query limit is reached. #5245
* [ENHANCEMENT] Use new data structure for labels, to reduce memory consumption. #3555 #5731
* [ENHANCEMENT] Update alpine base image to 3.18.2. #5276
* [ENHANCEMENT] Ruler: add `cortex_ruler_sync_rules_duration_seconds` metric, tracking the time spent syncing all rule groups owned by the ruler instance. #5311
* [ENHANCEMENT] Store-gateway: add experimental `blocks-storage.bucket-store.index-header-lazy-loading-concurrency` config option to limit the number of concurrent index-headers loads when lazy loading. #5313 #5605
* [ENHANCEMENT] Ingester and querier: improve level of detail in traces emitted for queries that hit ingesters. #5315
* [ENHANCEMENT] Querier: add `cortex_querier_queries_rejected_total` metric that counts the number of queries rejected due to hitting a limit (eg. max series per query or max chunks per query). #5316 #5440 #5450
* [ENHANCEMENT] Querier: add experimental `-querier.minimize-ingester-requests-hedging-delay` option to initiate requests to further ingesters when request minimisation is enabled and not all initial requests have completed. #5368
* [ENHANCEMENT] Clarify docs for `-ingester.client.*` flags to make it clear that these are used by both queriers and distributors. #5375
* [ENHANCEMENT] Querier and store-gateway: add experimental support for streaming chunks from store-gateways to queriers while evaluating queries. This can be enabled with `-querier.prefer-streaming-chunks-from-store-gateways=true`. #5182
* [ENHANCEMENT] Querier: enforce `max-chunks-per-query` limit earlier in query processing when streaming chunks from ingesters to queriers to avoid unnecessarily consuming resources for queries that will be aborted. #5369 #5447
* [ENHANCEMENT] Ingester: added `cortex_ingester_shipper_last_successful_upload_timestamp_seconds` metric tracking the last successful TSDB block uploaded to the bucket (unix timestamp in seconds). #5396
* [ENHANCEMENT] Ingester: add two metrics tracking resource utilization calculated by utilization based limiter: #5496
  * `cortex_ingester_utilization_limiter_current_cpu_load`: The current exponential weighted moving average of the ingester's CPU load
  * `cortex_ingester_utilization_limiter_current_memory_usage_bytes`: The current ingester memory utilization
* [ENHANCEMENT] Ruler: added `insight=true` field to ruler's prometheus component for rule evaluation logs. #5510
* [ENHANCEMENT] Distributor Ingester: add metrics to count the number of requests rejected for hitting per-instance limits, `cortex_distributor_instance_rejected_requests_total` and `cortex_ingester_instance_rejected_requests_total` respectively. #5551
* [ENHANCEMENT] Distributor: add support for ingesting exponential histograms that are over the native histogram scale limit of 8 in OpenTelemetry format by downscaling them. #5532 #5607
* [ENHANCEMENT] General: buffered logging: #5506
  * `-log.buffered` CLI flag enable buffered logging.
* [ENHANCEMENT] Distributor: add more detailed information to traces generated while processing OTLP write requests. #5539
* [ENHANCEMENT] Distributor: improve performance ingesting OTLP payloads. #5531 #5607 #5616
* [ENHANCEMENT] Ingester: optimize label-values with matchers call when number of matched series is small. #5600
* [ENHANCEMENT] Compactor: delete bucket-index, markers and debug files if there are no blocks left in the bucket index. This cleanup must be enabled by using `-compactor.no-blocks-file-cleanup-enabled` option. #5648
* [ENHANCEMENT] Ingester: reduce memory usage of active series tracker. #5665
* [ENHANCEMENT] Store-gateway: added `-store-gateway.sharding-ring.auto-forget-enabled` configuration parameter to control whether store-gateway auto-forget feature should be enabled or disabled (enabled by default). #5702
* [ENHANCEMENT] Compactor: added per tenant block upload counters `cortex_block_upload_api_blocks_total`, `cortex_block_upload_api_bytes_total`, and `cortex_block_upload_api_files_total`. #5738
* [ENHANCEMENT] Compactor: verify time range of compacted block(s) matches the time range of input blocks. #5760
* [ENHANCEMENT] Querier: improved observability of calls to ingesters during queries. #5724
* [ENHANCEMENT] Compactor: block backfilling logging is now more verbose. #5711
* [ENHANCEMENT] Added support to rate limit application logs: #5764
  * `-log.rate-limit-enabled`
  * `-log.rate-limit-logs-per-second`
  * `-log.rate-limit-logs-per-second-burst`
* [ENHANCEMENT] Ingester: added `cortex_ingester_tsdb_head_min_timestamp_seconds` and `cortex_ingester_tsdb_head_max_timestamp_seconds` metrics which return min and max time of all TSDB Heads open in an ingester. #5786 #5815
* [ENHANCEMENT] Querier: cancel query requests to ingesters in a zone upon first error received from the zone, to reduce wasted effort spent computing results that won't be used #5764
* [ENHANCEMENT] All: improve tracing of internal HTTP requests sent over httpgrpc. #5782
* [ENHANCEMENT] Querier: add experimental per-query chunks limit based on an estimate of the number of chunks that will be sent from ingesters and store-gateways that is enforced earlier during query evaluation. This limit is disabled by default and can be configured with `-querier.max-estimated-fetched-chunks-per-query-multiplier`. #5765
* [ENHANCEMENT] Ingester: add UI for listing tenants with TSDB on given ingester and viewing details of tenants's TSDB on given ingester. #5803 #5824
* [ENHANCEMENT] Querier: improve observability of calls to store-gateways during queries. #5809
* [ENHANCEMENT] Query-frontend: improve tracing of interactions with query-scheduler. #5818
* [ENHANCEMENT] Query-scheduler: improve tracing of requests when request is rejected by query-scheduler. #5848
* [ENHANCEMENT] Ingester: avoid logging some errors that could cause logging contention. #5494 #5581
* [ENHANCEMENT] Store-gateway: wait for query gate after loading blocks. #5507
* [ENHANCEMENT] Store-gateway: always include `__name__` posting group in selection in order to reduce the number of object storage API calls. #5246
* [ENHANCEMENT] Ingester: track active series by ref instead of hash/labels to reduce memory usage. #5134 #5193
* [ENHANCEMENT] Go: updated to 1.21.1. #5955 #5960
* [ENHANCEMENT] Alertmanager: updated to alertmanager 0.26.0. #5840
* [BUGFIX] Ingester: Handle when previous ring state is leaving and the number of tokens has changed. #5204
* [BUGFIX] Querier: fix issue where queries that use the `timestamp()` function fail with `execution: attempted to read series at index 0 from stream, but the stream has already been exhausted` if streaming chunks from ingesters to queriers is enabled. #5370
* [BUGFIX] memberlist: bring back `memberlist_client_kv_store_count` metric that used to exist in Cortex, but got lost during dskit updates before Mimir 2.0. #5377
* [BUGFIX] Querier: pass on HTTP 503 query response code. #5364
* [BUGFIX] Store-gateway: Fix issue where stopping a store-gateway could cause all store-gateways to unload all blocks. #5464
* [BUGFIX] Allocate ballast in smaller blocks to avoid problem when entire ballast was kept in memory working set. #5565
* [BUGFIX] Querier: retry frontend result notification when an error is returned. #5591
* [BUGFIX] Querier: fix issue where `cortex_ingester_client_request_duration_seconds` metric did not include streaming query requests that did not return any series. #5695
* [BUGFIX] Ingester: fix ActiveSeries tracker double-counting series that have been deleted from the Head while still being active and then recreated again. #5678
* [BUGFIX] Ingester: don't set "last update time" of TSDB into the future when opening TSDB. This could prevent detecting of idle TSDB for a long time, if sample in distant future was ingested. #5787
* [BUGFIX] Store-gateway: fix bug when lazy index header could be closed prematurely even when still in use. #5795
* [BUGFIX] Ruler: gracefully shut down rule evaluations. #5778
* [BUGFIX] Querier: fix performance when ingesters stream samples. #5836
* [BUGFIX] Ingester: fix spurious `not found` errors on label values API during head compaction. #5957
* [BUGFIX] All: updated Minio object storage client from 7.0.62 to 7.0.63 to fix auto-detection of AWS GovCloud environments. #5905

### Mixin

* [CHANGE] Dashboards: show all workloads in selected namespace on "rollout progress" dashboard. #5113
* [CHANGE] Dashboards: show the number of updated and ready pods for each workload in the "rollout progress" panel on the "rollout progress" dashboard. #5113
* [CHANGE] Dashboards: removed "Query results cache misses" panel on the "Mimir / Queries" dashboard. #5423
* [CHANGE] Dashboards: default to shared crosshair on all dashboards. #5489
* [CHANGE] Dashboards: sort variable drop-down lists from A to Z, rather than Z to A. #5490
* [CHANGE] Alerts: removed `MimirProvisioningTooManyActiveSeries` alert. You should configure `-ingester.instance-limits.max-series` and rely on `MimirIngesterReachingSeriesLimit` alert instead. #5593
* [CHANGE] Alerts: removed `MimirProvisioningTooManyWrites` alert. The alerting threshold used in this alert was chosen arbitrarily and ingesters receiving an higher number of samples / sec don't necessarily have any issue. You should rely on SLOs metrics and alerts instead. #5706
* [CHANGE] Alerts: don't raise `MimirRequestErrors` or `MimirRequestLatency` alert for the `/debug/pprof` endpoint. #5826
* [ENHANCEMENT] Dashboards: adjust layout of "rollout progress" dashboard panels so that the "rollout progress" panel doesn't require scrolling. #5113
* [ENHANCEMENT] Dashboards: show container name first in "pods count per version" panel on "rollout progress" dashboard. #5113
* [ENHANCEMENT] Dashboards: show time spend waiting for turn when lazy loading index headers in the "index-header lazy load gate latency" panel on the "queries" dashboard. #5313
* [ENHANCEMENT] Dashboards: split query results cache hit ratio by request type in "Query results cache hit ratio" panel on the "Mimir / Queries" dashboard. #5423
* [ENHANCEMENT] Dashboards: add "rejected queries" panel to "queries" dashboard. #5429
* [ENHANCEMENT] Dashboards: add native histogram active series and active buckets to "tenants" dashboard. #5543
* [ENHANCEMENT] Dashboards: add panels to "Mimir / Writes" for requests rejected for per-instance limits. #5638
* [ENHANCEMENT] Dashboards: rename "Blocks currently loaded" to "Blocks currently owned" in the "Mimir / Queries" dashboard. #5705
* [ENHANCEMENT] Alerts: Add `MimirIngestedDataTooFarInTheFuture` warning alert that triggers when Mimir ingests sample with timestamp more than 1h in the future. #5822
* [BUGFIX] Alerts: fix `MimirIngesterRestarts` to fire only when the ingester container is restarted, excluding the cases the pod is rescheduled. #5397
* [BUGFIX] Dashboards: fix "unhealthy pods" panel on "rollout progress" dashboard showing only a number rather than the name of the workload and the number of unhealthy pods if only one workload has unhealthy pods. #5113 #5200
* [BUGFIX] Alerts: fixed `MimirIngesterHasNotShippedBlocks` and `MimirIngesterHasNotShippedBlocksSinceStart` alerts. #5396
* [BUGFIX] Alerts: Fix `MimirGossipMembersMismatch` to include `admin-api` and custom compactor pods. `admin-api` is a GEM component. #5641 #5797
* [BUGFIX] Dashboards: fix autoscaling dashboard panels that could show multiple series for a single component. #5810
* [BUGFIX] Dashboards: fix ruler-querier scaling metric panel query and split into CPU and memory scaling metric panels. #5739

### Jsonnet

* [CHANGE] Removed `_config.querier.concurrency` configuration option and replaced it with `_config.querier_max_concurrency` and `_config.ruler_querier_max_concurrency` to allow to easily fine tune it for different querier deployments. #5322
* [CHANGE] Change `_config.multi_zone_ingester_max_unavailable` to 50. #5327
* [CHANGE] Change distributors rolling update strategy configuration: `maxSurge` and `maxUnavailable` are set to `15%` and `0`. #5714
* [FEATURE] Alertmanager: Add horizontal pod autoscaler config, that can be enabled using `autoscaling_alertmanager_enabled: true`. #5194 #5249
* [ENHANCEMENT] Enable the `track_sizes` feature for Memcached pods to help determine cache efficiency. #5209
* [ENHANCEMENT] Add per-container map for environment variables. #5181
* [ENHANCEMENT] Add `PodDisruptionBudget`s for compactor, continuous-test, distributor, overrides-exporter, querier, query-frontend, query-scheduler, rollout-operator, ruler, ruler-querier, ruler-query-frontend, ruler-query-scheduler, and all memcached workloads. #5098
* [ENHANCEMENT] Ruler: configure the ruler storage cache when the metadata cache is enabled. #5326 #5334
* [ENHANCEMENT] Shuffle-sharding: ingester shards in user-classes can now be configured to target different series and limit percentage utilization through `_config.shuffle_sharding.target_series_per_ingester` and `_config.shuffle_sharding.target_utilization_percentage` values. #5470
* [ENHANCEMENT] Distributor: allow adjustment of the targeted CPU usage as a percentage of requested CPU. This can be adjusted with `_config.autoscaling_distributor_cpu_target_utilization`. #5525
* [ENHANCEMENT] Ruler: add configuration option `_config.ruler_remote_evaluation_max_query_response_size_bytes` to easily set the maximum query response size allowed (in bytes). #5592
* [ENHANCEMENT] Distributor: dynamically set `GOMAXPROCS` based on the CPU request. This should reduce distributor CPU utilization, assuming the CPU request is set to a value close to the actual utilization. #5588
* [ENHANCEMENT] Querier: dynamically set `GOMAXPROCS` based on the CPU request. This should reduce noisy neighbour issues created by the querier, whose CPU utilization could eventually saturate the Kubernetes node if unbounded. #5646 #5658
* [ENHANCEMENT] Allow to remove an entry from the configured environment variable for a given component, setting the environment value to `null` in the `*_env_map` objects (e.g. `store_gateway_env_map+:: { 'field': null}`). #5599
* [ENHANCEMENT] Allow overriding the default number of replicas for `etcd`. #5589
* [ENHANCEMENT] Memcached: reduce memory request for results, chunks and metadata caches. The requested memory is 5% greater than the configured memcached max cache size. #5661
* [ENHANCEMENT] Autoscaling: Add the following configuration options to fine tune autoscaler target utilization: #5679 #5682 #5689
  * `autoscaling_querier_target_utilization` (defaults to `0.75`)
  * `autoscaling_mimir_read_target_utilization` (defaults to `0.75`)
  * `autoscaling_ruler_querier_cpu_target_utilization` (defaults to `1`)
  * `autoscaling_distributor_memory_target_utilization` (defaults to `1`)
  * `autoscaling_ruler_cpu_target_utilization` (defaults to `1`)
  * `autoscaling_query_frontend_cpu_target_utilization` (defaults to `1`)
  * `autoscaling_ruler_query_frontend_cpu_target_utilization` (defaults to `1`)
  * `autoscaling_alertmanager_cpu_target_utilization` (defaults to `1`)
* [ENHANCEMENT] Gossip-ring: add appProtocol for istio compatibility. #5680
* [ENHANCEMENT] Add _config.commonConfig to allow adding common configuration parameters for all Mimir components. #5703
* [ENHANCEMENT] Update rollout-operator to `v0.7.0`. #5718
* [ENHANCEMENT] Increase the default rollout speed for store-gateway when lazy loading is disabled. #5823
* [ENHANCEMENT] Add autoscaling on memory for ruler-queriers. #5739
* [ENHANCEMENT] Deduplicate scaled object creation for most objects that scale on CPU and memory. #6411
* [BUGFIX] Fix compilation when index, chunks or metadata caches are disabled. #5710
* [BUGFIX] Autoscaling: treat OOMing containers as though they are using their full memory request. #5739
* [BUGFIX] Autoscaling: if no containers are up, report 0 memory usage instead of no data. #6411

### Mimirtool

* [ENHANCEMENT] Mimirtool uses paging to fetch all dashboards from Grafana when running `mimirtool analyse grafana`. This allows the tool to work correctly when running against Grafana instances with more than a 1000 dashboards. #5825
* [ENHANCEMENT] Extract metric name from queries that have a `__name__` matcher. #5911
* [BUGFIX] Mimirtool no longer parses label names as metric names when handling templating variables that are populated using `label_values(<label_name>)` when running `mimirtool analyse grafana`. #5832
* [BUGFIX] Fix panic when analyzing a grafana dashboard with multiline queries in templating variables. #5911

### Query-tee

* [CHANGE] Proxy `Content-Type` response header from backend. Previously `Content-Type: text/plain; charset=utf-8` was returned on all requests. #5183
* [CHANGE] Increase default value of `-proxy.compare-skip-recent-samples` to avoid racing with recording rule evaluation. #5561
* [CHANGE] Add `-backend.skip-tls-verify` to optionally skip TLS verification on backends. #5656

### Documentation

* [CHANGE] Fix reference to `get-started` documentation directory. #5476
* [CHANGE] Fix link to external OTLP/HTTP documentation.
* [ENHANCEMENT] Improved `MimirRulerTooManyFailedQueries` runbook. #5586
* [ENHANCEMENT] Improved "Recover accidentally deleted blocks" runbook. #5620
* [ENHANCEMENT] Documented options and trade-offs to query label names and values. #5582
* [ENHANCEMENT] Improved `MimirRequestErrors` runbook for alertmanager. #5694

### Tools

* [CHANGE] copyblocks: add support for S3 and the ability to copy between different object storage services. Due to this, the `-source-service` and `-destination-service` flags are now required and the `-service` flag has been removed. #5486
* [FEATURE] undelete-block-gcs: Added new tool for undeleting blocks on GCS storage. #5610 #5855
* [FEATURE] wal-reader: Added new tool for printing entries in TSDB WAL. #5780
* [ENHANCEMENT] ulidtime: add -seconds flag to print timestamps as Unix timestamps. #5621
* [ENHANCEMENT] ulidtime: exit with status code 1 if some ULIDs can't be parsed. #5621
* [ENHANCEMENT] tsdb-index-toc: added index-header size estimates. #5652
* [BUGFIX] Stop tools from panicking when `-help` flag is passed. #5412
* [BUGFIX] Remove github.com/golang/glog command line flags from tools. #5413

## 2.9.4

### Grafana Mimir

* [ENHANCEMENT] Update Docker base images from `alpine:3.18.3` to `alpine:3.18.5`. #6895

## 2.9.3

### Grafana Mimir

* [BUGFIX] Update `go.opentelemetry.io/contrib/instrumentation/net/http/otelhttp` to `0.44` which includes a fix for CVE-2023-45142. #6637

## 2.9.2

### Grafana Mimir

* [BUGFIX] Update grpc-go library to 1.56.3 and `golang.org/x/net` to `0.17`, which include fix for CVE-2023-44487. #6353 #6364

## 2.9.1

### Grafana Mimir

* [ENHANCEMENT] Update alpine base image to 3.18.3. #6021

## 2.9.0

### Grafana Mimir

* [CHANGE] Store-gateway: change expanded postings, postings, and label values index cache key format. These caches will be invalidated when rolling out the new Mimir version. #4770 #4978 #5037
* [CHANGE] Distributor: remove the "forwarding" feature as it isn't necessary anymore. #4876
* [CHANGE] Query-frontend: Change the default value of `-query-frontend.query-sharding-max-regexp-size-bytes` from `0` to `4096`. #4932
* [CHANGE] Querier: `-querier.query-ingesters-within` has been moved from a global flag to a per-tenant override. #4287
* [CHANGE] Querier: Use `-blocks-storage.tsdb.retention-period` instead of `-querier.query-ingesters-within` for calculating the lookback period for shuffle sharded ingesters. Setting `-querier.query-ingesters-within=0` no longer disables shuffle sharding on the read path. #4287
* [CHANGE] Block upload: `/api/v1/upload/block/{block}/files` endpoint now allows file uploads with no `Content-Length`. #4956
* [CHANGE] Store-gateway: deprecate configuration parameters for chunk pooling, they will be removed in Mimir 2.11. The following options are now also ignored: #4996
  * `-blocks-storage.bucket-store.max-chunk-pool-bytes`
  * `-blocks-storage.bucket-store.chunk-pool-min-bucket-size-bytes`
  * `-blocks-storage.bucket-store.chunk-pool-max-bucket-size-bytes`
* [CHANGE] Store-gateway: remove metrics `cortex_bucket_store_chunk_pool_requested_bytes_total` and `cortex_bucket_store_chunk_pool_returned_bytes_total`. #4996
* [CHANGE] Compactor: change default of `-compactor.partial-block-deletion-delay` to `1d`. This will automatically clean up partial blocks that were a result of failed block upload or deletion. #5026
* [CHANGE] Compactor: the deprecated configuration parameter `-compactor.consistency-delay` has been removed. #5050
* [CHANGE] Store-gateway: the deprecated configuration parameter `-blocks-storage.bucket-store.consistency-delay` has been removed. #5050
* [CHANGE] The configuration parameter `-blocks-storage.bucket-store.bucket-index.enabled` has been deprecated and will be removed in Mimir 2.11. Mimir is running by default with the bucket index enabled since version 2.0, and starting from the version 2.11 it will not be possible to disable it. #5051
* [CHANGE] The configuration parameters `-querier.iterators` and `-query.batch-iterators` have been deprecated and will be removed in Mimir 2.11. Mimir runs by default with `-querier.batch-iterators=true`, and starting from version 2.11 it will not be possible to change this. #5114
* [CHANGE] Compactor: change default of `-compactor.first-level-compaction-wait-period` to 25m. #5128
* [CHANGE] Ruler: changed default of `-ruler.poll-interval` from `1m` to `10m`. Starting from this release, the configured rule groups will also be re-synced each time they're modified calling the ruler configuration API. #5170
* [FEATURE] Query-frontend: add `-query-frontend.log-query-request-headers` to enable logging of request headers in query logs. #5030
* [FEATURE] Store-gateway: add experimental feature to retain lazy-loaded index headers between restarts by eagerly loading them during startup. This is disabled by default and can only be enabled if lazy loading is enabled. To enable this set the following: #5606
  * `-blocks-storage.bucket-store.index-header-lazy-loading-enabled` must be set to true
  * `-blocks-storage.bucket-store.index-header.eager-loading-startup-enabled` must be set to true
* [ENHANCEMENT] Add per-tenant limit `-validation.max-native-histogram-buckets` to be able to ignore native histogram samples that have too many buckets. #4765
* [ENHANCEMENT] Store-gateway: reduce memory usage in some LabelValues calls. #4789
* [ENHANCEMENT] Store-gateway: add a `stage` label to the metric `cortex_bucket_store_series_data_touched`. This label now applies to `data_type="chunks"` and `data_type="series"`. The `stage` label has 2 values: `processed` - the number of series that parsed - and `returned` - the number of series selected from the processed bytes to satisfy the query. #4797 #4830
* [ENHANCEMENT] Distributor: make `__meta_tenant_id` label available in relabeling rules configured via `metric_relabel_configs`. #4725
* [ENHANCEMENT] Compactor: added the configurable limit `compactor.block-upload-max-block-size-bytes` or `compactor_block_upload_max_block_size_bytes` to limit the byte size of uploaded or validated blocks. #4680
* [ENHANCEMENT] Querier: reduce CPU utilisation when shuffle sharding is enabled with large shard sizes. #4851
* [ENHANCEMENT] Packaging: facilitate configuration management by instructing systemd to start mimir with a configuration file. #4810
* [ENHANCEMENT] Store-gateway: reduce memory allocations when looking up postings from cache. #4861 #4869 #4962 #5047
* [ENHANCEMENT] Store-gateway: retain only necessary bytes when reading series from the bucket. #4926
* [ENHANCEMENT] Ingester, store-gateway: clear the shutdown marker after a successful shutdown to enable reusing their persistent volumes in case the ingester or store-gateway is restarted. #4985
* [ENHANCEMENT] Store-gateway, query-frontend: Reduced memory allocations when looking up cached entries from Memcached. #4862
* [ENHANCEMENT] Alertmanager: Add additional template function `queryFromGeneratorURL` returning query URL decoded query from the `GeneratorURL` field of an alert. #4301
* [ENHANCEMENT] Ruler: added experimental ruler storage cache support. The cache should reduce the number of "list objects" API calls issued to the object storage when there are 2+ ruler replicas running in a Mimir cluster. The cache can be configured setting `-ruler-storage.cache.*` CLI flags or their respective YAML config options. #4950 #5054
* [ENHANCEMENT] Store-gateway: added HTTP `/store-gateway/prepare-shutdown` endpoint for gracefully scaling down of store-gateways. A gauge `cortex_store_gateway_prepare_shutdown_requested` has been introduced for tracing this process. #4955
* [ENHANCEMENT] Updated Kuberesolver dependency (github.com/sercand/kuberesolver) from v2.4.0 to v4.0.0 and gRPC dependency (google.golang.org/grpc) from v1.47.0 to v1.53.0. #4922
* [ENHANCEMENT] Introduced new options for logging HTTP request headers: `-server.log-request-headers` enables logging HTTP request headers, `-server.log-request-headers-exclude-list` lists headers which should not be logged. #4922
* [ENHANCEMENT] Block upload: `/api/v1/upload/block/{block}/files` endpoint now disables read and write HTTP timeout, overriding `-server.http-read-timeout` and `-server.http-write-timeout` values. This is done to allow large file uploads to succeed. #4956
* [ENHANCEMENT] Alertmanager: Introduce new metrics from upstream. #4918
  * `cortex_alertmanager_notifications_failed_total` (added `reason` label)
  * `cortex_alertmanager_nflog_maintenance_total`
  * `cortex_alertmanager_nflog_maintenance_errors_total`
  * `cortex_alertmanager_silences_maintenance_total`
  * `cortex_alertmanager_silences_maintenance_errors_total`
* [ENHANCEMENT] Add native histogram support for `cortex_request_duration_seconds` metric family. #4987
* [ENHANCEMENT] Ruler: do not list rule groups in the object storage for disabled tenants. #5004
* [ENHANCEMENT] Query-frontend and querier: add HTTP API endpoint `<prometheus-http-prefix>/api/v1/format_query` to format a PromQL query. #4373
* [ENHANCEMENT] Query-frontend: Add `cortex_query_frontend_regexp_matcher_count` and `cortex_query_frontend_regexp_matcher_optimized_count` metrics to track optimization of regular expression label matchers. #4813
* [ENHANCEMENT] Alertmanager: Add configuration option to enable or disable the deletion of alertmanager state from object storage. This is useful when migrating alertmanager tenants from one cluster to another, because it avoids a condition where the state object is copied but then deleted before the configuration object is copied. #4989
* [ENHANCEMENT] Querier: only use the minimum set of chunks from ingesters when querying, and cancel unnecessary requests to ingesters sooner if we know their results won't be used. #5016
* [ENHANCEMENT] Add `-enable-go-runtime-metrics` flag to expose all go runtime metrics as Prometheus metrics. #5009
* [ENHANCEMENT] Ruler: trigger a synchronization of tenant's rule groups as soon as they change the rules configuration via API. This synchronization is in addition of the periodic syncing done every `-ruler.poll-interval`. The new behavior is enabled by default, but can be disabled with `-ruler.sync-rules-on-changes-enabled=false` (configurable on a per-tenant basis too). If you disable the new behaviour, then you may want to revert `-ruler.poll-interval` to `1m`. #4975 #5053 #5115 #5170
* [ENHANCEMENT] Distributor: Improve invalid tenant shard size error message. #5024
* [ENHANCEMENT] Store-gateway: record index header loading time separately in `cortex_bucket_store_series_request_stage_duration_seconds{stage="load_index_header"}`. Now index header loading will be visible in the "Mimir / Queries" dashboard in the "Series request p99/average latency" panels. #5011 #5062
* [ENHANCEMENT] Querier and ingester: add experimental support for streaming chunks from ingesters to queriers while evaluating queries. This can be enabled with `-querier.prefer-streaming-chunks=true`. #4886 #5078 #5094 #5126
* [ENHANCEMENT] Update Docker base images from `alpine:3.17.3` to `alpine:3.18.0`. #5065
* [ENHANCEMENT] Compactor: reduced the number of "object exists" API calls issued by the compactor to the object storage when syncing block's `meta.json` files. #5063
* [ENHANCEMENT] Distributor: Push request rate limits (`-distributor.request-rate-limit` and `-distributor.request-burst-size`) and their associated YAML configuration are now stable. #5124
* [ENHANCEMENT] Go: updated to 1.20.5. #5185
* [ENHANCEMENT] Update alpine base image to 3.18.2. #5274 #5276
* [BUGFIX] Metadata API: Mimir will now return an empty object when no metadata is available, matching Prometheus. #4782
* [BUGFIX] Store-gateway: add collision detection on expanded postings and individual postings cache keys. #4770
* [BUGFIX] Ruler: Support the `type=alert|record` query parameter for the API endpoint `<prometheus-http-prefix>/api/v1/rules`. #4302
* [BUGFIX] Backend: Check that alertmanager's data-dir doesn't overlap with bucket-sync dir. #4921
* [BUGFIX] Alertmanager: Allow to rate-limit webex, telegram and discord notifications. #4979
* [BUGFIX] Store-gateway: panics when decoding LabelValues responses that contain more than 655360 values. These responses are no longer cached. #5021
* [BUGFIX] Querier: don't leak memory when processing query requests from query-frontends (ie. when the query-scheduler is disabled). #5199

### Documentation

* [ENHANCEMENT] Improve `MimirIngesterReachingTenantsLimit` runbook. #4744 #4752
* [ENHANCEMENT] Add `symbol table size exceeds` case to `MimirCompactorHasNotSuccessfullyRunCompaction` runbook. #4945
* [ENHANCEMENT] Clarify which APIs use query sharding. #4948

### Mixin

* [CHANGE] Alerts: Remove `MimirQuerierHighRefetchRate`. #4980
* [CHANGE] Alerts: Remove `MimirTenantHasPartialBlocks`. This is obsoleted by the changed default of `-compactor.partial-block-deletion-delay` to `1d`, which will auto remediate this alert. #5026
* [ENHANCEMENT] Alertmanager dashboard: display active aggregation groups #4772
* [ENHANCEMENT] Alerts: `MimirIngesterTSDBWALCorrupted` now only fires when there are more than one corrupted WALs in single-zone deployments and when there are more than two zones affected in multi-zone deployments. #4920
* [ENHANCEMENT] Alerts: added labels to duplicated `MimirRolloutStuck` and `MimirCompactorHasNotUploadedBlocks` rules in order to distinguish them. #5023
* [ENHANCEMENT] Dashboards: fix holes in graph for lightly loaded clusters #4915
* [ENHANCEMENT] Dashboards: allow configuring additional services for the Rollout Progress dashboard. #5007
* [ENHANCEMENT] Alerts: do not fire `MimirAllocatingTooMuchMemory` alert for any matching container outside of namespaces where Mimir is running. #5089
* [BUGFIX] Dashboards: show cancelled requests in a different color to successful requests in throughput panels on dashboards. #5039
* [BUGFIX] Dashboards: fix dashboard panels that showed percentages with axes from 0 to 10000%. #5084
* [BUGFIX] Remove dependency on upstream Kubernetes mixin. #4732

### Jsonnet

* [CHANGE] Ruler: changed ruler autoscaling policy, extended scale down period from 60s to 600s. #4786
* [CHANGE] Update to v0.5.0 rollout-operator. #4893
* [CHANGE] Backend: add `alertmanager_args` to `mimir-backend` when running in read-write deployment mode. Remove hardcoded `filesystem` alertmanager storage. This moves alertmanager's data-dir to `/data/alertmanager` by default. #4907 #4921
* [CHANGE] Remove `-pdb` suffix from `PodDisruptionBudget` names. This will create new `PodDisruptionBudget` resources. Make sure to prune the old resources; otherwise, rollouts will be blocked. #5109
* [CHANGE] Query-frontend: enable query sharding for cardinality estimation via `-query-frontend.query-sharding-target-series-per-shard` by default if the results cache is enabled. #5128
* [ENHANCEMENT] Ingester: configure `-blocks-storage.tsdb.head-compaction-interval=15m` to spread TSDB head compaction over a wider time range. #4870
* [ENHANCEMENT] Ingester: configure `-blocks-storage.tsdb.wal-replay-concurrency` to CPU request minus 1. #4864
* [ENHANCEMENT] Compactor: configure `-compactor.first-level-compaction-wait-period` to TSDB head compaction interval plus 10 minutes. #4872
* [ENHANCEMENT] Store-gateway: set `GOMEMLIMIT` to the memory request value. This should reduce the likelihood the store-gateway may go out of memory, at the cost of an higher CPU utilization due to more frequent garbage collections when the memory utilization gets closer or above the configured requested memory. #4971
* [ENHANCEMENT] Store-gateway: dynamically set `GOMAXPROCS` based on the CPU request. This should reduce the likelihood a high load on the store-gateway will slow down the entire Kubernetes node. #5104
* [ENHANCEMENT] Store-gateway: add `store_gateway_lazy_loading_enabled` configuration option which combines disabled lazy-loading and reducing blocks sync concurrency. Reducing blocks sync concurrency improves startup times with disabled lazy loading on HDDs. #5025
* [ENHANCEMENT] Update `rollout-operator` image to `v0.6.0`. #5155
* [BUGFIX] Backend: configure `-ruler.alertmanager-url` to `mimir-backend` when running in read-write deployment mode. #4892
* [ENHANCEMENT] Memcached: don't overwrite upsteam memcached statefulset jsonnet to allow chosing between antiAffinity and topologySpreadConstraints.

### Mimirtool

* [CHANGE] check rules: will fail on duplicate rules when `--strict` is provided. #5035
* [FEATURE] sync/diff can now include/exclude namespaces based on a regular expression using `--namespaces-regex` and `--ignore-namespaces-regex`. #5100
* [ENHANCEMENT] analyze prometheus: allow to specify `-prometheus-http-prefix`. #4966
* [ENHANCEMENT] analyze grafana: allow to specify `--folder-title` to limit dashboards analysis based on their exact folder title. #4973

### Tools

* [CHANGE] copyblocks: copying between Azure Blob Storage buckets is now supported in addition to copying between Google Cloud Storage buckets. As a result, the `--service` flag is now required to be specified (accepted values are `gcs` or `abs`). #4756

## 2.8.0

### Grafana Mimir

* [CHANGE] Ingester: changed experimental CLI flag from `-out-of-order-blocks-external-label-enabled` to `-ingester.out-of-order-blocks-external-label-enabled` #4440
* [CHANGE] Store-gateway: The following metrics have been removed: #4332
  * `cortex_bucket_store_series_get_all_duration_seconds`
  * `cortex_bucket_store_series_merge_duration_seconds`
* [CHANGE] Ingester: changed default value of `-blocks-storage.tsdb.retention-period` from `24h` to `13h`. If you're running Mimir with a custom configuration and you're overriding `-querier.query-store-after` to a value greater than the default `12h` then you should increase `-blocks-storage.tsdb.retention-period` accordingly. #4382
* [CHANGE] Ingester: the configuration parameter `-blocks-storage.tsdb.max-tsdb-opening-concurrency-on-startup` has been deprecated and will be removed in Mimir 2.10. #4445
* [CHANGE] Query-frontend: Cached results now contain timestamp which allows Mimir to check if cached results are still valid based on current TTL configured for tenant. Results cached by previous Mimir version are used until they expire from cache, which can take up to 7 days. If you need to use per-tenant TTL sooner, please flush results cache manually. #4439
* [CHANGE] Ingester: the `cortex_ingester_tsdb_wal_replay_duration_seconds` metrics has been removed. #4465
* [CHANGE] Query-frontend and ruler: use protobuf internal query result payload format by default. This feature is no longer considered experimental. #4557 #4709
* [CHANGE] Ruler: reject creating federated rule groups while tenant federation is disabled. Previously the rule groups would be silently dropped during bucket sync. #4555
* [CHANGE] Compactor: the `/api/v1/upload/block/{block}/finish` endpoint now returns a `429` status code when the compactor has reached the limit specified by `-compactor.max-block-upload-validation-concurrency`. #4598
* [CHANGE] Compactor: when starting a block upload the maximum byte size of the block metadata provided in the request body is now limited to 1 MiB. If this limit is exceeded a `413` status code is returned. #4683
* [CHANGE] Store-gateway: cache key format for expanded postings has changed. This will invalidate the expanded postings in the index cache when deployed. #4667
* [FEATURE] Cache: Introduce experimental support for using Redis for results, chunks, index, and metadata caches. #4371
* [FEATURE] Vault: Introduce experimental integration with Vault to fetch secrets used to configure TLS for clients. Server TLS secrets will still be read from a file. `tls-ca-path`, `tls-cert-path` and `tls-key-path` will denote the path in Vault for the following CLI flags when `-vault.enabled` is true: #4446.
  * `-distributor.ha-tracker.etcd.*`
  * `-distributor.ring.etcd.*`
  * `-distributor.forwarding.grpc-client.*`
  * `-querier.store-gateway-client.*`
  * `-ingester.client.*`
  * `-ingester.ring.etcd.*`
  * `-querier.frontend-client.*`
  * `-query-frontend.grpc-client-config.*`
  * `-query-frontend.results-cache.redis.*`
  * `-blocks-storage.bucket-store.index-cache.redis.*`
  * `-blocks-storage.bucket-store.chunks-cache.redis.*`
  * `-blocks-storage.bucket-store.metadata-cache.redis.*`
  * `-compactor.ring.etcd.*`
  * `-store-gateway.sharding-ring.etcd.*`
  * `-ruler.client.*`
  * `-ruler.alertmanager-client.*`
  * `-ruler.ring.etcd.*`
  * `-ruler.query-frontend.grpc-client-config.*`
  * `-alertmanager.sharding-ring.etcd.*`
  * `-alertmanager.alertmanager-client.*`
  * `-memberlist.*`
  * `-query-scheduler.grpc-client-config.*`
  * `-query-scheduler.ring.etcd.*`
  * `-overrides-exporter.ring.etcd.*`
* [FEATURE] Distributor, ingester, querier, query-frontend, store-gateway: add experimental support for native histograms. Requires that the experimental protobuf query result response format is enabled by `-query-frontend.query-result-response-format=protobuf` on the query frontend. #4286 #4352 #4354 #4376 #4377 #4387 #4396 #4425 #4442 #4494 #4512 #4513 #4526
* [FEATURE] Added `-<prefix>.s3.storage-class` flag to configure the S3 storage class for objects written to S3 buckets. #4300
* [FEATURE] Add `freebsd` to the target OS when generating binaries for a Mimir release. #4654
* [FEATURE] Ingester: Add `prepare-shutdown` endpoint which can be used as part of Kubernetes scale down automations. #4718
* [ENHANCEMENT] Add timezone information to Alpine Docker images. #4583
* [ENHANCEMENT] Ruler: Sync rules when ruler JOINING the ring instead of ACTIVE, In order to reducing missed rule iterations during ruler restarts. #4451
* [ENHANCEMENT] Allow to define service name used for tracing via `JAEGER_SERVICE_NAME` environment variable. #4394
* [ENHANCEMENT] Querier and query-frontend: add experimental, more performant protobuf query result response format enabled with `-query-frontend.query-result-response-format=protobuf`. #4304 #4318 #4375
* [ENHANCEMENT] Compactor: added experimental configuration parameter `-compactor.first-level-compaction-wait-period`, to configure how long the compactor should wait before compacting 1st level blocks (uploaded by ingesters). This configuration option allows to reduce the chances compactor begins compacting blocks before all ingesters have uploaded their blocks to the storage. #4401
* [ENHANCEMENT] Store-gateway: use more efficient chunks fetching and caching. #4255
* [ENHANCEMENT] Query-frontend and ruler: add experimental, more performant protobuf internal query result response format enabled with `-ruler.query-frontend.query-result-response-format=protobuf`. #4331
* [ENHANCEMENT] Ruler: increased tolerance for missed iterations on alerts, reducing the chances of flapping firing alerts during ruler restarts. #4432
* [ENHANCEMENT] Optimized `.*` and `.+` regular expression label matchers. #4432
* [ENHANCEMENT] Optimized regular expression label matchers with alternates (e.g. `a|b|c`). #4647
* [ENHANCEMENT] Added an in-memory cache for regular expression matchers, to avoid parsing and compiling the same expression multiple times when used in recurring queries. #4633
* [ENHANCEMENT] Query-frontend: results cache TTL is now configurable by using `-query-frontend.results-cache-ttl` and `-query-frontend.results-cache-ttl-for-out-of-order-time-window` options. These values can also be specified per tenant. Default values are unchanged (7 days and 10 minutes respectively). #4385
* [ENHANCEMENT] Ingester: added advanced configuration parameter `-blocks-storage.tsdb.wal-replay-concurrency` representing the maximum number of CPUs used during WAL replay. #4445
* [ENHANCEMENT] Ingester: added metrics `cortex_ingester_tsdb_open_duration_seconds_total` to measure the total time it takes to open all existing TSDBs. The time tracked by this metric also includes the TSDBs WAL replay duration. #4465
* [ENHANCEMENT] Store-gateway: use streaming implementation for LabelNames RPC. The batch size for streaming is controlled by `-blocks-storage.bucket-store.batch-series-size`. #4464
* [ENHANCEMENT] Memcached: Add support for TLS or mTLS connections to cache servers. #4535
* [ENHANCEMENT] Compactor: blocks index files are now validated for correctness for blocks uploaded via the TSDB block upload feature. #4503
* [ENHANCEMENT] Compactor: block chunks and segment files are now validated for correctness for blocks uploaded via the TSDB block upload feature. #4549
* [ENHANCEMENT] Ingester: added configuration options to configure the "postings for matchers" cache of each compacted block queried from ingesters: #4561
  * `-blocks-storage.tsdb.block-postings-for-matchers-cache-ttl`
  * `-blocks-storage.tsdb.block-postings-for-matchers-cache-size`
  * `-blocks-storage.tsdb.block-postings-for-matchers-cache-force`
* [ENHANCEMENT] Compactor: validation of blocks uploaded via the TSDB block upload feature is now configurable on a per tenant basis: #4585
  * `-compactor.block-upload-validation-enabled` has been added, `compactor_block_upload_validation_enabled` can be used to override per tenant
  * `-compactor.block-upload.block-validation-enabled` was the previous global flag and has been removed
* [ENHANCEMENT] TSDB Block Upload: block upload validation concurrency can now be limited with `-compactor.max-block-upload-validation-concurrency`. #4598
* [ENHANCEMENT] OTLP: Add support for converting OTel exponential histograms to Prometheus native histograms. The ingestion of native histograms must be enabled, please set `-ingester.native-histograms-ingestion-enabled` to `true`. #4063 #4639
* [ENHANCEMENT] Query-frontend: add metric `cortex_query_fetched_index_bytes_total` to measure TSDB index bytes fetched to execute a query. #4597
* [ENHANCEMENT] Query-frontend: add experimental limit to enforce a max query expression size in bytes via `-query-frontend.max-query-expression-size-bytes` or `max_query_expression_size_bytes`. #4604
* [ENHANCEMENT] Query-tee: improve message logged when comparing responses and one response contains a non-JSON payload. #4588
* [ENHANCEMENT] Distributor: add ability to set per-distributor limits via `distributor_limits` block in runtime configuration in addition to the existing configuration. #4619
* [ENHANCEMENT] Querier: reduce peak memory consumption for queries that touch a large number of chunks. #4625
* [ENHANCEMENT] Query-frontend: added experimental `-query-frontend.query-sharding-max-regexp-size-bytes` limit to query-frontend. When set to a value greater than 0, query-frontend disabled query sharding for any query with a regexp matcher longer than the configured limit. #4632
* [ENHANCEMENT] Store-gateway: include statistics from LabelValues and LabelNames calls in `cortex_bucket_store_series*` metrics. #4673
* [ENHANCEMENT] Query-frontend: improve readability of distributed tracing spans. #4656
* [ENHANCEMENT] Update Docker base images from `alpine:3.17.2` to `alpine:3.17.3`. #4685
* [ENHANCEMENT] Querier: improve performance when shuffle sharding is enabled and the shard size is large. #4711
* [ENHANCEMENT] Ingester: improve performance when Active Series Tracker is in use. #4717
* [ENHANCEMENT] Store-gateway: optionally select `-blocks-storage.bucket-store.series-selection-strategy`, which can limit the impact of large posting lists (when many series share the same label name and value). #4667 #4695 #4698
* [ENHANCEMENT] Querier: Cache the converted float histogram from chunk iterator, hence there is no need to lookup chunk every time to get the converted float histogram. #4684
* [ENHANCEMENT] Ruler: Improve rule upload performance when not enforcing per-tenant rule group limits. #4828
* [ENHANCEMENT] Improved memory limit on the in-memory cache used for regular expression matchers. #4751
* [BUGFIX] Querier: Streaming remote read will now continue to return multiple chunks per frame after the first frame. #4423
* [BUGFIX] Store-gateway: the values for `stage="processed"` for the metrics `cortex_bucket_store_series_data_touched` and  `cortex_bucket_store_series_data_size_touched_bytes` when using fine-grained chunks caching is now reporting the correct values of chunks held in memory. #4449
* [BUGFIX] Compactor: fixed reporting a compaction error when compactor is correctly shut down while populating blocks. #4580
* [BUGFIX] OTLP: Do not drop exemplars of the OTLP Monotonic Sum metric. #4063
* [BUGFIX] Packaging: flag `/etc/default/mimir` and `/etc/sysconfig/mimir` as config to prevent overwrite. #4587
* [BUGFIX] Query-frontend: don't retry queries which error inside PromQL. #4643
* [BUGFIX] Store-gateway & query-frontend: report more consistent statistics for fetched index bytes. #4671
* [BUGFIX] Native histograms: fix how IsFloatHistogram determines if mimirpb.Histogram is a float histogram. #4706
* [BUGFIX] Query-frontend: fix query sharding for native histograms. #4666
* [BUGFIX] Ring status page: fixed the owned tokens percentage value displayed. #4730
* [BUGFIX] Querier: fixed chunk iterator that can return sample with wrong timestamp. #4450
* [BUGFIX] Packaging: fix preremove script preventing upgrades. #4801
* [BUGFIX] Security: updates Go to version 1.20.4 to fix CVE-2023-24539, CVE-2023-24540, CVE-2023-29400. #4903

### Mixin

* [ENHANCEMENT] Queries: Display data touched per sec in bytes instead of number of items. #4492
* [ENHANCEMENT] `_config.job_names.<job>` values can now be arrays of regular expressions in addition to a single string. Strings are still supported and behave as before. #4543
* [ENHANCEMENT] Queries dashboard: remove mention to store-gateway "streaming enabled" in panels because store-gateway only support streaming series since Mimir 2.7. #4569
* [ENHANCEMENT] Ruler: Add panel description for Read QPS panel in Ruler dashboard to explain values when in remote ruler mode. #4675
* [BUGFIX] Ruler dashboard: show data for reads from ingesters. #4543
* [BUGFIX] Pod selector regex for deployments: change `(.*-mimir-)` to `(.*mimir-)`. #4603

### Jsonnet

* [CHANGE] Ruler: changed ruler deployment max surge from `0` to `50%`, and max unavailable from `1` to `0`. #4381
* [CHANGE] Memcached connections parameters `-blocks-storage.bucket-store.index-cache.memcached.max-idle-connections`, `-blocks-storage.bucket-store.chunks-cache.memcached.max-idle-connections` and `-blocks-storage.bucket-store.metadata-cache.memcached.max-idle-connections` settings are now configured based on `max-get-multi-concurrency` and `max-async-concurrency`. #4591
* [CHANGE] Add support to use external Redis as cache. Following are some changes in the jsonnet config: #4386 #4640
  * Renamed `memcached_*_enabled` config options to `cache_*_enabled`
  * Renamed `memcached_*_max_item_size_mb` config options to `cache_*_max_item_size_mb`
  * Added `cache_*_backend` config options
* [CHANGE] Store-gateway StatefulSets with disabled multi-zone deployment are also unregistered from the ring on shutdown. This eliminated resharding during rollouts, at the cost of extra effort during scaling down store-gateways. For more information see [Scaling down store-gateways](https://grafana.com/docs/mimir/v2.7.x/operators-guide/run-production-environment/scaling-out/#scaling-down-store-gateways). #4713
* [CHANGE] Removed `$._config.querier.replicas` and `$._config.queryFrontend.replicas`. If you need to customize the number of querier or query-frontend replicas, and autoscaling is disabled, please set an override as is done for other stateless components (e.g. distributors). #5130
* [ENHANCEMENT] Alertmanager: add `alertmanager_data_disk_size` and  `alertmanager_data_disk_class` configuration options, by default no storage class is set. #4389
* [ENHANCEMENT] Update `rollout-operator` to `v0.4.0`. #4524
* [ENHANCEMENT] Update memcached to `memcached:1.6.19-alpine`. #4581
* [ENHANCEMENT] Add support for mTLS connections to Memcached servers. #4553
* [ENHANCEMENT] Update the `memcached-exporter` to `v0.11.2`. #4570
* [ENHANCEMENT] Autoscaling: Add `autoscaling_query_frontend_memory_target_utilization`, `autoscaling_ruler_query_frontend_memory_target_utilization`, and `autoscaling_ruler_memory_target_utilization` configuration options, for controlling the corresponding autoscaler memory thresholds. Each has a default of 1, i.e. 100%. #4612
* [ENHANCEMENT] Distributor: add ability to set per-distributor limits via `distributor_instance_limits` using runtime configuration. #4627
* [BUGFIX] Add missing query sharding settings for user_24M and user_32M plans. #4374

### Mimirtool

* [ENHANCEMENT] Backfill: mimirtool will now sleep and retry if it receives a 429 response while trying to finish an upload due to validation concurrency limits. #4598
* [ENHANCEMENT] `gauge` panel type is supported now in `mimirtool analyze dashboard`. #4679
* [ENHANCEMENT] Set a `User-Agent` header on requests to Mimir or Prometheus servers. #4700

### Mimir Continuous Test

* [FEATURE] Allow continuous testing of native histograms as well by enabling the flag `-tests.write-read-series-test.histogram-samples-enabled`. The metrics exposed by the tool will now have a new label called `type` with possible values of `float`, `histogram_float_counter`, `histogram_float_gauge`, `histogram_int_counter`, `histogram_int_gauge`, the list of metrics impacted: #4457
  * `mimir_continuous_test_writes_total`
  * `mimir_continuous_test_writes_failed_total`
  * `mimir_continuous_test_queries_total`
  * `mimir_continuous_test_queries_failed_total`
  * `mimir_continuous_test_query_result_checks_total`
  * `mimir_continuous_test_query_result_checks_failed_total`
* [ENHANCEMENT] Added a new metric `mimir_continuous_test_build_info` that reports version information, similar to the existing `cortex_build_info` metric exposed by other Mimir components. #4712
* [ENHANCEMENT] Add coherency for the selected ranges and instants of test queries. #4704

### Query-tee

### Documentation

* [CHANGE] Clarify what deprecation means in the lifecycle of configuration parameters. #4499
* [CHANGE] Update compactor `split-groups` and `split-and-merge-shards` recommendation on component page. #4623
* [FEATURE] Add instructions about how to configure native histograms. #4527
* [ENHANCEMENT] Runbook for MimirCompactorHasNotSuccessfullyRunCompaction extended to include scenario where compaction has fallen behind. #4609
* [ENHANCEMENT] Add explanation for QPS values for reads in remote ruler mode and writes generally, to the Ruler dashboard page. #4629
* [ENHANCEMENT] Expand zone-aware replication page to cover single physical availability zone deployments. #4631
* [FEATURE] Add instructions to use puppet module. #4610
* [FEATURE] Add documentation on how deploy mixin with terraform. #4161

### Tools

* [ENHANCEMENT] tsdb-index: iteration over index is now faster when any equal matcher is supplied. #4515

## 2.7.3

### Grafana Mimir

* [BUGFIX] Security: updates Go to version 1.20.4 to fix CVE-2023-24539, CVE-2023-24540, CVE-2023-29400. #4905

## 2.7.2

### Grafana Mimir

* [BUGFIX] Security: updated Go version to 1.20.3 to fix CVE-2023-24538 #4795

## 2.7.1

**Note**: During the release process, version 2.7.0 was tagged too early, before completing the release checklist and production testing. Release 2.7.1 doesn't include any code changes since 2.7.0, but now has proper release notes, published documentation, and has been fully tested in our production environment.

### Grafana Mimir

* [CHANGE] Ingester: the configuration parameter `-ingester.ring.readiness-check-ring-health` has been deprecated and will be removed in Mimir 2.9. #4422
* [CHANGE] Ruler: changed default value of `-ruler.evaluation-delay-duration` option from 0 to 1m. #4250
* [CHANGE] Querier: Errors with status code `422` coming from the store-gateway are propagated and not converted to the consistency check error anymore. #4100
* [CHANGE] Store-gateway: When a query hits `max_fetched_chunks_per_query` and `max_fetched_series_per_query` limits, an error with the status code `422` is created and returned. #4056
* [CHANGE] Packaging: Migrate FPM packaging solution to NFPM. Rationalize packages dependencies and add package for all binaries. #3911
* [CHANGE] Store-gateway: Deprecate flag `-blocks-storage.bucket-store.chunks-cache.subrange-size` since there's no benefit to changing the default of `16000`. #4135
* [CHANGE] Experimental support for ephemeral storage introduced in Mimir 2.6.0 has been removed. Following options are no longer available: #4252
  * `-blocks-storage.ephemeral-tsdb.*`
  * `-distributor.ephemeral-series-enabled`
  * `-distributor.ephemeral-series-matchers`
  * `-ingester.max-ephemeral-series-per-user`
  * `-ingester.instance-limits.max-ephemeral-series`
Querying with using `{__mimir_storage__="ephemeral"}` selector no longer works. All label values with `ephemeral-` prefix in `reason` label of `cortex_discarded_samples_total` metric are no longer available. Following metrics have been removed:
  * `cortex_ingester_ephemeral_series`
  * `cortex_ingester_ephemeral_series_created_total`
  * `cortex_ingester_ephemeral_series_removed_total`
  * `cortex_ingester_ingested_ephemeral_samples_total`
  * `cortex_ingester_ingested_ephemeral_samples_failures_total`
  * `cortex_ingester_memory_ephemeral_users`
  * `cortex_ingester_queries_ephemeral_total`
  * `cortex_ingester_queried_ephemeral_samples`
  * `cortex_ingester_queried_ephemeral_series`
* [CHANGE] Store-gateway: use mmap-less index-header reader by default and remove mmap-based index header reader. The following flags have changed: #4280
   * `-blocks-storage.bucket-store.index-header.map-populate-enabled` has been removed
   * `-blocks-storage.bucket-store.index-header.stream-reader-enabled` has been removed
   * `-blocks-storage.bucket-store.index-header.stream-reader-max-idle-file-handles` has been renamed to `-blocks-storage.bucket-store.index-header.max-idle-file-handles`, and the corresponding configuration file option has been renamed from `stream_reader_max_idle_file_handles` to `max_idle_file_handles`
* [CHANGE] Store-gateway: the streaming store-gateway is now enabled by default. The new default setting for `-blocks-storage.bucket-store.batch-series-size` is `5000`. #4330
* [CHANGE] Compactor: the configuration parameter `-compactor.consistency-delay` has been deprecated and will be removed in Mimir 2.9. #4409
* [CHANGE] Store-gateway: the configuration parameter `-blocks-storage.bucket-store.consistency-delay` has been deprecated and will be removed in Mimir 2.9. #4409
* [FEATURE] Ruler: added `keep_firing_for` support to alerting rules. #4099
* [FEATURE] Distributor, ingester: ingestion of native histograms. The new per-tenant limit `-ingester.native-histograms-ingestion-enabled` controls whether native histograms are stored or ignored. #4159
* [FEATURE] Query-frontend: Introduce experimental `-query-frontend.query-sharding-target-series-per-shard` to allow query sharding to take into account cardinality of similar requests executed previously. This feature uses the same cache that's used for results caching. #4121 #4177 #4188 #4254
* [ENHANCEMENT] Go: update go to 1.20.1. #4266
* [ENHANCEMENT] Ingester: added `out_of_order_blocks_external_label_enabled` shipper option to label out-of-order blocks before shipping them to cloud storage. #4182 #4297
* [ENHANCEMENT] Ruler: introduced concurrency when loading per-tenant rules configuration. This improvement is expected to speed up the ruler start up time in a Mimir cluster with a large number of tenants. #4258
* [ENHANCEMENT] Compactor: Add `reason` label to `cortex_compactor_runs_failed_total`. The value can be `shutdown` or `error`. #4012
* [ENHANCEMENT] Store-gateway: enforce `max_fetched_series_per_query`. #4056
* [ENHANCEMENT] Query-frontend: Disambiguate logs for failed queries. #4067
* [ENHANCEMENT] Query-frontend: log caller user agent in query stats logs. #4093
* [ENHANCEMENT] Store-gateway: add `data_type` label with values on `cortex_bucket_store_partitioner_extended_ranges_total`, `cortex_bucket_store_partitioner_expanded_ranges_total`, `cortex_bucket_store_partitioner_requested_ranges_total`, `cortex_bucket_store_partitioner_expanded_bytes_total`, `cortex_bucket_store_partitioner_requested_bytes_total` for `postings`, `series`, and `chunks`. #4095
* [ENHANCEMENT] Store-gateway: Reduce memory allocation rate when loading TSDB chunks from Memcached. #4074
* [ENHANCEMENT] Query-frontend: track `cortex_frontend_query_response_codec_duration_seconds` and `cortex_frontend_query_response_codec_payload_bytes` metrics to measure the time taken and bytes read / written while encoding and decoding query result payloads. #4110
* [ENHANCEMENT] Alertmanager: expose additional upstream metrics `cortex_alertmanager_dispatcher_aggregation_groups`, `cortex_alertmanager_dispatcher_alert_processing_duration_seconds`. #4151
* [ENHANCEMENT] Querier and query-frontend: add experimental, more performant protobuf internal query result response format enabled with `-query-frontend.query-result-response-format=protobuf`. #4153
* [ENHANCEMENT] Store-gateway: use more efficient chunks fetching and caching. This should reduce CPU, memory utilization, and receive bandwidth of a store-gateway. Enable with `-blocks-storage.bucket-store.chunks-cache.fine-grained-chunks-caching-enabled=true`. #4163 #4174 #4227
* [ENHANCEMENT] Query-frontend: Wait for in-flight queries to finish before shutting down. #4073 #4170
* [ENHANCEMENT] Store-gateway: added `encode` and `other` stage to `cortex_bucket_store_series_request_stage_duration_seconds` metric. #4179
* [ENHANCEMENT] Ingester: log state of TSDB when shipping or forced compaction can't be done due to unexpected state of TSDB. #4211
* [ENHANCEMENT] Update Docker base images from `alpine:3.17.1` to `alpine:3.17.2`. #4240
* [ENHANCEMENT] Store-gateway: add a `stage` label to the metrics `cortex_bucket_store_series_data_fetched`, `cortex_bucket_store_series_data_size_fetched_bytes`, `cortex_bucket_store_series_data_touched`, `cortex_bucket_store_series_data_size_touched_bytes`. This label only applies to `data_type="chunks"`. For `fetched` metrics with `data_type="chunks"` the `stage` label has 2 values: `fetched` - the chunks or bytes that were fetched from the cache or the object store, `refetched` - the chunks or bytes that had to be refetched from the cache or the object store because their size was underestimated during the first fetch. For `touched` metrics with `data_type="chunks"` the `stage` label has 2 values: `processed` - the chunks or bytes that were read from the fetched chunks or bytes and were processed in memory, `returned` - the chunks or bytes that were selected from the processed bytes to satisfy the query. #4227 #4316
* [ENHANCEMENT] Compactor: improve the partial block check related to `compactor.partial-block-deletion-delay` to potentially issue less requests to object storage. #4246
* [ENHANCEMENT] Memcached: added `-*.memcached.min-idle-connections-headroom-percentage` support to configure the minimum number of idle connections to keep open as a percentage (0-100) of the number of recently used idle connections. This feature is disabled when set to a negative value (default), which means idle connections are kept open indefinitely. #4249
* [ENHANCEMENT] Querier and store-gateway: optimized regular expression label matchers with case insensitive alternate operator. #4340 #4357
* [ENHANCEMENT] Compactor: added the experimental flag `-compactor.block-upload.block-validation-enabled` with the default `true` to configure whether block validation occurs on backfilled blocks. #3411
* [ENHANCEMENT] Ingester: apply a jitter to the first TSDB head compaction interval configured via `-blocks-storage.tsdb.head-compaction-interval`. Subsequent checks will happen at the configured interval. This should help to spread the TSDB head compaction among different ingesters over the configured interval. #4364
* [ENHANCEMENT] Ingester: the maximum accepted value for `-blocks-storage.tsdb.head-compaction-interval` has been increased from 5m to 15m. #4364
* [BUGFIX] Store-gateway: return `Canceled` rather than `Aborted` or `Internal` error when the calling querier cancels a label names or values request, and return `Internal` if processing the request fails for another reason. #4061
* [BUGFIX] Querier: track canceled requests with status code `499` in the metrics instead of `503` or `422`. #4099
* [BUGFIX] Ingester: compact out-of-order data during `/ingester/flush` or when TSDB is idle. #4180
* [BUGFIX] Ingester: conversion of global limits `max-series-per-user`, `max-series-per-metric`, `max-metadata-per-user` and `max-metadata-per-metric` into corresponding local limits now takes into account the number of ingesters in each zone. #4238
* [BUGFIX] Ingester: track `cortex_ingester_memory_series` metric consistently with `cortex_ingester_memory_series_created_total` and `cortex_ingester_memory_series_removed_total`. #4312
* [BUGFIX] Querier: fixed a bug which was incorrectly matching series with regular expression label matchers with begin/end anchors in the middle of the regular expression. #4340

### Mixin

* [CHANGE] Move auto-scaling panel rows down beneath logical network path in Reads and Writes dashboards. #4049
* [CHANGE] Make distributor auto-scaling metric panels show desired number of replicas. #4218
* [CHANGE] Alerts: The alert `MimirMemcachedRequestErrors` has been renamed to `MimirCacheRequestErrors`. #4242
* [ENHANCEMENT] Alerts: Added `MimirAutoscalerKedaFailing` alert firing when a KEDA scaler is failing. #4045
* [ENHANCEMENT] Add auto-scaling panels to ruler dashboard. #4046
* [ENHANCEMENT] Add gateway auto-scaling panels to Reads and Writes dashboards. #4049 #4216
* [ENHANCEMENT] Dashboards: distinguish between label names and label values queries. #4065
* [ENHANCEMENT] Add query-frontend and ruler-query-frontend auto-scaling panels to Reads and Ruler dashboards. #4199
* [BUGFIX] Alerts: Fixed `MimirAutoscalerNotActive` to not fire if scaling metric does not exist, to avoid false positives on scaled objects with 0 min replicas. #4045
* [BUGFIX] Alerts: `MimirCompactorHasNotSuccessfullyRunCompaction` is no longer triggered by frequent compactor restarts. #4012
* [BUGFIX] Tenants dashboard: Correctly show the ruler-query-scheduler queue size. #4152

### Jsonnet

* [CHANGE] Create the `query-frontend-discovery` service only when Mimir is deployed in microservice mode without query-scheduler. #4353
* [CHANGE] Add results cache backend config to `ruler-query-frontend` configuration to allow cache reuse for cardinality-estimation based sharding. #4257
* [ENHANCEMENT] Add support for ruler auto-scaling. #4046
* [ENHANCEMENT] Add optional `weight` param to `newQuerierScaledObject` and `newRulerQuerierScaledObject` to allow running multiple querier deployments on different node types. #4141
* [ENHANCEMENT] Add support for query-frontend and ruler-query-frontend auto-scaling. #4199
* [BUGFIX] Shuffle sharding: when applying user class limits, honor the minimum shard size configured in `$._config.shuffle_sharding.*`. #4363

### Mimirtool

* [FEATURE] Added `keep_firing_for` support to rules configuration. #4099
* [ENHANCEMENT] Add `-tls-insecure-skip-verify` to rules, alertmanager and backfill commands. #4162

### Query-tee

* [CHANGE] Increase default value of `-backend.read-timeout` to 150s, to accommodate default querier and query frontend timeout of 120s. #4262
* [ENHANCEMENT] Log errors that occur while performing requests to compare two endpoints. #4262
* [ENHANCEMENT] When comparing two responses that both contain an error, only consider the comparison failed if the errors differ. Previously, if either response contained an error, the comparison always failed, even if both responses contained the same error. #4262
* [ENHANCEMENT] Include the value of the `X-Scope-OrgID` header when logging a comparison failure. #4262
* [BUGFIX] Parameters (expression, time range etc.) for a query request where the parameters are in the HTTP request body rather than in the URL are now logged correctly when responses differ. #4265

### Documentation

* [ENHANCEMENT] Add guide on alternative migration method for Thanos to Mimir #3554
* [ENHANCEMENT] Restore "Migrate from Cortex" for Jsonnet. #3929
* [ENHANCEMENT] Document migration from microservices to read-write deployment mode. #3951
* [ENHANCEMENT] Do not error when there is nothing to commit as part of a publish #4058
* [ENHANCEMENT] Explain how to run Mimir locally using docker-compose #4079
* [ENHANCEMENT] Docs: use long flag names in runbook commands. #4088
* [ENHANCEMENT] Clarify how ingester replication happens. #4101
* [ENHANCEMENT] Improvements to the Get Started guide. #4315
* [BUGFIX] Added indentation to Azure and SWIFT backend definition. #4263

### Tools

* [ENHANCEMENT] Adapt tsdb-print-chunk for native histograms. #4186
* [ENHANCEMENT] Adapt tsdb-index-health for blocks containing native histograms. #4186
* [ENHANCEMENT] Adapt tsdb-chunks tool to handle native histograms. #4186

## 2.6.2

* [BUGFIX] Security: updates Go to version 1.20.4 to fix CVE-2023-24539, CVE-2023-24540, CVE-2023-29400. #4903

## 2.6.1

### Grafana Mimir

* [BUGFIX] Security: updates Go to version 1.20.3 to fix CVE-2023-24538 #4798

## 2.6.0

### Grafana Mimir

* [CHANGE] Querier: Introduce `-querier.max-partial-query-length` to limit the time range for partial queries at the querier level and deprecate `-store.max-query-length`. #3825 #4017
* [CHANGE] Store-gateway: Remove experimental `-blocks-storage.bucket-store.max-concurrent-reject-over-limit` flag. #3706
* [CHANGE] Ingester: If shipping is enabled block retention will now be relative to the upload time to cloud storage. If shipping is disabled block retention will be relative to the creation time of the block instead of the mintime of the last block created. #3816
* [CHANGE] Query-frontend: Deprecated CLI flag `-query-frontend.align-querier-with-step` has been removed. #3982
* [CHANGE] Alertmanager: added default configuration for `-alertmanager.configs.fallback`. Allows tenants to send alerts without first uploading an Alertmanager configuration. #3541
* [FEATURE] Store-gateway: streaming of series. The store-gateway can now stream results back to the querier instead of buffering them. This is expected to greatly reduce peak memory consumption while keeping latency the same. You can enable this feature by setting `-blocks-storage.bucket-store.batch-series-size` to a value in the high thousands (5000-10000). This is still an experimental feature and is subject to a changing API and instability. #3540 #3546 #3587 #3606 #3611 #3620 #3645 #3355 #3697 #3666 #3687 #3728 #3739 #3751 #3779 #3839
* [FEATURE] Alertmanager: Added support for the Webex receiver. #3758
* [FEATURE] Limits: Added the `-validation.separate-metrics-group-label` flag. This allows further separation of the `cortex_discarded_samples_total` metric by an additional `group` label - which is configured by this flag to be the value of a specific label on an incoming timeseries. Active groups are tracked and inactive groups are cleaned up on a defined interval. The maximum number of groups tracked is controlled by the `-max-separate-metrics-groups-per-user` flag. #3439
* [FEATURE] Overrides-exporter: Added experimental ring support to overrides-exporter via `-overrides-exporter.ring.enabled`. When enabled, the ring is used to establish a leader replica for the export of limit override metrics. #3908 #3953
* [FEATURE] Ephemeral storage (experimental): Mimir can now accept samples into "ephemeral storage". Such samples are available for querying for a short amount of time (`-blocks-storage.ephemeral-tsdb.retention-period`, defaults to 10 minutes), and then removed from memory. To use ephemeral storage, distributor must be configured with `-distributor.ephemeral-series-enabled` option. Series matching `-distributor.ephemeral-series-matchers` will be marked for storing into ephemeral storage in ingesters. Each tenant needs to have ephemeral storage enabled by using `-ingester.max-ephemeral-series-per-user` limit, which defaults to 0 (no ephemeral storage). Ingesters have new `-ingester.instance-limits.max-ephemeral-series` limit for total number of series in ephemeral storage across all tenants. If ingestion of samples into ephemeral storage fails, `cortex_discarded_samples_total` metric will use values prefixed with `ephemeral-` for `reason` label. Querying of ephemeral storage is possible by using `{__mimir_storage__="ephemeral"}` as metric selector. Following new metrics related to ephemeral storage are introduced: #3897 #3922 #3961 #3997 #4004
  * `cortex_ingester_ephemeral_series`
  * `cortex_ingester_ephemeral_series_created_total`
  * `cortex_ingester_ephemeral_series_removed_total`
  * `cortex_ingester_ingested_ephemeral_samples_total`
  * `cortex_ingester_ingested_ephemeral_samples_failures_total`
  * `cortex_ingester_memory_ephemeral_users`
  * `cortex_ingester_queries_ephemeral_total`
  * `cortex_ingester_queried_ephemeral_samples`
  * `cortex_ingester_queried_ephemeral_series`
* [ENHANCEMENT] Added new metric `thanos_shipper_last_successful_upload_time`: Unix timestamp (in seconds) of the last successful TSDB block uploaded to the bucket. #3627
* [ENHANCEMENT] Ruler: Added `-ruler.alertmanager-client.tls-enabled` configuration for alertmanager client. #3432 #3597
* [ENHANCEMENT] Activity tracker logs now have `component=activity-tracker` label. #3556
* [ENHANCEMENT] Distributor: remove labels with empty values #2439
* [ENHANCEMENT] Query-frontend: track query HTTP requests in the Activity Tracker. #3561
* [ENHANCEMENT] Store-gateway: Add experimental alternate implementation of index-header reader that does not use memory mapped files. The index-header reader is expected to improve stability of the store-gateway. You can enable this implementation with the flag `-blocks-storage.bucket-store.index-header.stream-reader-enabled`. #3639 #3691 #3703 #3742 #3785 #3787 #3797
* [ENHANCEMENT] Query-scheduler: add `cortex_query_scheduler_cancelled_requests_total` metric to track the number of requests that are already cancelled when dequeued. #3696
* [ENHANCEMENT] Store-gateway: add `cortex_bucket_store_partitioner_extended_ranges_total` metric to keep track of the ranges that the partitioner decided to overextend and merge in order to save API call to the object storage. #3769
* [ENHANCEMENT] Compactor: Auto-forget unhealthy compactors after ten failed ring heartbeats. #3771
* [ENHANCEMENT] Ruler: change default value of `-ruler.for-grace-period` from `10m` to `2m` and update help text. The new default value reflects how we operate Mimir at Grafana Labs. #3817
* [ENHANCEMENT] Ingester: Added experimental flags to force usage of _postings for matchers cache_. These flags will be removed in the future and it's not recommended to change them. #3823
  * `-blocks-storage.tsdb.head-postings-for-matchers-cache-ttl`
  * `-blocks-storage.tsdb.head-postings-for-matchers-cache-size`
  * `-blocks-storage.tsdb.head-postings-for-matchers-cache-force`
* [ENHANCEMENT] Ingester: Improved series selection performance when some of the matchers do not match any series. #3827
* [ENHANCEMENT] Alertmanager: Add new additional template function `tenantID` returning id of the tenant owning the alert. #3758
* [ENHANCEMENT] Alertmanager: Add additional template function `grafanaExploreURL` returning URL to grafana explore with range query. #3849
* [ENHANCEMENT] Reduce overhead of debug logging when filtered out. #3875
* [ENHANCEMENT] Update Docker base images from `alpine:3.16.2` to `alpine:3.17.1`. #3898
* [ENHANCEMENT] Ingester: Add new `/ingester/tsdb_metrics` endpoint to return tenant-specific TSDB metrics. #3923
* [ENHANCEMENT] Query-frontend: CLI flag `-query-frontend.max-total-query-length` and its associated YAML configuration is now stable. #3882
* [ENHANCEMENT] Ruler: rule groups now support optional and experimental `align_evaluation_time_on_interval` field, which causes all evaluations to happen on interval-aligned timestamp. #4013
* [ENHANCEMENT] Query-scheduler: ring-based service discovery is now stable. #4028
* [ENHANCEMENT] Store-gateway: improved performance of prefix matching on the labels. #4055 #4080
* [BUGFIX] Log the names of services that are not yet running rather than `unsupported value type` when calling `/ready` and some services are not running. #3625
* [BUGFIX] Alertmanager: Fix template spurious deletion with relative data dir. #3604
* [BUGFIX] Security: update prometheus/exporter-toolkit for CVE-2022-46146. #3675
* [BUGFIX] Security: update golang.org/x/net for CVE-2022-41717. #3755
* [BUGFIX] Debian package: Fix post-install, environment file path and user creation. #3720
* [BUGFIX] memberlist: Fix panic during Mimir startup when Mimir receives gossip message before it's ready. #3746
* [BUGFIX] Store-gateway: fix `cortex_bucket_store_partitioner_requested_bytes_total` metric to not double count overlapping ranges. #3769
* [BUGFIX] Update `github.com/thanos-io/objstore` to address issue with Multipart PUT on s3-compatible Object Storage. #3802 #3821
* [BUGFIX] Distributor, Query-scheduler: Make sure ring metrics include a `cortex_` prefix as expected by dashboards. #3809
* [BUGFIX] Querier: canceled requests are no longer reported as "consistency check" failures. #3837 #3927
* [BUGFIX] Distributor: don't panic when `metric_relabel_configs` in overrides contains null element. #3868
* [BUGFIX] Distributor: don't panic when OTLP histograms don't have any buckets. #3853
* [BUGFIX] Ingester, Compactor: fix panic that can occur when compaction fails. #3955
* [BUGFIX] Store-gateway: return `Canceled` rather than `Aborted` error when the calling querier cancels the request. #4007

### Mixin

* [ENHANCEMENT] Alerts: Added `MimirIngesterInstanceHasNoTenants` alert that fires when an ingester replica is not receiving write requests for any tenant. #3681
* [ENHANCEMENT] Alerts: Extended `MimirAllocatingTooMuchMemory` to check read-write deployment containers. #3710
* [ENHANCEMENT] Alerts: Added `MimirAlertmanagerInstanceHasNoTenants` alert that fires when an alertmanager instance ows no tenants. #3826
* [ENHANCEMENT] Alerts: Added `MimirRulerInstanceHasNoRuleGroups` alert that fires when a ruler replica is not assigned any rule group to evaluate. #3723
* [ENHANCEMENT] Support for baremetal deployment for alerts and scaling recording rules. #3719
* [ENHANCEMENT] Dashboards: querier autoscaling now supports multiple scaled objects (configurable via `$._config.autoscale.querier.hpa_name`). #3962
* [BUGFIX] Alerts: Fixed `MimirIngesterRestarts` alert when Mimir is deployed in read-write mode. #3716
* [BUGFIX] Alerts: Fixed `MimirIngesterHasNotShippedBlocks` and `MimirIngesterHasNotShippedBlocksSinceStart` alerts for when Mimir is deployed in read-write or monolithic modes and updated them to use new `thanos_shipper_last_successful_upload_time` metric. #3627
* [BUGFIX] Alerts: Fixed `MimirMemoryMapAreasTooHigh` alert when Mimir is deployed in read-write mode. #3626
* [BUGFIX] Alerts: Fixed `MimirCompactorSkippedBlocksWithOutOfOrderChunks` matching on non-existent label. #3628
* [BUGFIX] Dashboards: Fix `Rollout Progress` dashboard incorrectly using Gateway metrics when Gateway was not enabled. #3709
* [BUGFIX] Tenants dashboard: Make it compatible with all deployment types. #3754
* [BUGFIX] Alerts: Fixed `MimirCompactorHasNotUploadedBlocks` to not fire if compactor has nothing to do. #3793
* [BUGFIX] Alerts: Fixed `MimirAutoscalerNotActive` to not fire if scaling metric is 0, to avoid false positives on scaled objects with 0 min replicas. #3999

### Jsonnet

* [CHANGE] Replaced the deprecated `policy/v1beta1` with `policy/v1` when configuring a PodDisruptionBudget for read-write deployment mode. #3811
* [CHANGE] Removed `-server.http-write-timeout` default option value from querier and query-frontend, as it defaults to a higher value in the code now, and cannot be lower than `-querier.timeout`. #3836
* [CHANGE] Replaced `-store.max-query-length` with `-query-frontend.max-total-query-length` in the query-frontend config. #3879
* [CHANGE] Changed default `mimir_backend_data_disk_size` from `100Gi` to `250Gi`. #3894
* [ENHANCEMENT] Update `rollout-operator` to `v0.2.0`. #3624
* [ENHANCEMENT] Add `user_24M` and `user_32M` classes to operations config. #3367
* [ENHANCEMENT] Update memcached image from `memcached:1.6.16-alpine` to `memcached:1.6.17-alpine`. #3914
* [ENHANCEMENT] Allow configuring the ring for overrides-exporter. #3995
* [BUGFIX] Apply ingesters and store-gateways per-zone CLI flags overrides to read-write deployment mode too. #3766
* [BUGFIX] Apply overrides-exporter CLI flags to mimir-backend when running Mimir in read-write deployment mode. #3790
* [BUGFIX] Fixed `mimir-write` and `mimir-read` Kubernetes service to correctly balance requests among pods. #3855 #3864 #3906
* [BUGFIX] Fixed `ruler-query-frontend` and `mimir-read` gRPC server configuration to force clients to periodically re-resolve the backend addresses. #3862
* [BUGFIX] Fixed `mimir-read` CLI flags to ensure query-frontend configuration takes precedence over querier configuration. #3877

### Mimirtool

* [ENHANCEMENT] Update `mimirtool config convert` to work with Mimir 2.4, 2.5, 2.6 changes. #3952
* [ENHANCEMENT] Mimirtool is now available to install through Homebrew with `brew install mimirtool`. #3776
* [ENHANCEMENT] Added `--concurrency` to `mimirtool rules sync` command. #3996
* [BUGFIX] Fix summary output from `mimirtool rules sync` to display correct number of groups created and updated. #3918

### Documentation

* [BUGFIX] Querier: Remove assertion that the `-querier.max-concurrent` flag must also be set for the query-frontend. #3678
* [ENHANCEMENT] Update migration from cortex documentation. #3662
* [ENHANCEMENT] Query-scheduler: documented how to migrate from DNS-based to ring-based service discovery. #4028

### Tools

## 2.5.0

### Grafana Mimir

* [CHANGE] Flag `-azure.msi-resource` is now ignored, and will be removed in Mimir 2.7. This setting is now made automatically by Azure. #2682
* [CHANGE] Experimental flag `-blocks-storage.tsdb.out-of-order-capacity-min` has been removed. #3261
* [CHANGE] Distributor: Wrap errors from pushing to ingesters with useful context, for example clarifying timeouts. #3307
* [CHANGE] The default value of `-server.http-write-timeout` has changed from 30s to 2m. #3346
* [CHANGE] Reduce period of health checks in connection pools for querier->store-gateway, ruler->ruler, and alertmanager->alertmanager clients to 10s. This reduces the time to fail a gRPC call when the remote stops responding. #3168
* [CHANGE] Hide TSDB block ranges period config from doc and mark it experimental. #3518
* [FEATURE] Alertmanager: added Discord support. #3309
* [ENHANCEMENT] Added `-server.tls-min-version` and `-server.tls-cipher-suites` flags to configure cipher suites and min TLS version supported by HTTP and gRPC servers. #2898
* [ENHANCEMENT] Distributor: Add age filter to forwarding functionality, to not forward samples which are older than defined duration. If such samples are not ingested, `cortex_discarded_samples_total{reason="forwarded-sample-too-old"}` is increased. #3049 #3113
* [ENHANCEMENT] Store-gateway: Reduce memory allocation when generating ids in index cache. #3179
* [ENHANCEMENT] Query-frontend: truncate queries based on the configured creation grace period (`--validation.create-grace-period`) to avoid querying too far into the future. #3172
* [ENHANCEMENT] Ingester: Reduce activity tracker memory allocation. #3203
* [ENHANCEMENT] Query-frontend: Log more detailed information in the case of a failed query. #3190
* [ENHANCEMENT] Added `-usage-stats.installation-mode` configuration to track the installation mode via the anonymous usage statistics. #3244
* [ENHANCEMENT] Compactor: Add new `cortex_compactor_block_max_time_delta_seconds` histogram for detecting if compaction of blocks is lagging behind. #3240 #3429
* [ENHANCEMENT] Ingester: reduced the memory footprint of active series custom trackers. #2568
* [ENHANCEMENT] Distributor: Include `X-Scope-OrgId` header in requests forwarded to configured forwarding endpoint. #3283 #3385
* [ENHANCEMENT] Alertmanager: reduced memory utilization in Mimir clusters with a large number of tenants. #3309
* [ENHANCEMENT] Add experimental flag `-shutdown-delay` to allow components to wait after receiving SIGTERM and before stopping. In this time the component returns 503 from /ready endpoint. #3298
* [ENHANCEMENT] Go: update to go 1.19.3. #3371
* [ENHANCEMENT] Alerts: added `RulerRemoteEvaluationFailing` alert, firing when communication between ruler and frontend fails in remote operational mode. #3177 #3389
* [ENHANCEMENT] Clarify which S3 signature versions are supported in the error "unsupported signature version". #3376
* [ENHANCEMENT] Store-gateway: improved index header reading performance. #3393 #3397 #3436
* [ENHANCEMENT] Store-gateway: improved performance of series matching. #3391
* [ENHANCEMENT] Move the validation of incoming series before the distributor's forwarding functionality, so that we don't forward invalid series. #3386 #3458
* [ENHANCEMENT] S3 bucket configuration now validates that the endpoint does not have the bucket name prefix. #3414
* [ENHANCEMENT] Query-frontend: added "fetched index bytes" to query statistics, so that the statistics contain the total bytes read by store-gateways from TSDB block indexes. #3206
* [ENHANCEMENT] Distributor: push wrapper should only receive unforwarded samples. #2980
* [ENHANCEMENT] Added `/api/v1/status/config` and `/api/v1/status/flags` APIs to maintain compatibility with prometheus. #3596 #3983
* [BUGFIX] Flusher: Add `Overrides` as a dependency to prevent panics when starting with `-target=flusher`. #3151
* [BUGFIX] Updated `golang.org/x/text` dependency to fix CVE-2022-32149. #3285
* [BUGFIX] Query-frontend: properly close gRPC streams to the query-scheduler to stop memory and goroutines leak. #3302
* [BUGFIX] Ruler: persist evaluation delay configured in the rulegroup. #3392
* [BUGFIX] Ring status pages: show 100% ownership as "100%", not "1e+02%". #3435
* [BUGFIX] Fix panics in OTLP ingest path when parse errors exist. #3538

### Mixin

* [CHANGE] Alerts: Change `MimirSchedulerQueriesStuck` `for` time to 7 minutes to account for the time it takes for HPA to scale up. #3223
* [CHANGE] Dashboards: Removed the `Querier > Stages` panel from the `Mimir / Queries` dashboard. #3311
* [CHANGE] Configuration: The format of the `autoscaling` section of the configuration has changed to support more components. #3378
  * Instead of specific config variables for each component, they are listed in a dictionary. For example, `autoscaling.querier_enabled` becomes `autoscaling.querier.enabled`.
* [FEATURE] Dashboards: Added "Mimir / Overview resources" dashboard, providing an high level view over a Mimir cluster resources utilization. #3481
* [FEATURE] Dashboards: Added "Mimir / Overview networking" dashboard, providing an high level view over a Mimir cluster network bandwidth, inflight requests and TCP connections. #3487
* [FEATURE] Compile baremetal mixin along k8s mixin. #3162 #3514
* [ENHANCEMENT] Alerts: Add MimirRingMembersMismatch firing when a component does not have the expected number of running jobs. #2404
* [ENHANCEMENT] Dashboards: Add optional row about the Distributor's metric forwarding feature to the `Mimir / Writes` dashboard. #3182 #3394 #3394 #3461
* [ENHANCEMENT] Dashboards: Remove the "Instance Mapper" row from the "Alertmanager Resources Dashboard". This is a Grafana Cloud specific service and not relevant for external users. #3152
* [ENHANCEMENT] Dashboards: Add "remote read", "metadata", and "exemplar" queries to "Mimir / Overview" dashboard. #3245
* [ENHANCEMENT] Dashboards: Use non-red colors for non-error series in the "Mimir / Overview" dashboard. #3246
* [ENHANCEMENT] Dashboards: Add support to multi-zone deployments for the experimental read-write deployment mode. #3256
* [ENHANCEMENT] Dashboards: If enabled, add new row to the `Mimir / Writes` for distributor autoscaling metrics. #3378
* [ENHANCEMENT] Dashboards: Add read path insights row to the "Mimir / Tenants" dashboard. #3326
* [ENHANCEMENT] Alerts: Add runbook urls for alerts. #3452
* [ENHANCEMENT] Configuration: Make it possible to configure namespace label, job label, and job prefix. #3482
* [ENHANCEMENT] Dashboards: improved resources and networking dashboards to work with read-write deployment mode too. #3497 #3504 #3519 #3531
* [ENHANCEMENT] Alerts: Added "MimirDistributorForwardingErrorRate" alert, which fires on high error rates in the distributor’s forwarding feature. #3200
* [ENHANCEMENT] Improve phrasing in Overview dashboard. #3488
* [BUGFIX] Dashboards: Fix legend showing `persistentvolumeclaim` when using `deployment_type=baremetal` for `Disk space utilization` panels. #3173 #3184
* [BUGFIX] Alerts: Fixed `MimirGossipMembersMismatch` alert when Mimir is deployed in read-write mode. #3489
* [BUGFIX] Dashboards: Remove "Inflight requests" from object store panels because the panel is not tracking the inflight requests to object storage. #3521

### Jsonnet

* [CHANGE] Replaced the deprecated `policy/v1beta1` with `policy/v1` when configuring a PodDisruptionBudget. #3284
* [CHANGE] [Common storage configuration](https://grafana.com/docs/mimir/v2.3.x/operators-guide/configure/configure-object-storage-backend/#common-configuration) is now used to configure object storage in all components. This is a breaking change in terms of Jsonnet manifests and also a CLI flag update for components that use object storage, so it will require a rollout of those components. The changes include: #3257
  * `blocks_storage_backend` was renamed to `storage_backend` and is now used as the common storage backend for all components.
    * So were the related `blocks_storage_azure_account_(name|key)` and `blocks_storage_s3_endpoint` configurations.
  * `storage_s3_endpoint` is now rendered by default using the `aws_region` configuration instead of a hardcoded `us-east-1`.
  * `ruler_client_type` and `alertmanager_client_type` were renamed to `ruler_storage_backend` and `alertmanager_storage_backend` respectively, and their corresponding CLI flags won't be rendered unless explicitly set to a value different from the one in `storage_backend` (like `local`).
  * `alertmanager_s3_bucket_name`, `alertmanager_gcs_bucket_name` and `alertmanager_azure_container_name` have been removed, and replaced by a single `alertmanager_storage_bucket_name` configuration used for all object storages.
  * `genericBlocksStorageConfig` configuration object was removed, and so any extensions to it will be now ignored. Use `blockStorageConfig` instead.
  * `rulerClientConfig` and `alertmanagerStorageClientConfig` configuration objects were renamed to `rulerStorageConfig` and `alertmanagerStorageConfig` respectively, and so any extensions to their previous names will be now ignored. Use the new names instead.
  * The CLI flags `*.s3.region` are no longer rendered as they are optional and the region can be inferred by Mimir by performing an initial API call to the endpoint.
  * The migration to this change should usually consist of:
    * Renaming `blocks_storage_backend` key to `storage_backend`.
    * For Azure/S3:
      * Renaming `blocks_storage_(azure|s3)_*` configurations to `storage_(azure|s3)_*`.
      * If `ruler_storage_(azure|s3)_*` and `alertmanager_storage_(azure|s3)_*` keys were different from the `block_storage_*` ones, they should be now provided using CLI flags, see [configuration reference](https://grafana.com/docs/mimir/v2.3.x/operators-guide/configure/reference-configuration-parameters/) for more details.
    * Removing `ruler_client_type` and `alertmanager_client_type` if their value match the `storage_backend`, or renaming them to their new names otherwise.
    * Reviewing any possible extensions to `genericBlocksStorageConfig`, `rulerClientConfig` and `alertmanagerStorageClientConfig` and moving them to the corresponding new options.
    * Renaming the alertmanager's bucket name configuration from provider-specific to the new `alertmanager_storage_bucket_name` key.
* [CHANGE] The `overrides-exporter.libsonnet` file is now always imported. The overrides-exporter can be enabled in jsonnet setting the following: #3379
  ```jsonnet
  {
    _config+:: {
      overrides_exporter_enabled: true,
    }
  }
  ```
* [FEATURE] Added support for experimental read-write deployment mode. Enabling the read-write deployment mode on a existing Mimir cluster is a destructive operation, because the cluster will be re-created. If you're creating a new Mimir cluster, you can deploy it in read-write mode adding the following configuration: #3379 #3475 #3405
  ```jsonnet
  {
    _config+:: {
      deployment_mode: 'read-write',

      // See operations/mimir/read-write-deployment.libsonnet for more configuration options.
      mimir_write_replicas: 3,
      mimir_read_replicas: 2,
      mimir_backend_replicas: 3,
    }
  }
  ```
* [ENHANCEMENT] Add autoscaling support to the `mimir-read` component when running the read-write-deployment model. #3419
* [ENHANCEMENT] Added `$._config.usageStatsConfig` to track the installation mode via the anonymous usage statistics. #3294
* [ENHANCEMENT] The query-tee node port (`$._config.query_tee_node_port`) is now optional. #3272
* [ENHANCEMENT] Add support for autoscaling distributors. #3378
* [ENHANCEMENT] Make auto-scaling logic ensure integer KEDA thresholds. #3512
* [BUGFIX] Fixed query-scheduler ring configuration for dedicated ruler's queries and query-frontends. #3237 #3239
* [BUGFIX] Jsonnet: Fix auto-scaling so that ruler-querier CPU threshold is a string-encoded integer millicores value. #3520

### Mimirtool

* [FEATURE] Added `mimirtool alertmanager verify` command to validate configuration without uploading. #3440
* [ENHANCEMENT] Added `mimirtool rules delete-namespace` command to delete all of the rule groups in a namespace including the namespace itself. #3136
* [ENHANCEMENT] Refactor `mimirtool analyze prometheus`: add concurrency and resiliency #3349
  * Add `--concurrency` flag. Default: number of logical CPUs
* [BUGFIX] `--log.level=debug` now correctly prints the response from the remote endpoint when a request fails. #3180

### Documentation

* [ENHANCEMENT] Documented how to configure HA deduplication using Consul in a Mimir Helm deployment. #2972
* [ENHANCEMENT] Improve `MimirQuerierAutoscalerNotActive` runbook. #3186
* [ENHANCEMENT] Improve `MimirSchedulerQueriesStuck` runbook to reflect debug steps with querier auto-scaling enabled. #3223
* [ENHANCEMENT] Use imperative for docs titles. #3178 #3332 #3343
* [ENHANCEMENT] Docs: mention gRPC compression in "Production tips". #3201
* [ENHANCEMENT] Update ADOPTERS.md. #3224 #3225
* [ENHANCEMENT] Add a note for jsonnet deploying. #3213
* [ENHANCEMENT] out-of-order runbook update with use case. #3253
* [ENHANCEMENT] Fixed TSDB retention mentioned in the "Recover source blocks from ingesters" runbook. #3280
* [ENHANCEMENT] Run Grafana Mimir in production using the Helm chart. #3072
* [ENHANCEMENT] Use common configuration in the tutorial. #3282
* [ENHANCEMENT] Updated detailed steps for migrating blocks from Thanos to Mimir. #3290
* [ENHANCEMENT] Add scheme to DNS service discovery docs. #3450
* [BUGFIX] Remove reference to file that no longer exists in contributing guide. #3404
* [BUGFIX] Fix some minor typos in the contributing guide and on the runbooks page. #3418
* [BUGFIX] Fix small typos in API reference. #3526
* [BUGFIX] Fixed TSDB retention mentioned in the "Recover source blocks from ingesters" runbook. #3278
* [BUGFIX] Fixed configuration example in the "Configuring the Grafana Mimir query-frontend to work with Prometheus" guide. #3374

### Tools

* [FEATURE] Add `copyblocks` tool, to copy Mimir blocks between two GCS buckets. #3264
* [ENHANCEMENT] copyblocks: copy no-compact global markers and optimize min time filter check. #3268
* [ENHANCEMENT] Mimir rules GitHub action: Added the ability to change default value of `label` when running `prepare` command. #3236
* [BUGFIX] Mimir rules Github action: Fix single line output. #3421

## 2.4.0

### Grafana Mimir

* [CHANGE] Distributor: change the default value of `-distributor.remote-timeout` to `2s` from `20s` and `-distributor.forwarding.request-timeout` to `2s` from `10s` to improve distributor resource usage when ingesters crash. #2728 #2912
* [CHANGE] Anonymous usage statistics tracking: added the `-ingester.ring.store` value. #2981
* [CHANGE] Series metadata `HELP` that is longer than `-validation.max-metadata-length` is now truncated silently, instead of being dropped with a 400 status code. #2993
* [CHANGE] Ingester: changed default setting for `-ingester.ring.readiness-check-ring-health` from `true` to `false`. #2953
* [CHANGE] Anonymous usage statistics tracking has been enabled by default, to help Mimir maintainers make better decisions to support the open source community. #2939 #3034
* [CHANGE] Anonymous usage statistics tracking: added the minimum and maximum value of `-ingester.out-of-order-time-window`. #2940
* [CHANGE] The default hash ring heartbeat period for distributors, ingesters, rulers and compactors has been increased from `5s` to `15s`. Now the default heartbeat period for all Mimir hash rings is `15s`. #3033
* [CHANGE] Reduce the default TSDB head compaction concurrency (`-blocks-storage.tsdb.head-compaction-concurrency`) from 5 to 1, in order to reduce CPU spikes. #3093
* [CHANGE] Ruler: the ruler's [remote evaluation mode](https://grafana.com/docs/mimir/latest/operators-guide/architecture/components/ruler/#remote) (`-ruler.query-frontend.address`) is now stable. #3109
* [CHANGE] Limits: removed the deprecated YAML configuration option `active_series_custom_trackers_config`. Please use `active_series_custom_trackers` instead. #3110
* [CHANGE] Ingester: removed the deprecated configuration option `-ingester.ring.join-after`. #3111
* [CHANGE] Querier: removed the deprecated configuration option `-querier.shuffle-sharding-ingesters-lookback-period`. The value of `-querier.query-ingesters-within` is now used internally for shuffle sharding lookback, while you can use `-querier.shuffle-sharding-ingesters-enabled` to enable or disable shuffle sharding on the read path. #3111
* [CHANGE] Memberlist: cluster label verification feature (`-memberlist.cluster-label` and `-memberlist.cluster-label-verification-disabled`) is now marked as stable. #3108
* [CHANGE] Distributor: only single per-tenant forwarding endpoint can be configured now. Support for per-rule endpoint has been removed. #3095
* [FEATURE] Query-scheduler: added an experimental ring-based service discovery support for the query-scheduler. Refer to [query-scheduler configuration](https://grafana.com/docs/mimir/next/operators-guide/architecture/components/query-scheduler/#configuration) for more information. #2957
* [FEATURE] Introduced the experimental endpoint `/api/v1/user_limits` exposed by all components that load runtime configuration. This endpoint exposes realtime limits for the authenticated tenant, in JSON format. #2864 #3017
* [FEATURE] Query-scheduler: added the experimental configuration option `-query-scheduler.max-used-instances` to restrict the number of query-schedulers effectively used regardless how many replicas are running. This feature can be useful when using the experimental read-write deployment mode. #3005
* [ENHANCEMENT] Go: updated to go 1.19.2. #2637 #3127 #3129
* [ENHANCEMENT] Runtime config: don't unmarshal runtime configuration files if they haven't changed. This can save a bit of CPU and memory on every component using runtime config. #2954
* [ENHANCEMENT] Query-frontend: Add `cortex_frontend_query_result_cache_skipped_total` and `cortex_frontend_query_result_cache_attempted_total` metrics to track the reason why query results are not cached. #2855
* [ENHANCEMENT] Distributor: pool more connections per host when forwarding request. Mark requests as idempotent so they can be retried under some conditions. #2968
* [ENHANCEMENT] Distributor: failure to send request to forwarding target now also increments `cortex_distributor_forward_errors_total`, with `status_code="failed"`. #2968
* [ENHANCEMENT] Distributor: added support forwarding push requests via gRPC, using `httpgrpc` messages from weaveworks/common library. #2996
* [ENHANCEMENT] Query-frontend / Querier: increase internal backoff period used to retry connections to query-frontend / query-scheduler. #3011
* [ENHANCEMENT] Querier: do not log "error processing requests from scheduler" when the query-scheduler is shutting down. #3012
* [ENHANCEMENT] Query-frontend: query sharding process is now time-bounded and it is cancelled if the request is aborted. #3028
* [ENHANCEMENT] Query-frontend: improved Prometheus response JSON encoding performance. #2450
* [ENHANCEMENT] TLS: added configuration parameters to configure the client's TLS cipher suites and minimum version. The following new CLI flags have been added: #3070
  * `-alertmanager.alertmanager-client.tls-cipher-suites`
  * `-alertmanager.alertmanager-client.tls-min-version`
  * `-alertmanager.sharding-ring.etcd.tls-cipher-suites`
  * `-alertmanager.sharding-ring.etcd.tls-min-version`
  * `-compactor.ring.etcd.tls-cipher-suites`
  * `-compactor.ring.etcd.tls-min-version`
  * `-distributor.forwarding.grpc-client.tls-cipher-suites`
  * `-distributor.forwarding.grpc-client.tls-min-version`
  * `-distributor.ha-tracker.etcd.tls-cipher-suites`
  * `-distributor.ha-tracker.etcd.tls-min-version`
  * `-distributor.ring.etcd.tls-cipher-suites`
  * `-distributor.ring.etcd.tls-min-version`
  * `-ingester.client.tls-cipher-suites`
  * `-ingester.client.tls-min-version`
  * `-ingester.ring.etcd.tls-cipher-suites`
  * `-ingester.ring.etcd.tls-min-version`
  * `-memberlist.tls-cipher-suites`
  * `-memberlist.tls-min-version`
  * `-querier.frontend-client.tls-cipher-suites`
  * `-querier.frontend-client.tls-min-version`
  * `-querier.store-gateway-client.tls-cipher-suites`
  * `-querier.store-gateway-client.tls-min-version`
  * `-query-frontend.grpc-client-config.tls-cipher-suites`
  * `-query-frontend.grpc-client-config.tls-min-version`
  * `-query-scheduler.grpc-client-config.tls-cipher-suites`
  * `-query-scheduler.grpc-client-config.tls-min-version`
  * `-query-scheduler.ring.etcd.tls-cipher-suites`
  * `-query-scheduler.ring.etcd.tls-min-version`
  * `-ruler.alertmanager-client.tls-cipher-suites`
  * `-ruler.alertmanager-client.tls-min-version`
  * `-ruler.client.tls-cipher-suites`
  * `-ruler.client.tls-min-version`
  * `-ruler.query-frontend.grpc-client-config.tls-cipher-suites`
  * `-ruler.query-frontend.grpc-client-config.tls-min-version`
  * `-ruler.ring.etcd.tls-cipher-suites`
  * `-ruler.ring.etcd.tls-min-version`
  * `-store-gateway.sharding-ring.etcd.tls-cipher-suites`
  * `-store-gateway.sharding-ring.etcd.tls-min-version`
* [ENHANCEMENT] Store-gateway: Add `-blocks-storage.bucket-store.max-concurrent-reject-over-limit` option to allow requests that exceed the max number of inflight object storage requests to be rejected. #2999
* [ENHANCEMENT] Query-frontend: allow setting a separate limit on the total (before splitting/sharding) query length of range queries with the new experimental `-query-frontend.max-total-query-length` flag, which defaults to `-store.max-query-length` if unset or set to 0. #3058
* [ENHANCEMENT] Query-frontend: Lower TTL for cache entries overlapping the out-of-order samples ingestion window (re-using `-ingester.out-of-order-allowance` from ingesters). #2935
* [ENHANCEMENT] Ruler: added support to forcefully disable recording and/or alerting rules evaluation. The following new configuration options have been introduced, which can be overridden on a per-tenant basis in the runtime configuration: #3088
  * `-ruler.recording-rules-evaluation-enabled`
  * `-ruler.alerting-rules-evaluation-enabled`
* [ENHANCEMENT] Distributor: Improved error messages reported when the distributor fails to remote write to ingesters. #3055
* [ENHANCEMENT] Improved tracing spans tracked by distributors, ingesters and store-gateways. #2879 #3099 #3089
* [ENHANCEMENT] Ingester: improved the performance of label value cardinality endpoint. #3044
* [ENHANCEMENT] Ruler: use backoff retry on remote evaluation #3098
* [ENHANCEMENT] Query-frontend: Include multiple tenant IDs in query logs when present instead of dropping them. #3125
* [ENHANCEMENT] Query-frontend: truncate queries based on the configured blocks retention period (`-compactor.blocks-retention-period`) to avoid querying past this period. #3134
* [ENHANCEMENT] Alertmanager: reduced memory utilization in Mimir clusters with a large number of tenants. #3143
* [ENHANCEMENT] Store-gateway: added extra span logging to improve observability. #3131
* [ENHANCEMENT] Compactor: cleaning up different tenants' old blocks and updating bucket indexes is now more independent. This prevents a single tenant from delaying cleanup for other tenants. #2631
* [ENHANCEMENT] Distributor: request rate, ingestion rate, and inflight requests limits are now enforced before reading and parsing the body of the request. This makes the distributor more resilient against a burst of requests over those limit. #2419
* [BUGFIX] Querier: Fix 400 response while handling streaming remote read. #2963
* [BUGFIX] Fix a bug causing query-frontend, query-scheduler, and querier not failing if one of their internal components fail. #2978
* [BUGFIX] Querier: re-balance the querier worker connections when a query-frontend or query-scheduler is terminated. #3005
* [BUGFIX] Distributor: Now returns the quorum error from ingesters. For example, with replication_factor=3, two HTTP 400 errors and one HTTP 500 error, now the distributor will always return HTTP 400. Previously the behaviour was to return the error which the distributor first received. #2979
* [BUGFIX] Ruler: fix panic when ruler.external_url is explicitly set to an empty string ("") in YAML. #2915
* [BUGFIX] Alertmanager: Fix support for the Telegram API URL in the global settings. #3097
* [BUGFIX] Alertmanager: Fix parsing of label matchers without label value in the API used to retrieve alerts. #3097
* [BUGFIX] Ruler: Fix not restoring alert state for rule groups when other ruler replicas shut down. #3156
* [BUGFIX] Updated `golang.org/x/net` dependency to fix CVE-2022-27664. #3124
* [BUGFIX] Fix distributor from returning a `500` status code when a `400` was received from the ingester. #3211
* [BUGFIX] Fix incorrect OS value set in Mimir v2.3.* RPM packages. #3221

### Mixin

* [CHANGE] Alerts: MimirQuerierAutoscalerNotActive is now critical and fires after 1h instead of 15m. #2958
* [FEATURE] Dashboards: Added "Mimir / Overview" dashboards, providing an high level view over a Mimir cluster. #3122 #3147 #3155
* [ENHANCEMENT] Dashboards: Updated the "Writes" and "Rollout progress" dashboards to account for samples ingested via the new OTLP ingestion endpoint. #2919 #2938
* [ENHANCEMENT] Dashboards: Include per-tenant request rate in "Tenants" dashboard. #2874
* [ENHANCEMENT] Dashboards: Include inflight object store requests in "Reads" dashboard. #2914
* [ENHANCEMENT] Dashboards: Make queries used to find job, cluster and namespace for dropdown menus configurable. #2893
* [ENHANCEMENT] Dashboards: Include rate of label and series queries in "Reads" dashboard. #3065 #3074
* [ENHANCEMENT] Dashboards: Fix legend showing on per-pod panels. #2944
* [ENHANCEMENT] Dashboards: Use the "req/s" unit on panels showing the requests rate. #3118
* [ENHANCEMENT] Dashboards: Use a consistent color across dashboards for the error rate. #3154

### Jsonnet

* [FEATURE] Added support for query-scheduler ring-based service discovery. #3128
* [ENHANCEMENT] Querier autoscaling is now slower on scale downs: scale down 10% every 1m instead of 100%. #2962
* [BUGFIX] Memberlist: `gossip_member_label` is now set for ruler-queriers. #3141

### Mimirtool

* [ENHANCEMENT] mimirtool analyze: Store the query errors instead of exit during the analysis. #3052
* [BUGFIX] mimir-tool remote-read: fix returns where some conditions [return nil error even if there is error](https://github.com/grafana/cortex-tools/issues/260). #3053

### Documentation

* [ENHANCEMENT] Added documentation on how to configure storage retention. #2970
* [ENHANCEMENT] Improved gRPC clients config documentation. #3020
* [ENHANCEMENT] Added documentation on how to manage alerting and recording rules. #2983
* [ENHANCEMENT] Improved `MimirSchedulerQueriesStuck` runbook. #3006
* [ENHANCEMENT] Added "Cluster label verification" section to memberlist documentation. #3096
* [ENHANCEMENT] Mention compression in multi-zone replication documentation. #3107
* [BUGFIX] Fixed configuration option names in "Enabling zone-awareness via the Grafana Mimir Jsonnet". #3018
* [BUGFIX] Fixed `mimirtool analyze` parameters documentation. #3094
* [BUGFIX] Fixed YAML configuraton in the "Manage the configuration of Grafana Mimir with Helm" guide. #3042
* [BUGFIX] Fixed Alertmanager capacity planning documentation. #3132

### Tools

- [BUGFIX] trafficdump: Fixed panic occurring when `-success-only=true` and the captured request failed. #2863

## 2.3.1

### Grafana Mimir
* [BUGFIX] Query-frontend: query sharding took exponential time to map binary expressions. #3027
* [BUGFIX] Distributor: Stop panics on OTLP endpoint when a single metric has multiple timeseries. #3040

## 2.3.0

### Grafana Mimir

* [CHANGE] Ingester: Added user label to ingester metric `cortex_ingester_tsdb_out_of_order_samples_appended_total`. On multitenant clusters this helps us find the rate of appended out-of-order samples for a specific tenant. #2493
* [CHANGE] Compactor: delete source and output blocks from local disk on compaction failed, to reduce likelihood that subsequent compactions fail because of no space left on disk. #2261
* [CHANGE] Ruler: Remove unused CLI flags `-ruler.search-pending-for` and `-ruler.flush-period` (and their respective YAML config options). #2288
* [CHANGE] Successful gRPC requests are no longer logged (only affects internal API calls). #2309
* [CHANGE] Add new `-*.consul.cas-retry-delay` flags. They have a default value of `1s`, while previously there was no delay between retries. #2309
* [CHANGE] Store-gateway: Remove the experimental ability to run requests in a dedicated OS thread pool and associated CLI flag `-store-gateway.thread-pool-size`. #2423
* [CHANGE] Memberlist: disabled TCP-based ping fallback, because Mimir already uses a custom transport based on TCP. #2456
* [CHANGE] Change default value for `-distributor.ha-tracker.max-clusters` to `100` to provide a DoS protection. #2465
* [CHANGE] Experimental block upload API exposed by compactor has changed: Previous `/api/v1/upload/block/{block}` endpoint for starting block upload is now `/api/v1/upload/block/{block}/start`, and previous endpoint `/api/v1/upload/block/{block}?uploadComplete=true` for finishing block upload is now `/api/v1/upload/block/{block}/finish`. New API endpoint has been added: `/api/v1/upload/block/{block}/check`. #2486 #2548
* [CHANGE] Compactor: changed `-compactor.max-compaction-time` default from `0s` (disabled) to `1h`. When compacting blocks for a tenant, the compactor will move to compact blocks of another tenant or re-plan blocks to compact at least every 1h. #2514
* [CHANGE] Distributor: removed previously deprecated `extend_writes` (see #1856) YAML key and `-distributor.extend-writes` CLI flag from the distributor config. #2551
* [CHANGE] Ingester: removed previously deprecated `active_series_custom_trackers` (see #1188) YAML key from the ingester config. #2552
* [CHANGE] The tenant ID `__mimir_cluster` is reserved by Mimir and not allowed to store metrics. #2643
* [CHANGE] Purger: removed the purger component and moved its API endpoints `/purger/delete_tenant` and `/purger/delete_tenant_status` to the compactor at `/compactor/delete_tenant` and `/compactor/delete_tenant_status`. The new endpoints on the compactor are stable. #2644
* [CHANGE] Memberlist: Change the leave timeout duration (`-memberlist.leave-timeout duration`) from 5s to 20s and connection timeout (`-memberlist.packet-dial-timeout`) from 5s to 2s. This makes leave timeout 10x the connection timeout, so that we can communicate the leave to at least 1 node, if the first 9 we try to contact times out. #2669
* [CHANGE] Alertmanager: return status code `412 Precondition Failed` and log info message when alertmanager isn't configured for a tenant. #2635
* [CHANGE] Distributor: if forwarding rules are used to forward samples, exemplars are now removed from the request. #2710 #2725
* [CHANGE] Limits: change the default value of `max_global_series_per_metric` limit to `0` (disabled). Setting this limit by default does not provide much benefit because series are sharded by all labels. #2714
* [CHANGE] Ingester: experimental `-blocks-storage.tsdb.new-chunk-disk-mapper` has been removed, new chunk disk mapper is now always used, and is no longer marked experimental. Default value of `-blocks-storage.tsdb.head-chunks-write-queue-size` has changed to 1000000, this enables async chunk queue by default, which leads to improved latency on the write path when new chunks are created in ingesters. #2762
* [CHANGE] Ingester: removed deprecated `-blocks-storage.tsdb.isolation-enabled` option. TSDB-level isolation is now always disabled in Mimir. #2782
* [CHANGE] Compactor: `-compactor.partial-block-deletion-delay` must either be set to 0 (to disable partial blocks deletion) or a value higher than `4h`. #2787
* [CHANGE] Query-frontend: CLI flag `-query-frontend.align-querier-with-step` has been deprecated. Please use `-query-frontend.align-queries-with-step` instead. #2840
* [FEATURE] Compactor: Adds the ability to delete partial blocks after a configurable delay. This option can be configured per tenant. #2285
  - `-compactor.partial-block-deletion-delay`, as a duration string, allows you to set the delay since a partial block has been modified before marking it for deletion. A value of `0`, the default, disables this feature.
  - The metric `cortex_compactor_blocks_marked_for_deletion_total` has a new value for the `reason` label `reason="partial"`, when a block deletion marker is triggered by the partial block deletion delay.
* [FEATURE] Querier: enabled support for queries with negative offsets, which are not cached in the query results cache. #2429
* [FEATURE] EXPERIMENTAL: OpenTelemetry Metrics ingestion path on `/otlp/v1/metrics`. #695 #2436 #2461
* [FEATURE] Querier: Added support for tenant federation to metric metadata endpoint. #2467
* [FEATURE] Query-frontend: introduced experimental support to split instant queries by time. The instant query splitting can be enabled setting `-query-frontend.split-instant-queries-by-interval`. #2469 #2564 #2565 #2570 #2571 #2572 #2573 #2574 #2575 #2576 #2581 #2582 #2601 #2632 #2633 #2634 #2641 #2642 #2766
* [FEATURE] Introduced an experimental anonymous usage statistics tracking (disabled by default), to help Mimir maintainers make better decisions to support the open source community. The tracking system anonymously collects non-sensitive, non-personally identifiable information about the running Mimir cluster, and is disabled by default. #2643 #2662 #2685 #2732 #2733 #2735
* [FEATURE] Introduced an experimental deployment mode called read-write and running a fully featured Mimir cluster with three components: write, read and backend. The read-write deployment mode is a trade-off between the monolithic mode (only one component, no isolation) and the microservices mode (many components, high isolation). #2754 #2838
* [ENHANCEMENT] Distributor: Decreased distributor tests execution time. #2562
* [ENHANCEMENT] Alertmanager: Allow the HTTP `proxy_url` configuration option in the receiver's configuration. #2317
* [ENHANCEMENT] ring: optimize shuffle-shard computation when lookback is used, and all instances have registered timestamp within the lookback window. In that case we can immediately return origial ring, because we would select all instances anyway. #2309
* [ENHANCEMENT] Memberlist: added experimental memberlist cluster label support via `-memberlist.cluster-label` and `-memberlist.cluster-label-verification-disabled` CLI flags (and their respective YAML config options). #2354
* [ENHANCEMENT] Object storage can now be configured for all components using the `common` YAML config option key (or `-common.storage.*` CLI flags). #2330 #2347
* [ENHANCEMENT] Go: updated to go 1.18.4. #2400
* [ENHANCEMENT] Store-gateway, listblocks: list of blocks now includes stats from `meta.json` file: number of series, samples and chunks. #2425
* [ENHANCEMENT] Added more buckets to `cortex_ingester_client_request_duration_seconds` histogram metric, to correctly track requests taking longer than 1s (up until 16s). #2445
* [ENHANCEMENT] Azure client: Improve memory usage for large object storage downloads. #2408
* [ENHANCEMENT] Distributor: Add `-distributor.instance-limits.max-inflight-push-requests-bytes`. This limit protects the distributor against multiple large requests that together may cause an OOM, but are only a few, so do not trigger the `max-inflight-push-requests` limit. #2413
* [ENHANCEMENT] Distributor: Drop exemplars in distributor for tenants where exemplars are disabled. #2504
* [ENHANCEMENT] Runtime Config: Allow operator to specify multiple comma-separated yaml files in `-runtime-config.file` that will be merged in left to right order. #2583
* [ENHANCEMENT] Query sharding: shard binary operations only if it doesn't lead to non-shardable vector selectors in one of the operands. #2696
* [ENHANCEMENT] Add packaging for both debian based deb file and redhat based rpm file using FPM. #1803
* [ENHANCEMENT] Distributor: Add `cortex_distributor_query_ingester_chunks_deduped_total` and `cortex_distributor_query_ingester_chunks_total` metrics for determining how effective ingester chunk deduplication at query time is. #2713
* [ENHANCEMENT] Upgrade Docker base images to `alpine:3.16.2`. #2729
* [ENHANCEMENT] Ruler: Add `<prometheus-http-prefix>/api/v1/status/buildinfo` endpoint. #2724
* [ENHANCEMENT] Querier: Ensure all queries pulled from query-frontend or query-scheduler are immediately executed. The maximum workers concurrency in each querier is configured by `-querier.max-concurrent`. #2598
* [ENHANCEMENT] Distributor: Add `cortex_distributor_received_requests_total` and `cortex_distributor_requests_in_total` metrics to provide visiblity into appropriate per-tenant request limits. #2770
* [ENHANCEMENT] Distributor: Add single forwarding remote-write endpoint for a tenant (`forwarding_endpoint`), instead of using per-rule endpoints. This takes precendence over per-rule endpoints. #2801
* [ENHANCEMENT] Added `err-mimir-distributor-max-write-message-size` to the errors catalog. #2470
* [ENHANCEMENT] Add sanity check at startup to ensure the configured filesystem directories don't overlap for different components. #2828 #2947
* [BUGFIX] TSDB: Fixed a bug on the experimental out-of-order implementation that led to wrong query results. #2701
* [BUGFIX] Compactor: log the actual error on compaction failed. #2261
* [BUGFIX] Alertmanager: restore state from storage even when running a single replica. #2293
* [BUGFIX] Ruler: do not block "List Prometheus rules" API endpoint while syncing rules. #2289
* [BUGFIX] Ruler: return proper `*status.Status` error when running in remote operational mode. #2417
* [BUGFIX] Alertmanager: ensure the configured `-alertmanager.web.external-url` is either a path starting with `/`, or a full URL including the scheme and hostname. #2381 #2542
* [BUGFIX] Memberlist: fix problem with loss of some packets, typically ring updates when instances were removed from the ring during shutdown. #2418
* [BUGFIX] Ingester: fix misfiring `MimirIngesterHasUnshippedBlocks` and stale `cortex_ingester_oldest_unshipped_block_timestamp_seconds` when some block uploads fail. #2435
* [BUGFIX] Query-frontend: fix incorrect mapping of http status codes 429 to 500 when request queue is full. #2447
* [BUGFIX] Memberlist: Fix problem with ring being empty right after startup. Memberlist KV store now tries to "fast-join" the cluster to avoid serving empty KV store. #2505
* [BUGFIX] Compactor: Fix bug when using `-compactor.partial-block-deletion-delay`: compactor didn't correctly check for modification time of all block files. #2559
* [BUGFIX] Query-frontend: fix wrong query sharding results for queries with boolean result like `1 < bool 0`. #2558
* [BUGFIX] Fixed error messages related to per-instance limits incorrectly reporting they can be set on a per-tenant basis. #2610
* [BUGFIX] Perform HA-deduplication before forwarding samples according to forwarding rules in the distributor. #2603 #2709
* [BUGFIX] Fix reporting of tracing spans from PromQL engine. #2707
* [BUGFIX] Apply relabel and drop_label rules before forwarding rules in the distributor. #2703
* [BUGFIX] Distributor: Register `cortex_discarded_requests_total` metric, which previously was not registered and therefore not exported. #2712
* [BUGFIX] Ruler: fix not restoring alerts' state at startup. #2648
* [BUGFIX] Ingester: Fix disk filling up after restarting ingesters with out-of-order support disabled while it was enabled before. #2799
* [BUGFIX] Memberlist: retry joining memberlist cluster on startup when no nodes are resolved. #2837
* [BUGFIX] Query-frontend: fix incorrect mapping of http status codes 413 to 500 when request is too large. #2819
* [BUGFIX] Alertmanager: revert upstream alertmananger to v0.24.0 to fix panic when unmarshalling email headers #2924 #2925

### Mixin

* [CHANGE] Dashboards: "Slow Queries" dashboard no longer works with versions older than Grafana 9.0. #2223
* [CHANGE] Alerts: use RSS memory instead of working set memory in the `MimirAllocatingTooMuchMemory` alert for ingesters. #2480
* [CHANGE] Dashboards: remove the "Cache - Latency (old)" panel from the "Mimir / Queries" dashboard. #2796
* [FEATURE] Dashboards: added support to experimental read-write deployment mode. #2780
* [ENHANCEMENT] Dashboards: added missed rule evaluations to the "Evaluations per second" panel in the "Mimir / Ruler" dashboard. #2314
* [ENHANCEMENT] Dashboards: add k8s resource requests to CPU and memory panels. #2346
* [ENHANCEMENT] Dashboards: add RSS memory utilization panel for ingesters, store-gateways and compactors. #2479
* [ENHANCEMENT] Dashboards: allow to configure graph tooltip. #2647
* [ENHANCEMENT] Alerts: MimirFrontendQueriesStuck and MimirSchedulerQueriesStuck alerts are more reliable now as they consider all the intermediate samples in the minute prior to the evaluation. #2630
* [ENHANCEMENT] Alerts: added `RolloutOperatorNotReconciling` alert, firing if the optional rollout-operator is not successfully reconciling. #2700
* [ENHANCEMENT] Dashboards: added support to query-tee in front of ruler-query-frontend in the "Remote ruler reads" dashboard. #2761
* [ENHANCEMENT] Dashboards: Introduce support for baremetal deployment, setting `deployment_type: 'baremetal'` in the mixin `_config`. #2657
* [ENHANCEMENT] Dashboards: use timeseries panel to show exemplars. #2800
* [BUGFIX] Dashboards: fixed unit of latency panels in the "Mimir / Ruler" dashboard. #2312
* [BUGFIX] Dashboards: fixed "Intervals per query" panel in the "Mimir / Queries" dashboard. #2308
* [BUGFIX] Dashboards: Make "Slow Queries" dashboard works with Grafana 9.0. #2223
* [BUGFIX] Dashboards: add missing API routes to Ruler dashboard. #2412
* [BUGFIX] Dashboards: stop setting 'interval' in dashboards; it should be set on your datasource. #2802

### Jsonnet

* [CHANGE] query-scheduler is enabled by default. We advise to deploy the query-scheduler to improve the scalability of the query-frontend. #2431
* [CHANGE] Replaced anti-affinity rules with pod topology spread constraints for distributor, query-frontend, querier and ruler. #2517
  - The following configuration options have been removed:
    - `distributor_allow_multiple_replicas_on_same_node`
    - `query_frontend_allow_multiple_replicas_on_same_node`
    - `querier_allow_multiple_replicas_on_same_node`
    - `ruler_allow_multiple_replicas_on_same_node`
  - The following configuration options have been added:
    - `distributor_topology_spread_max_skew`
    - `query_frontend_topology_spread_max_skew`
    - `querier_topology_spread_max_skew`
    - `ruler_topology_spread_max_skew`
* [CHANGE] Change `max_global_series_per_metric` to 0 in all plans, and as a default value. #2669
* [FEATURE] Memberlist: added support for experimental memberlist cluster label, through the jsonnet configuration options `memberlist_cluster_label` and `memberlist_cluster_label_verification_disabled`. #2349
* [FEATURE] Added ruler-querier autoscaling support. It requires [KEDA](https://keda.sh) installed in the Kubernetes cluster. Ruler-querier autoscaler can be enabled and configure through the following options in the jsonnet config: #2545
  * `autoscaling_ruler_querier_enabled`: `true` to enable autoscaling.
  * `autoscaling_ruler_querier_min_replicas`: minimum number of ruler-querier replicas.
  * `autoscaling_ruler_querier_max_replicas`: maximum number of ruler-querier replicas.
  * `autoscaling_prometheus_url`: Prometheus base URL from which to scrape Mimir metrics (e.g. `http://prometheus.default:9090/prometheus`).
* [ENHANCEMENT] Memberlist now uses DNS service-discovery by default. #2549
* [ENHANCEMENT] Upgrade memcached image tag to `memcached:1.6.16-alpine`. #2740
* [ENHANCEMENT] Added `$._config.configmaps` and `$._config.runtime_config_files` to make it easy to add new configmaps or runtime config file to all components. #2748

### Mimirtool

* [ENHANCEMENT] Added `mimirtool backfill` command to upload Prometheus blocks using API available in the compactor. #1822
* [ENHANCEMENT] mimirtool bucket-validation: Verify existing objects can be overwritten by subsequent uploads. #2491
* [ENHANCEMENT] mimirtool config convert: Now supports migrating to the current version of Mimir. #2629
* [BUGFIX] mimirtool analyze: Fix dashboard JSON unmarshalling errors by using custom parsing. #2386
* [BUGFIX] Version checking no longer prompts for updating when already on latest version. #2723

### Mimir Continuous Test

* [ENHANCEMENT] Added basic authentication and bearer token support for when Mimir is behind a gateway authenticating the calls. #2717

### Query-tee

* [CHANGE] Renamed CLI flag `-server.service-port` to `-server.http-service-port`. #2683
* [CHANGE] Renamed metric `cortex_querytee_request_duration_seconds` to `cortex_querytee_backend_request_duration_seconds`. Metric `cortex_querytee_request_duration_seconds` is now reported without label `backend`. #2683
* [ENHANCEMENT] Added HTTP over gRPC support to `query-tee` to allow testing gRPC requests to Mimir instances. #2683

### Documentation

* [ENHANCEMENT] Referenced `mimirtool` commands in the HTTP API documentation. #2516
* [ENHANCEMENT] Improved DNS service discovery documentation. #2513

### Tools

* [ENHANCEMENT] `markblocks` now processes multiple blocks concurrently. #2677

## 2.2.0

### Grafana Mimir

* [CHANGE] Increased default configuration for `-server.grpc-max-recv-msg-size-bytes` and `-server.grpc-max-send-msg-size-bytes` from 4MB to 100MB. #1884
* [CHANGE] Default values have changed for the following settings. This improves query performance for recent data (within 12h) by only reading from ingesters: #1909 #1921
    - `-blocks-storage.bucket-store.ignore-blocks-within` now defaults to `10h` (previously `0`)
    - `-querier.query-store-after` now defaults to `12h` (previously `0`)
* [CHANGE] Alertmanager: removed support for migrating local files from Cortex 1.8 or earlier. Related to original Cortex PR https://github.com/cortexproject/cortex/pull/3910. #2253
* [CHANGE] The following settings are now classified as advanced because the defaults should work for most users and tuning them requires in-depth knowledge of how the read path works: #1929
    - `-querier.query-ingesters-within`
    - `-querier.query-store-after`
* [CHANGE] Config flag category overrides can be set dynamically at runtime. #1934
* [CHANGE] Ingester: deprecated `-ingester.ring.join-after`. Mimir now behaves as this setting is always set to 0s. This configuration option will be removed in Mimir 2.4.0. #1965
* [CHANGE] Blocks uploaded by ingester no longer contain `__org_id__` label. Compactor now ignores this label and will compact blocks with and without this label together. `mimirconvert` tool will remove the label from blocks as "unknown" label. #1972
* [CHANGE] Querier: deprecated `-querier.shuffle-sharding-ingesters-lookback-period`, instead adding `-querier.shuffle-sharding-ingesters-enabled` to enable or disable shuffle sharding on the read path. The value of `-querier.query-ingesters-within` is now used internally for shuffle sharding lookback. #2110
* [CHANGE] Memberlist: `-memberlist.abort-if-join-fails` now defaults to false. Previously it defaulted to true. #2168
* [CHANGE] Ruler: `/api/v1/rules*` and `/prometheus/rules*` configuration endpoints are removed. Use `/prometheus/config/v1/rules*`. #2182
* [CHANGE] Ingester: `-ingester.exemplars-update-period` has been renamed to `-ingester.tsdb-config-update-period`. You can use it to update multiple, per-tenant TSDB configurations. #2187
* [FEATURE] Ingester: (Experimental) Add the ability to ingest out-of-order samples up to an allowed limit. If you enable this feature, it requires additional memory and disk space. This feature also enables a write-behind log, which might lead to longer ingester-start replays. When this feature is disabled, there is no overhead on memory, disk space, or startup times. #2187
  * `-ingester.out-of-order-time-window`, as duration string, allows you to set how back in time a sample can be. The default is `0s`, where `s` is seconds.
  * `cortex_ingester_tsdb_out_of_order_samples_appended_total` metric tracks the total number of out-of-order samples ingested by the ingester.
  * `cortex_discarded_samples_total` has a new label `reason="sample-too-old"`, when the `-ingester.out-of-order-time-window` flag is greater than zero. The label tracks the number of samples that were discarded for being too old; they were out of order, but beyond the time window allowed. The labels `reason="sample-out-of-order"` and `reason="sample-out-of-bounds"` are not used when out-of-order ingestion is enabled.
* [ENHANCEMENT] Distributor: Added limit to prevent tenants from sending excessive number of requests: #1843
  * The following CLI flags (and their respective YAML config options) have been added:
    * `-distributor.request-rate-limit`
    * `-distributor.request-burst-limit`
  * The following metric is exposed to tell how many requests have been rejected:
    * `cortex_discarded_requests_total`
* [ENHANCEMENT] Store-gateway: Add the experimental ability to run requests in a dedicated OS thread pool. This feature can be configured using `-store-gateway.thread-pool-size` and is disabled by default. Replaces the ability to run index header operations in a dedicated thread pool. #1660 #1812
* [ENHANCEMENT] Improved error messages to make them easier to understand; each now have a unique, global identifier that you can use to look up in the runbooks for more information. #1907 #1919 #1888 #1939 #1984 #2009 #2056 #2066 #2104 #2150 #2234
* [ENHANCEMENT] Memberlist KV: incoming messages are now processed on per-key goroutine. This may reduce loss of "maintanance" packets in busy memberlist installations, but use more CPU. New `memberlist_client_received_broadcasts_dropped_total` counter tracks number of dropped per-key messages. #1912
* [ENHANCEMENT] Blocks Storage, Alertmanager, Ruler: add support a prefix to the bucket store (`*_storage.storage_prefix`). This enables using the same bucket for the three components. #1686 #1951
* [ENHANCEMENT] Upgrade Docker base images to `alpine:3.16.0`. #2028
* [ENHANCEMENT] Store-gateway: Add experimental configuration option for the store-gateway to attempt to pre-populate the file system cache when memory-mapping index-header files. Enabled with `-blocks-storage.bucket-store.index-header.map-populate-enabled=true`. Note this flag only has an effect when running on Linux. #2019 #2054
* [ENHANCEMENT] Chunk Mapper: reduce memory usage of async chunk mapper. #2043
* [ENHANCEMENT] Ingester: reduce sleep time when reading WAL. #2098
* [ENHANCEMENT] Compactor: Run sanity check on blocks storage configuration at startup. #2144
* [ENHANCEMENT] Compactor: Add HTTP API for uploading TSDB blocks. Enabled with `-compactor.block-upload-enabled`. #1694 #2126
* [ENHANCEMENT] Ingester: Enable querying overlapping blocks by default. #2187
* [ENHANCEMENT] Distributor: Auto-forget unhealthy distributors after ten failed ring heartbeats. #2154
* [ENHANCEMENT] Distributor: Add new metric `cortex_distributor_forward_errors_total` for error codes resulting from forwarding requests. #2077
* [ENHANCEMENT] `/ready` endpoint now returns and logs detailed services information. #2055
* [ENHANCEMENT] Memcached client: Reduce number of connections required to fetch cached keys from memcached. #1920
* [ENHANCEMENT] Improved error message returned when `-querier.query-store-after` validation fails. #1914
* [BUGFIX] Fix regexp parsing panic for regexp label matchers with start/end quantifiers. #1883
* [BUGFIX] Ingester: fixed deceiving error log "failed to update cached shipped blocks after shipper initialisation", occurring for each new tenant in the ingester. #1893
* [BUGFIX] Ring: fix bug where instances may appear unhealthy in the hash ring web UI even though they are not. #1933
* [BUGFIX] API: gzip is now enforced when identity encoding is explicitly rejected. #1864
* [BUGFIX] Fix panic at startup when Mimir is running in monolithic mode and query sharding is enabled. #2036
* [BUGFIX] Ruler: report `cortex_ruler_queries_failed_total` metric for any remote query error except 4xx when remote operational mode is enabled. #2053 #2143
* [BUGFIX] Ingester: fix slow rollout when using `-ingester.ring.unregister-on-shutdown=false` with long `-ingester.ring.heartbeat-period`. #2085
* [BUGFIX] Ruler: add timeout for remote rule evaluation queries to prevent rule group evaluations getting stuck indefinitely. The duration is configurable with `-querier.timeout` (default `2m`). #2090 #2222
* [BUGFIX] Limits: Active series custom tracker configuration has been named back from `active_series_custom_trackers_config` to `active_series_custom_trackers`. For backwards compatibility both version is going to be supported for until Mimir v2.4. When both fields are specified, `active_series_custom_trackers_config` takes precedence over `active_series_custom_trackers`. #2101
* [BUGFIX] Ingester: fixed the order of labels applied when incrementing the `cortex_discarded_metadata_total` metric. #2096
* [BUGFIX] Ingester: fixed bug where retrieving metadata for a metric with multiple metadata entries would return multiple copies of a single metadata entry rather than all available entries. #2096
* [BUGFIX] Distributor: canceled requests are no longer accounted as internal errors. #2157
* [BUGFIX] Memberlist: Fix typo in memberlist admin UI. #2202
* [BUGFIX] Ruler: fixed typo in error message when ruler failed to decode a rule group. #2151
* [BUGFIX] Active series custom tracker configuration is now displayed properly on `/runtime_config` page. #2065
* [BUGFIX] Query-frontend: `vector` and `time` functions were sharded, which made expressions like `vector(1) > 0 and vector(1)` fail. #2355

### Mixin

* [CHANGE] Split `mimir_queries` rules group into `mimir_queries` and `mimir_ingester_queries` to keep number of rules per group within the default per-tenant limit. #1885
* [CHANGE] Dashboards: Expose full image tag in "Mimir / Rollout progress" dashboard's "Pod per version panel." #1932
* [CHANGE] Dashboards: Disabled gateway panels by default, because most users don't have a gateway exposing the metrics expected by Mimir dashboards. You can re-enable it setting `gateway_enabled: true` in the mixin config and recompiling the mixin running `make build-mixin`. #1955
* [CHANGE] Alerts: adapt `MimirFrontendQueriesStuck` and `MimirSchedulerQueriesStuck` to consider ruler query path components. #1949
* [CHANGE] Alerts: Change `MimirRulerTooManyFailedQueries` severity to `critical`. #2165
* [ENHANCEMENT] Dashboards: Add config option `datasource_regex` to customise the regular expression used to select valid datasources for Mimir dashboards. #1802
* [ENHANCEMENT] Dashboards: Added "Mimir / Remote ruler reads" and "Mimir / Remote ruler reads resources" dashboards. #1911 #1937
* [ENHANCEMENT] Dashboards: Make networking panels work for pods created by the mimir-distributed helm chart. #1927
* [ENHANCEMENT] Alerts: Add `MimirStoreGatewayNoSyncedTenants` alert that fires when there is a store-gateway owning no tenants. #1882
* [ENHANCEMENT] Rules: Make `recording_rules_range_interval` configurable for cases where Mimir metrics are scraped less often that every 30 seconds. #2118
* [ENHANCEMENT] Added minimum Grafana version to mixin dashboards. #1943
* [BUGFIX] Fix `container_memory_usage_bytes:sum` recording rule. #1865
* [BUGFIX] Fix `MimirGossipMembersMismatch` alerts if Mimir alertmanager is activated. #1870
* [BUGFIX] Fix `MimirRulerMissedEvaluations` to show % of missed alerts as a value between 0 and 100 instead of 0 and 1. #1895
* [BUGFIX] Fix `MimirCompactorHasNotUploadedBlocks` alert false positive when Mimir is deployed in monolithic mode. #1902
* [BUGFIX] Fix `MimirGossipMembersMismatch` to make it less sensitive during rollouts and fire one alert per installation, not per job. #1926
* [BUGFIX] Do not trigger `MimirAllocatingTooMuchMemory` alerts if no container limits are supplied. #1905
* [BUGFIX] Dashboards: Remove empty "Chunks per query" panel from `Mimir / Queries` dashboard. #1928
* [BUGFIX] Dashboards: Use Grafana's `$__rate_interval` for rate queries in dashboards to support scrape intervals of >15s. #2011
* [BUGFIX] Alerts: Make each version of `MimirCompactorHasNotUploadedBlocks` distinct to avoid rule evaluation failures due to duplicate series being generated. #2197
* [BUGFIX] Fix `MimirGossipMembersMismatch` alert when using remote ruler evaluation. #2159

### Jsonnet

* [CHANGE] Remove use of `-querier.query-store-after`, `-querier.shuffle-sharding-ingesters-lookback-period`, `-blocks-storage.bucket-store.ignore-blocks-within`, and `-blocks-storage.tsdb.close-idle-tsdb-timeout` CLI flags since the values now match defaults. #1915 #1921
* [CHANGE] Change default value for `-blocks-storage.bucket-store.chunks-cache.memcached.timeout` to `450ms` to increase use of cached data. #2035
* [CHANGE] The `memberlist_ring_enabled` configuration now applies to Alertmanager. #2102 #2103 #2107
* [CHANGE] Default value for `memberlist_ring_enabled` is now true. It means that all hash rings use Memberlist as default KV store instead of Consul (previous default). #2161
* [CHANGE] Configure `-ingester.max-global-metadata-per-user` to correspond to 20% of the configured max number of series per tenant. #2250
* [CHANGE] Configure `-ingester.max-global-metadata-per-metric` to be 10. #2250
* [CHANGE] Change `_config.multi_zone_ingester_max_unavailable` to 25. #2251
* [FEATURE] Added querier autoscaling support. It requires [KEDA](https://keda.sh) installed in the Kubernetes cluster and query-scheduler enabled in the Mimir cluster. Querier autoscaler can be enabled and configure through the following options in the jsonnet config: #2013 #2023
  * `autoscaling_querier_enabled`: `true` to enable autoscaling.
  * `autoscaling_querier_min_replicas`: minimum number of querier replicas.
  * `autoscaling_querier_max_replicas`: maximum number of querier replicas.
  * `autoscaling_prometheus_url`: Prometheus base URL from which to scrape Mimir metrics (e.g. `http://prometheus.default:9090/prometheus`).
* [FEATURE] Jsonnet: Add support for ruler remote evaluation mode (`ruler_remote_evaluation_enabled`), which deploys and uses a dedicated query path for rule evaluation. This enables the benefits of the query-frontend for rule evaluation, such as query sharding. #2073
* [ENHANCEMENT] Added `compactor` service, that can be used to route requests directly to compactor (e.g. admin UI). #2063
* [ENHANCEMENT] Added a `consul_enabled` configuration option to provide the ability to disable consul. It is automatically set to false when `memberlist_ring_enabled` is true and `multikv_migration_enabled` (used for migration from Consul to memberlist) is not set. #2093 #2152
* [BUGFIX] Querier: Fix disabling shuffle sharding on the read path whilst keeping it enabled on write path. #2164

### Mimirtool

* [CHANGE] mimirtool rules: `--use-legacy-routes` now toggles between using `/prometheus/config/v1/rules` (default) and `/api/v1/rules` (legacy) endpoints. #2182
* [FEATURE] Added bearer token support for when Mimir is behind a gateway authenticating by bearer token. #2146
* [BUGFIX] mimirtool analyze: Fix dashboard JSON unmarshalling errors (#1840). #1973
* [BUGFIX] Make mimirtool build for Windows work again. #2273

### Mimir Continuous Test

* [ENHANCEMENT] Added the `-tests.smoke-test` flag to run the `mimir-continuous-test` suite once and immediately exit. #2047 #2094
* [ENHANCEMENT] Added the `-tests.write-protocol` flag to write using the `prometheus` remote write protocol or `otlp-http` in the `mimir-continuous-test` suite. #5719

### Documentation

* [ENHANCEMENT] Published Grafana Mimir runbooks as part of documentation. #1970
* [ENHANCEMENT] Improved ruler's "remote operational mode" documentation. #1906
* [ENHANCEMENT] Recommend fast disks for ingesters and store-gateways in production tips. #1903
* [ENHANCEMENT] Explain the runtime override of active series matchers. #1868
* [ENHANCEMENT] Clarify "Set rule group" API specification. #1869
* [ENHANCEMENT] Published Mimir jsonnet documentation. #2024
* [ENHANCEMENT] Documented required scrape interval for using alerting and recording rules from Mimir jsonnet. #2147
* [ENHANCEMENT] Runbooks: Mention memberlist as possible source of problems for various alerts. #2158
* [ENHANCEMENT] Added step-by-step article about migrating from Consul to Memberlist KV store using jsonnet without downtime. #2166
* [ENHANCEMENT] Documented `/memberlist` admin page. #2166
* [ENHANCEMENT] Documented how to configure Grafana Mimir's ruler with Jsonnet. #2127
* [ENHANCEMENT] Documented how to configure queriers’ autoscaling with Jsonnet. #2128
* [ENHANCEMENT] Updated mixin building instructions in "Installing Grafana Mimir dashboards and alerts" article. #2015 #2163
* [ENHANCEMENT] Fix location of "Monitoring Grafana Mimir" article in the documentation hierarchy. #2130
* [ENHANCEMENT] Runbook for `MimirRequestLatency` was expanded with more practical advice. #1967
* [BUGFIX] Fixed ruler configuration used in the getting started guide. #2052
* [BUGFIX] Fixed Mimir Alertmanager datasource in Grafana used by "Play with Grafana Mimir" tutorial. #2115
* [BUGFIX] Fixed typos in "Scaling out Grafana Mimir" article. #2170
* [BUGFIX] Added missing ring endpoint exposed by Ingesters. #1918

## 2.1.0

### Grafana Mimir

* [CHANGE] Compactor: No longer upload debug meta files to object storage. #1257
* [CHANGE] Default values have changed for the following settings: #1547
    - `-alertmanager.alertmanager-client.grpc-max-recv-msg-size` now defaults to 100 MiB (previously was not configurable and set to 16 MiB)
    - `-alertmanager.alertmanager-client.grpc-max-send-msg-size` now defaults to 100 MiB (previously was not configurable and set to 4 MiB)
    - `-alertmanager.max-recv-msg-size` now defaults to 100 MiB (previously was 16 MiB)
* [CHANGE] Ingester: Add `user` label to metrics `cortex_ingester_ingested_samples_total` and `cortex_ingester_ingested_samples_failures_total`. #1533
* [CHANGE] Ingester: Changed `-blocks-storage.tsdb.isolation-enabled` default from `true` to `false`. The config option has also been deprecated and will be removed in 2 minor version. #1655
* [CHANGE] Query-frontend: results cache keys are now versioned, this will cause cache to be re-filled when rolling out this version. #1631
* [CHANGE] Store-gateway: enabled attributes in-memory cache by default. New default configuration is `-blocks-storage.bucket-store.chunks-cache.attributes-in-memory-max-items=50000`. #1727
* [CHANGE] Compactor: Removed the metric `cortex_compactor_garbage_collected_blocks_total` since it duplicates `cortex_compactor_blocks_marked_for_deletion_total`. #1728
* [CHANGE] All: Logs that used the`org_id` label now use `user` label. #1634 #1758
* [CHANGE] Alertmanager: the following metrics are not exported for a given `user` and `integration` when the metric value is zero: #1783
  * `cortex_alertmanager_notifications_total`
  * `cortex_alertmanager_notifications_failed_total`
  * `cortex_alertmanager_notification_requests_total`
  * `cortex_alertmanager_notification_requests_failed_total`
  * `cortex_alertmanager_notification_rate_limited_total`
* [CHANGE] Removed the following metrics exposed by the Mimir hash rings: #1791
  * `cortex_member_ring_tokens_owned`
  * `cortex_member_ring_tokens_to_own`
  * `cortex_ring_tokens_owned`
  * `cortex_ring_member_ownership_percent`
* [CHANGE] Querier / Ruler: removed the following metrics tracking number of query requests send to each ingester. You can use `cortex_request_duration_seconds_count{route=~"/cortex.Ingester/(QueryStream|QueryExemplars)"}` instead. #1797
  * `cortex_distributor_ingester_queries_total`
  * `cortex_distributor_ingester_query_failures_total`
* [CHANGE] Distributor: removed the following metrics tracking the number of requests from a distributor to ingesters: #1799
  * `cortex_distributor_ingester_appends_total`
  * `cortex_distributor_ingester_append_failures_total`
* [CHANGE] Distributor / Ruler: deprecated `-distributor.extend-writes`. Now Mimir always behaves as if this setting was set to `false`, which we expect to be safe for every Mimir cluster setup. #1856
* [FEATURE] Querier: Added support for [streaming remote read](https://prometheus.io/blog/2019/10/10/remote-read-meets-streaming/). Should be noted that benefits of chunking the response are partial here, since in a typical `query-frontend` setup responses will be buffered until they've been completed. #1735
* [FEATURE] Ruler: Allow setting `evaluation_delay` for each rule group via rules group configuration file. #1474
* [FEATURE] Ruler: Added support for expression remote evaluation. #1536 #1818
  * The following CLI flags (and their respective YAML config options) have been added:
    * `-ruler.query-frontend.address`
    * `-ruler.query-frontend.grpc-client-config.grpc-max-recv-msg-size`
    * `-ruler.query-frontend.grpc-client-config.grpc-max-send-msg-size`
    * `-ruler.query-frontend.grpc-client-config.grpc-compression`
    * `-ruler.query-frontend.grpc-client-config.grpc-client-rate-limit`
    * `-ruler.query-frontend.grpc-client-config.grpc-client-rate-limit-burst`
    * `-ruler.query-frontend.grpc-client-config.backoff-on-ratelimits`
    * `-ruler.query-frontend.grpc-client-config.backoff-min-period`
    * `-ruler.query-frontend.grpc-client-config.backoff-max-period`
    * `-ruler.query-frontend.grpc-client-config.backoff-retries`
    * `-ruler.query-frontend.grpc-client-config.tls-enabled`
    * `-ruler.query-frontend.grpc-client-config.tls-ca-path`
    * `-ruler.query-frontend.grpc-client-config.tls-cert-path`
    * `-ruler.query-frontend.grpc-client-config.tls-key-path`
    * `-ruler.query-frontend.grpc-client-config.tls-server-name`
    * `-ruler.query-frontend.grpc-client-config.tls-insecure-skip-verify`
* [FEATURE] Distributor: Added the ability to forward specifics metrics to alternative remote_write API endpoints. #1052
* [FEATURE] Ingester: Active series custom trackers now supports runtime tenant-specific overrides. The configuration has been moved to limit config, the ingester config has been deprecated.  #1188
* [ENHANCEMENT] Alertmanager API: Concurrency limit for GET requests is now configurable using `-alertmanager.max-concurrent-get-requests-per-tenant`. #1547
* [ENHANCEMENT] Alertmanager: Added the ability to configure additional gRPC client settings for the Alertmanager distributor #1547
  - `-alertmanager.alertmanager-client.backoff-max-period`
  - `-alertmanager.alertmanager-client.backoff-min-period`
  - `-alertmanager.alertmanager-client.backoff-on-ratelimits`
  - `-alertmanager.alertmanager-client.backoff-retries`
  - `-alertmanager.alertmanager-client.grpc-client-rate-limit`
  - `-alertmanager.alertmanager-client.grpc-client-rate-limit-burst`
  - `-alertmanager.alertmanager-client.grpc-compression`
  - `-alertmanager.alertmanager-client.grpc-max-recv-msg-size`
  - `-alertmanager.alertmanager-client.grpc-max-send-msg-size`
* [ENHANCEMENT] Ruler: Add more detailed query information to ruler query stats logging. #1411
* [ENHANCEMENT] Admin: Admin API now has some styling. #1482 #1549 #1821 #1824
* [ENHANCEMENT] Alertmanager: added `insight=true` field to alertmanager dispatch logs. #1379
* [ENHANCEMENT] Store-gateway: Add the experimental ability to run index header operations in a dedicated thread pool. This feature can be configured using `-blocks-storage.bucket-store.index-header-thread-pool-size` and is disabled by default. #1660
* [ENHANCEMENT] Store-gateway: don't drop all blocks if instance finds itself as unhealthy or missing in the ring. #1806 #1823
* [ENHANCEMENT] Querier: wait until inflight queries are completed when shutting down queriers. #1756 #1767
* [BUGFIX] Query-frontend: do not shard queries with a subquery unless the subquery is inside a shardable aggregation function call. #1542
* [BUGFIX] Query-frontend: added `component=query-frontend` label to results cache memcached metrics to fix a panic when Mimir is running in single binary mode and results cache is enabled. #1704
* [BUGFIX] Mimir: services' status content-type is now correctly set to `text/html`. #1575
* [BUGFIX] Multikv: Fix panic when using using runtime config to set primary KV store used by `multi` KV. #1587
* [BUGFIX] Multikv: Fix watching for runtime config changes in `multi` KV store in ruler and querier. #1665
* [BUGFIX] Memcached: allow to use CNAME DNS records for the memcached backend addresses. #1654
* [BUGFIX] Querier: fixed temporary partial query results when shuffle sharding is enabled and hash ring backend storage is flushed / reset. #1829
* [BUGFIX] Alertmanager: prevent more file traversal cases related to template names. #1833
* [BUGFUX] Alertmanager: Allow usage with `-alertmanager-storage.backend=local`. Note that when using this storage type, the Alertmanager is not able persist state remotely, so it not recommended for production use. #1836
* [BUGFIX] Alertmanager: Do not validate alertmanager configuration if it's not running. #1835

### Mixin

* [CHANGE] Dashboards: Remove per-user series legends from Tenants dashboard. #1605
* [CHANGE] Dashboards: Show in-memory series and the per-user series limit on Tenants dashboard. #1613
* [CHANGE] Dashboards: Slow-queries dashboard now uses `user` label from logs instead of `org_id`. #1634
* [CHANGE] Dashboards: changed all Grafana dashboards UIDs to not conflict with Cortex ones, to let people install both while migrating from Cortex to Mimir: #1801 #1808
  * Alertmanager from `a76bee5913c97c918d9e56a3cc88cc28` to `b0d38d318bbddd80476246d4930f9e55`
  * Alertmanager Resources from `68b66aed90ccab448009089544a8d6c6` to `a6883fb22799ac74479c7db872451092`
  * Compactor from `9c408e1d55681ecb8a22c9fab46875cc` to `1b3443aea86db629e6efdb7d05c53823`
  * Compactor Resources from `df9added6f1f4332f95848cca48ebd99` to `09a5c49e9cdb2f2b24c6d184574a07fd`
  * Config from `61bb048ced9817b2d3e07677fb1c6290` to `5d9d0b4724c0f80d68467088ec61e003`
  * Object Store from `d5a3a4489d57c733b5677fb55370a723` to `e1324ee2a434f4158c00a9ee279d3292`
  * Overrides from `b5c95fee2e5e7c4b5930826ff6e89a12` to `1e2c358600ac53f09faea133f811b5bb`
  * Queries from `d9931b1054053c8b972d320774bb8f1d` to `b3abe8d5c040395cc36615cb4334c92d`
  * Reads from `8d6ba60eccc4b6eedfa329b24b1bd339` to `e327503188913dc38ad571c647eef643`
  * Reads Networking from `c0464f0d8bd026f776c9006b05910000` to `54b2a0a4748b3bd1aefa92ce5559a1c2`
  * Reads Resources from `2fd2cda9eea8d8af9fbc0a5960425120` to `cc86fd5aa9301c6528986572ad974db9`
  * Rollout Progress from `7544a3a62b1be6ffd919fc990ab8ba8f` to `7f0b5567d543a1698e695b530eb7f5de`
  * Ruler from `44d12bcb1f95661c6ab6bc946dfc3473` to `631e15d5d85afb2ca8e35d62984eeaa0`
  * Scaling from `88c041017b96856c9176e07cf557bdcf` to `64bbad83507b7289b514725658e10352`
  * Slow queries from `e6f3091e29d2636e3b8393447e925668` to `6089e1ce1e678788f46312a0a1e647e6`
  * Tenants from `35fa247ce651ba189debf33d7ae41611` to `35fa247ce651ba189debf33d7ae41611`
  * Top Tenants from `bc6e12d4fe540e4a1785b9d3ca0ffdd9` to `bc6e12d4fe540e4a1785b9d3ca0ffdd9`
  * Writes from `0156f6d15aa234d452a33a4f13c838e3` to `8280707b8f16e7b87b840fc1cc92d4c5`
  * Writes Networking from `681cd62b680b7154811fe73af55dcfd4` to `978c1cb452585c96697a238eaac7fe2d`
  * Writes Resources from `c0464f0d8bd026f776c9006b0591bb0b` to `bc9160e50b52e89e0e49c840fea3d379`
* [FEATURE] Alerts: added the following alerts on `mimir-continuous-test` tool: #1676
  - `MimirContinuousTestNotRunningOnWrites`
  - `MimirContinuousTestNotRunningOnReads`
  - `MimirContinuousTestFailed`
* [ENHANCEMENT] Added `per_cluster_label` support to allow to change the label name used to differentiate between Kubernetes clusters. #1651
* [ENHANCEMENT] Dashboards: Show QPS and latency of the Alertmanager Distributor. #1696
* [ENHANCEMENT] Playbooks: Add Alertmanager suggestions for `MimirRequestErrors` and `MimirRequestLatency` #1702
* [ENHANCEMENT] Dashboards: Allow custom datasources. #1749
* [ENHANCEMENT] Dashboards: Add config option `gateway_enabled` (defaults to `true`) to disable gateway panels from dashboards. #1761
* [ENHANCEMENT] Dashboards: Extend Top tenants dashboard with queries for tenants with highest sample rate, discard rate, and discard rate growth. #1842
* [ENHANCEMENT] Dashboards: Show ingestion rate limit and rule group limit on Tenants dashboard. #1845
* [ENHANCEMENT] Dashboards: Add "last successful run" panel to compactor dashboard. #1628
* [BUGFIX] Dashboards: Fix "Failed evaluation rate" panel on Tenants dashboard. #1629
* [BUGFIX] Honor the configured `per_instance_label` in all dashboards and alerts. #1697

### Jsonnet

* [FEATURE] Added support for `mimir-continuous-test`. To deploy `mimir-continuous-test` you can use the following configuration: #1675 #1850
  ```jsonnet
  _config+: {
    continuous_test_enabled: true,
    continuous_test_tenant_id: 'type-tenant-id',
    continuous_test_write_endpoint: 'http://type-write-path-hostname',
    continuous_test_read_endpoint: 'http://type-read-path-hostname/prometheus',
  },
  ```
* [ENHANCEMENT] Ingester anti-affinity can now be disabled by using `ingester_allow_multiple_replicas_on_same_node` configuration key. #1581
* [ENHANCEMENT] Added `node_selector` configuration option to select Kubernetes nodes where Mimir should run. #1596
* [ENHANCEMENT] Alertmanager: Added a `PodDisruptionBudget` of `withMaxUnavailable = 1`, to ensure we maintain quorum during rollouts. #1683
* [ENHANCEMENT] Store-gateway anti-affinity can now be enabled/disabled using `store_gateway_allow_multiple_replicas_on_same_node` configuration key. #1730
* [ENHANCEMENT] Added `store_gateway_zone_a_args`, `store_gateway_zone_b_args` and `store_gateway_zone_c_args` configuration options. #1807
* [BUGFIX] Pass primary and secondary multikv stores via CLI flags. Introduced new `multikv_switch_primary_secondary` config option to flip primary and secondary in runtime config.

### Mimirtool

* [BUGFIX] `config convert`: Retain Cortex defaults for `blocks_storage.backend`, `ruler_storage.backend`, `alertmanager_storage.backend`, `auth.type`, `activity_tracker.filepath`, `alertmanager.data_dir`, `blocks_storage.filesystem.dir`, `compactor.data_dir`, `ruler.rule_path`, `ruler_storage.filesystem.dir`, and `graphite.querier.schemas.backend`. #1626 #1762

### Tools

* [FEATURE] Added a `markblocks` tool that creates `no-compact` and `delete` marks for the blocks. #1551
* [FEATURE] Added `mimir-continuous-test` tool to continuously run smoke tests on live Mimir clusters. #1535 #1540 #1653 #1603 #1630 #1691 #1675 #1676 #1692 #1706 #1709 #1775 #1777 #1778 #1795
* [FEATURE] Added `mimir-rules-action` GitHub action, located at `operations/mimir-rules-action/`, used to lint, prepare, verify, diff, and sync rules to a Mimir cluster. #1723

## 2.0.0

### Grafana Mimir

_Changes since Cortex 1.10.0._

* [CHANGE] Remove chunks storage engine. #86 #119 #510 #545 #743 #744 #748 #753 #755 #757 #758 #759 #760 #762 #764 #789 #812 #813
  * The following CLI flags (and their respective YAML config options) have been removed:
    * `-store.engine`
    * `-schema-config-file`
    * `-ingester.checkpoint-duration`
    * `-ingester.checkpoint-enabled`
    * `-ingester.chunk-encoding`
    * `-ingester.chunk-age-jitter`
    * `-ingester.concurrent-flushes`
    * `-ingester.flush-on-shutdown-with-wal-enabled`
    * `-ingester.flush-op-timeout`
    * `-ingester.flush-period`
    * `-ingester.max-chunk-age`
    * `-ingester.max-chunk-idle`
    * `-ingester.max-series-per-query` (and `max_series_per_query` from runtime config)
    * `-ingester.max-stale-chunk-idle`
    * `-ingester.max-transfer-retries`
    * `-ingester.min-chunk-length`
    * `-ingester.recover-from-wal`
    * `-ingester.retain-period`
    * `-ingester.spread-flushes`
    * `-ingester.wal-dir`
    * `-ingester.wal-enabled`
    * `-querier.query-parallelism`
    * `-querier.second-store-engine`
    * `-querier.use-second-store-before-time`
    * `-flusher.wal-dir`
    * `-flusher.concurrent-flushes`
    * `-flusher.flush-op-timeout`
    * All `-table-manager.*` flags
    * All `-deletes.*` flags
    * All `-purger.*` flags
    * All `-metrics.*` flags
    * All `-dynamodb.*` flags
    * All `-s3.*` flags
    * All `-azure.*` flags
    * All `-bigtable.*` flags
    * All `-gcs.*` flags
    * All `-cassandra.*` flags
    * All `-boltdb.*` flags
    * All `-local.*` flags
    * All `-swift.*` flags
    * All `-store.*` flags except `-store.engine`, `-store.max-query-length`, `-store.max-labels-query-length`
    * All `-grpc-store.*` flags
  * The following API endpoints have been removed:
    * `/api/v1/chunks` and `/chunks`
  * The following metrics have been removed:
    * `cortex_ingester_flush_queue_length`
    * `cortex_ingester_queried_chunks`
    * `cortex_ingester_chunks_created_total`
    * `cortex_ingester_wal_replay_duration_seconds`
    * `cortex_ingester_wal_corruptions_total`
    * `cortex_ingester_sent_chunks`
    * `cortex_ingester_received_chunks`
    * `cortex_ingester_flush_series_in_progress`
    * `cortex_ingester_chunk_utilization`
    * `cortex_ingester_chunk_length`
    * `cortex_ingester_chunk_size_bytes`
    * `cortex_ingester_chunk_age_seconds`
    * `cortex_ingester_memory_chunks`
    * `cortex_ingester_flushing_enqueued_series_total`
    * `cortex_ingester_flushing_dequeued_series_total`
    * `cortex_ingester_dropped_chunks_total`
    * `cortex_oldest_unflushed_chunk_timestamp_seconds`
    * `prometheus_local_storage_chunk_ops_total`
    * `prometheus_local_storage_chunkdesc_ops_total`
    * `prometheus_local_storage_memory_chunkdescs`
* [CHANGE] Changed default storage backends from `s3` to `filesystem` #833
  This effects the following flags:
  * `-blocks-storage.backend` now defaults to `filesystem`
  * `-blocks-storage.filesystem.dir` now defaults to `blocks`
  * `-alertmanager-storage.backend` now defaults to `filesystem`
  * `-alertmanager-storage.filesystem.dir` now defaults to `alertmanager`
  * `-ruler-storage.backend` now defaults to `filesystem`
  * `-ruler-storage.filesystem.dir` now defaults to `ruler`
* [CHANGE] Renamed metric `cortex_experimental_features_in_use_total` as `cortex_experimental_features_used_total` and added `feature` label. #32 #658
* [CHANGE] Removed `log_messages_total` metric. #32
* [CHANGE] Some files and directories created by Mimir components on local disk now have stricter permissions, and are only readable by owner, but not group or others. #58
* [CHANGE] Memcached client DNS resolution switched from golang built-in to [`miekg/dns`](https://github.com/miekg/dns). #142
* [CHANGE] The metric `cortex_deprecated_flags_inuse_total` has been renamed to `deprecated_flags_inuse_total` as part of using grafana/dskit functionality. #185
* [CHANGE] API: The `-api.response-compression-enabled` flag has been removed, and GZIP response compression is always enabled except on `/api/v1/push` and `/push` endpoints. #880
* [CHANGE] Update Go version to 1.17.3. #480
* [CHANGE] The `status_code` label on gRPC client metrics has changed from '200' and '500' to '2xx', '5xx', '4xx', 'cancel' or 'error'. #537
* [CHANGE] Removed the deprecated `-<prefix>.fifocache.size` flag. #618
* [CHANGE] Enable index header lazy loading by default. #693
  * `-blocks-storage.bucket-store.index-header-lazy-loading-enabled` default from `false` to `true`
  * `-blocks-storage.bucket-store.index-header-lazy-loading-idle-timeout` default from `20m` to `1h`
* [CHANGE] Shuffle-sharding:
  * `-distributor.sharding-strategy` option has been removed, and shuffle sharding is enabled by default. Default shard size is set to 0, which disables shuffle sharding for the tenant (all ingesters will receive tenants's samples). #888
  * `-ruler.sharding-strategy` option has been removed from ruler. Ruler now uses shuffle-sharding by default, but respects `ruler_tenant_shard_size`, which defaults to 0 (ie. use all rulers for tenant). #889
  * `-store-gateway.sharding-strategy` option has been removed store-gateways. Store-gateway now uses shuffle-sharding by default, but respects `store_gateway_tenant_shard_size` for tenant, and this value defaults to 0. #891
* [CHANGE] Server: `-server.http-listen-port` (yaml: `server.http_listen_port`) now defaults to `8080` (previously `80`). #871
* [CHANGE] Changed the default value of `-blocks-storage.bucket-store.ignore-deletion-marks-delay` from 6h to 1h. #892
* [CHANGE] Changed default settings for memcached clients: #959 #1000
  * The default value for the following config options has changed from `10000` to `25000`:
    * `-blocks-storage.bucket-store.chunks-cache.memcached.max-async-buffer-size`
    * `-blocks-storage.bucket-store.index-cache.memcached.max-async-buffer-size`
    * `-blocks-storage.bucket-store.metadata-cache.memcached.max-async-buffer-size`
    * `-query-frontend.results-cache.memcached.max-async-buffer-size`
  * The default value for the following config options has changed from `0` (unlimited) to `100`:
    * `-blocks-storage.bucket-store.chunks-cache.memcached.max-get-multi-batch-size`
    * `-blocks-storage.bucket-store.index-cache.memcached.max-get-multi-batch-size`
    * `-blocks-storage.bucket-store.metadata-cache.memcached.max-get-multi-batch-size`
    * `-query-frontend.results-cache.memcached.max-get-multi-batch-size`
  * The default value for the following config options has changed from `16` to `100`:
    * `-blocks-storage.bucket-store.chunks-cache.memcached.max-idle-connections`
    * `-blocks-storage.bucket-store.index-cache.memcached.max-idle-connections`
    * `-blocks-storage.bucket-store.metadata-cache.memcached.max-idle-connections`
    * `-query-frontend.results-cache.memcached.max-idle-connections`
  * The default value for the following config options has changed from `100ms` to `200ms`:
    * `-blocks-storage.bucket-store.metadata-cache.memcached.timeout`
    * `-blocks-storage.bucket-store.index-cache.memcached.timeout`
    * `-blocks-storage.bucket-store.chunks-cache.memcached.timeout`
    * `-query-frontend.results-cache.memcached.timeout`
* [CHANGE] Changed the default value of `-blocks-storage.bucket-store.bucket-index.enabled` to `true`. The default configuration must now run the compactor in order to write the bucket index or else queries to long term storage will fail. #924
* [CHANGE] Option `-auth.enabled` has been renamed to `-auth.multitenancy-enabled`. #1130
* [CHANGE] Default tenant ID used with disabled auth (`-auth.multitenancy-enabled=false`) has changed from `fake` to `anonymous`. This tenant ID can now be changed with `-auth.no-auth-tenant` option. #1063
* [CHANGE] The default values for the following local directories have changed: #1072
  * `-alertmanager.storage.path` default value changed to `./data-alertmanager/`
  * `-compactor.data-dir` default value changed to `./data-compactor/`
  * `-ruler.rule-path` default value changed to `./data-ruler/`
* [CHANGE] The default value for gRPC max send message size has been changed from 16MB to 100MB. This affects the following parameters: #1152
  * `-query-frontend.grpc-client-config.grpc-max-send-msg-size`
  * `-ingester.client.grpc-max-send-msg-size`
  * `-querier.frontend-client.grpc-max-send-msg-size`
  * `-query-scheduler.grpc-client-config.grpc-max-send-msg-size`
  * `-ruler.client.grpc-max-send-msg-size`
* [CHANGE] Remove `-http.prefix` flag (and `http_prefix` config file option). #763
* [CHANGE] Remove legacy endpoints. Please use their alternatives listed below. As part of the removal process we are
  introducing two new sets of endpoints for the ruler configuration API: `<prometheus-http-prefix>/rules` and
  `<prometheus-http-prefix>/config/v1/rules/**`. We are also deprecating `<prometheus-http-prefix>/rules` and `/api/v1/rules`;
  and will remove them in Mimir 2.2.0. #763 #1222
  * Query endpoints

    | Legacy                                                  | Alternative                                                |
    | ------------------------------------------------------- | ---------------------------------------------------------- |
    | `/<legacy-http-prefix>/api/v1/query`                    | `<prometheus-http-prefix>/api/v1/query`                    |
    | `/<legacy-http-prefix>/api/v1/query_range`              | `<prometheus-http-prefix>/api/v1/query_range`              |
    | `/<legacy-http-prefix>/api/v1/query_exemplars`          | `<prometheus-http-prefix>/api/v1/query_exemplars`          |
    | `/<legacy-http-prefix>/api/v1/series`                   | `<prometheus-http-prefix>/api/v1/series`                   |
    | `/<legacy-http-prefix>/api/v1/labels`                   | `<prometheus-http-prefix>/api/v1/labels`                   |
    | `/<legacy-http-prefix>/api/v1/label/{name}/values`      | `<prometheus-http-prefix>/api/v1/label/{name}/values`      |
    | `/<legacy-http-prefix>/api/v1/metadata`                 | `<prometheus-http-prefix>/api/v1/metadata`                 |
    | `/<legacy-http-prefix>/api/v1/read`                     | `<prometheus-http-prefix>/api/v1/read`                     |
    | `/<legacy-http-prefix>/api/v1/cardinality/label_names`  | `<prometheus-http-prefix>/api/v1/cardinality/label_names`  |
    | `/<legacy-http-prefix>/api/v1/cardinality/label_values` | `<prometheus-http-prefix>/api/v1/cardinality/label_values` |
    | `/api/prom/user_stats`                                  | `/api/v1/user_stats`                                       |

  * Distributor endpoints

    | Legacy endpoint               | Alternative                   |
    | ----------------------------- | ----------------------------- |
    | `/<legacy-http-prefix>/push`  | `/api/v1/push`                |
    | `/all_user_stats`             | `/distributor/all_user_stats` |
    | `/ha-tracker`                 | `/distributor/ha_tracker`     |

  * Ingester endpoints

    | Legacy          | Alternative           |
    | --------------- | --------------------- |
    | `/ring`         | `/ingester/ring`      |
    | `/shutdown`     | `/ingester/shutdown`  |
    | `/flush`        | `/ingester/flush`     |
    | `/push`         | `/ingester/push`      |

  * Ruler endpoints

    | Legacy                                                | Alternative                                         | Alternative #2 (not available before Mimir 2.0.0)                    |
    | ----------------------------------------------------- | --------------------------------------------------- | ------------------------------------------------------------------- |
    | `/<legacy-http-prefix>/api/v1/rules`                  | `<prometheus-http-prefix>/api/v1/rules`             |                                                                     |
    | `/<legacy-http-prefix>/api/v1/alerts`                 | `<prometheus-http-prefix>/api/v1/alerts`            |                                                                     |
    | `/<legacy-http-prefix>/rules`                         | `/api/v1/rules` (see below)                         |  `<prometheus-http-prefix>/config/v1/rules`                         |
    | `/<legacy-http-prefix>/rules/{namespace}`             | `/api/v1/rules/{namespace}` (see below)             |  `<prometheus-http-prefix>/config/v1/rules/{namespace}`             |
    | `/<legacy-http-prefix>/rules/{namespace}/{groupName}` | `/api/v1/rules/{namespace}/{groupName}` (see below) |  `<prometheus-http-prefix>/config/v1/rules/{namespace}/{groupName}` |
    | `/<legacy-http-prefix>/rules/{namespace}`             | `/api/v1/rules/{namespace}` (see below)             |  `<prometheus-http-prefix>/config/v1/rules/{namespace}`             |
    | `/<legacy-http-prefix>/rules/{namespace}/{groupName}` | `/api/v1/rules/{namespace}/{groupName}` (see below) |  `<prometheus-http-prefix>/config/v1/rules/{namespace}/{groupName}` |
    | `/<legacy-http-prefix>/rules/{namespace}`             | `/api/v1/rules/{namespace}` (see below)             |  `<prometheus-http-prefix>/config/v1/rules/{namespace}`             |
    | `/ruler_ring`                                         | `/ruler/ring`                                       |                                                                     |

    > __Note:__ The `/api/v1/rules/**` endpoints are considered deprecated with Mimir 2.0.0 and will be removed
    in Mimir 2.2.0. After upgrading to 2.0.0 we recommend switching uses to the equivalent
    `/<prometheus-http-prefix>/config/v1/**` endpoints that Mimir 2.0.0 introduces.

  * Alertmanager endpoints

    | Legacy                      | Alternative                        |
    | --------------------------- | ---------------------------------- |
    | `/<legacy-http-prefix>`     | `/alertmanager`                    |
    | `/status`                   | `/multitenant_alertmanager/status` |

* [CHANGE] Ingester: changed `-ingester.stream-chunks-when-using-blocks` default value from `false` to `true`. #717
* [CHANGE] Ingester: default `-ingester.ring.min-ready-duration` reduced from 1m to 15s. #126
* [CHANGE] Ingester: `-ingester.ring.min-ready-duration` now start counting the delay after the ring's health checks have passed instead of when the ring client was started. #126
* [CHANGE] Ingester: allow experimental ingester max-exemplars setting to be changed dynamically #144
  * CLI flag `-blocks-storage.tsdb.max-exemplars` is renamed to `-ingester.max-global-exemplars-per-user`.
  * YAML `max_exemplars` is moved from `tsdb` to `overrides` and renamed to `max_global_exemplars_per_user`.
* [CHANGE] Ingester: active series metrics `cortex_ingester_active_series` and `cortex_ingester_active_series_custom_tracker` are now removed when their value is zero. #672 #690
* [CHANGE] Ingester: changed default value of `-blocks-storage.tsdb.retention-period` from `6h` to `24h`. #966
* [CHANGE] Ingester: changed default value of `-blocks-storage.tsdb.close-idle-tsdb-timeout` from `0` to `13h`. #967
* [CHANGE] Ingester: changed default value of `-ingester.ring.final-sleep` from `30s` to `0s`. #981
* [CHANGE] Ingester: the following low level settings have been removed: #1153
  * `-ingester-client.expected-labels`
  * `-ingester-client.expected-samples-per-series`
  * `-ingester-client.expected-timeseries`
* [CHANGE] Ingester: following command line options related to ingester ring were renamed: #1155
  * `-consul.*` changed to `-ingester.ring.consul.*`
  * `-etcd.*` changed to `-ingester.ring.etcd.*`
  * `-multi.*` changed to `-ingester.ring.multi.*`
  * `-distributor.excluded-zones` changed to `-ingester.ring.excluded-zones`
  * `-distributor.replication-factor` changed to `-ingester.ring.replication-factor`
  * `-distributor.zone-awareness-enabled` changed to `-ingester.ring.zone-awareness-enabled`
  * `-ingester.availability-zone` changed to `-ingester.ring.instance-availability-zone`
  * `-ingester.final-sleep` changed to `-ingester.ring.final-sleep`
  * `-ingester.heartbeat-period` changed to `-ingester.ring.heartbeat-period`
  * `-ingester.join-after` changed to `-ingester.ring.join-after`
  * `-ingester.lifecycler.ID` changed to `-ingester.ring.instance-id`
  * `-ingester.lifecycler.addr` changed to `-ingester.ring.instance-addr`
  * `-ingester.lifecycler.interface` changed to `-ingester.ring.instance-interface-names`
  * `-ingester.lifecycler.port` changed to `-ingester.ring.instance-port`
  * `-ingester.min-ready-duration` changed to `-ingester.ring.min-ready-duration`
  * `-ingester.num-tokens` changed to `-ingester.ring.num-tokens`
  * `-ingester.observe-period` changed to `-ingester.ring.observe-period`
  * `-ingester.readiness-check-ring-health` changed to `-ingester.ring.readiness-check-ring-health`
  * `-ingester.tokens-file-path` changed to `-ingester.ring.tokens-file-path`
  * `-ingester.unregister-on-shutdown` changed to `-ingester.ring.unregister-on-shutdown`
  * `-ring.heartbeat-timeout` changed to `-ingester.ring.heartbeat-timeout`
  * `-ring.prefix` changed to `-ingester.ring.prefix`
  * `-ring.store` changed to `-ingester.ring.store`
* [CHANGE] Ingester: fields in YAML configuration for ingester ring have been changed: #1155
  * `ingester.lifecycler` changed to `ingester.ring`
  * Fields from `ingester.lifecycler.ring` moved to `ingester.ring`
  * `ingester.lifecycler.address` changed to `ingester.ring.instance_addr`
  * `ingester.lifecycler.id` changed to `ingester.ring.instance_id`
  * `ingester.lifecycler.port` changed to `ingester.ring.instance_port`
  * `ingester.lifecycler.availability_zone` changed to `ingester.ring.instance_availability_zone`
  * `ingester.lifecycler.interface_names` changed to `ingester.ring.instance_interface_names`
* [CHANGE] Distributor: removed the `-distributor.shard-by-all-labels` configuration option. It is now assumed to be true. #698
* [CHANGE] Distributor: change default value of `-distributor.instance-limits.max-inflight-push-requests` to `2000`. #964
* [CHANGE] Distributor: change default value of `-distributor.remote-timeout` from `2s` to `20s`. #970
* [CHANGE] Distributor: removed the `-distributor.extra-query-delay` flag (and its respective YAML config option). #1048
* [CHANGE] Query-frontend: Enable query stats by default, they can still be disabled with `-query-frontend.query-stats-enabled=false`. #83
* [CHANGE] Query-frontend: the `cortex_frontend_mapped_asts_total` metric has been renamed to `cortex_frontend_query_sharding_rewrites_attempted_total`. #150
* [CHANGE] Query-frontend: added `sharded` label to `cortex_query_seconds_total` metric. #235
* [CHANGE] Query-frontend: changed the flag name for controlling query sharding total shards from `-querier.total-shards` to `-query-frontend.query-sharding-total-shards`. #230
* [CHANGE] Query-frontend: flag `-querier.parallelise-shardable-queries` has been renamed to `-query-frontend.parallelize-shardable-queries` #284
* [CHANGE] Query-frontend: removed the deprecated (and unused) `-frontend.cache-split-interval`. Use `-query-frontend.split-queries-by-interval` instead. #587
* [CHANGE] Query-frontend: range query response now omits the `data` field when it's empty (error case) like Prometheus does, previously it was `"data":{"resultType":"","result":null}`. #629
* [CHANGE] Query-frontend: instant queries now honor the `-query-frontend.max-retries-per-request` flag. #630
* [CHANGE] Query-frontend: removed in-memory and Redis cache support. Reason is that these caching backends were just supported by query-frontend, while all other Mimir services only support memcached. #796
  * The following CLI flags (and their respective YAML config options) have been removed:
    * `-frontend.cache.enable-fifocache`
    * `-frontend.redis.*`
    * `-frontend.fifocache.*`
  * The following metrics have been removed:
    * `querier_cache_added_total`
    * `querier_cache_added_new_total`
    * `querier_cache_evicted_total`
    * `querier_cache_entries`
    * `querier_cache_gets_total`
    * `querier_cache_misses_total`
    * `querier_cache_stale_gets_total`
    * `querier_cache_memory_bytes`
    * `cortex_rediscache_request_duration_seconds`
* [CHANGE] Query-frontend: migrated memcached backend client to the same one used in other components (memcached config and metrics are now consistent across all Mimir services). #821
  * The following CLI flags (and their respective YAML config options) have been added:
    * `-query-frontend.results-cache.backend` (set it to `memcached` if `-query-frontend.cache-results=true`)
  * The following CLI flags (and their respective YAML config options) have been changed:
    * `-frontend.memcached.hostname` and `-frontend.memcached.service` have been removed: use `-query-frontend.results-cache.memcached.addresses` instead
  * The following CLI flags (and their respective YAML config options) have been renamed:
    * `-frontend.background.write-back-concurrency` renamed to `-query-frontend.results-cache.memcached.max-async-concurrency`
    * `-frontend.background.write-back-buffer` renamed to `-query-frontend.results-cache.memcached.max-async-buffer-size`
    * `-frontend.memcached.batchsize` renamed to `-query-frontend.results-cache.memcached.max-get-multi-batch-size`
    * `-frontend.memcached.parallelism` renamed to `-query-frontend.results-cache.memcached.max-get-multi-concurrency`
    * `-frontend.memcached.timeout` renamed to `-query-frontend.results-cache.memcached.timeout`
    * `-frontend.memcached.max-item-size` renamed to `-query-frontend.results-cache.memcached.max-item-size`
    * `-frontend.memcached.max-idle-conns` renamed to `-query-frontend.results-cache.memcached.max-idle-connections`
    * `-frontend.compression` renamed to `-query-frontend.results-cache.compression`
  * The following CLI flags (and their respective YAML config options) have been removed:
    * `-frontend.memcached.circuit-breaker-consecutive-failures`: feature removed
    * `-frontend.memcached.circuit-breaker-timeout`: feature removed
    * `-frontend.memcached.circuit-breaker-interval`: feature removed
    * `-frontend.memcached.update-interval`: new setting is hardcoded to 30s
    * `-frontend.memcached.consistent-hash`: new setting is always enabled
    * `-frontend.default-validity` and `-frontend.memcached.expiration`: new setting is hardcoded to 7 days
  * The following metrics have been changed:
    * `cortex_cache_dropped_background_writes_total{name}` changed to `thanos_memcached_operation_skipped_total{name, operation, reason}`
    * `cortex_cache_value_size_bytes{name, method}` changed to `thanos_memcached_operation_data_size_bytes{name}`
    * `cortex_cache_request_duration_seconds{name, method, status_code}` changed to `thanos_memcached_operation_duration_seconds{name, operation}`
    * `cortex_cache_fetched_keys{name}` changed to `thanos_cache_memcached_requests_total{name}`
    * `cortex_cache_hits{name}` changed to `thanos_cache_memcached_hits_total{name}`
    * `cortex_memcache_request_duration_seconds{name, method, status_code}` changed to `thanos_memcached_operation_duration_seconds{name, operation}`
    * `cortex_memcache_client_servers{name}` changed to `thanos_memcached_dns_provider_results{name, addr}`
    * `cortex_memcache_client_set_skip_total{name}` changed to `thanos_memcached_operation_skipped_total{name, operation, reason}`
    * `cortex_dns_lookups_total` changed to `thanos_memcached_dns_lookups_total`
    * For all metrics the value of the "name" label has changed from `frontend.memcached` to `frontend-cache`
  * The following metrics have been removed:
    * `cortex_cache_background_queue_length{name}`
* [CHANGE] Query-frontend: merged `query_range` into `frontend` in the YAML config (keeping the same keys) and renamed flags: #825
  * `-querier.max-retries-per-request` renamed to `-query-frontend.max-retries-per-request`
  * `-querier.split-queries-by-interval` renamed to `-query-frontend.split-queries-by-interval`
  * `-querier.align-querier-with-step` renamed to `-query-frontend.align-querier-with-step`
  * `-querier.cache-results` renamed to `-query-frontend.cache-results`
  * `-querier.parallelise-shardable-queries` renamed to `-query-frontend.parallelize-shardable-queries`
* [CHANGE] Query-frontend: the default value of `-query-frontend.split-queries-by-interval` has changed from `0` to `24h`. #1131
* [CHANGE] Query-frontend: `-frontend.` flags were renamed to `-query-frontend.`: #1167
* [CHANGE] Query-frontend / Query-scheduler: classified the `-query-frontend.querier-forget-delay` and `-query-scheduler.querier-forget-delay` flags (and their respective YAML config options) as experimental. #1208
* [CHANGE] Querier / ruler: Change `-querier.max-fetched-chunks-per-query` configuration to limit to maximum number of chunks that can be fetched in a single query. The number of chunks fetched by ingesters AND long-term storare combined should not exceed the value configured on `-querier.max-fetched-chunks-per-query`. [#4260](https://github.com/cortexproject/cortex/pull/4260)
* [CHANGE] Querier / ruler: Option `-querier.ingester-streaming` has been removed. Querier/ruler now always use streaming method to query ingesters. #204
* [CHANGE] Querier: always fetch labels from store and respect start/end times in request; the option `-querier.query-store-for-labels-enabled` has been removed and is now always on. #518 #1132
* [CHANGE] Querier / ruler: removed the `-store.query-chunk-limit` flag (and its respective YAML config option `max_chunks_per_query`). `-querier.max-fetched-chunks-per-query` (and its respective YAML config option `max_fetched_chunks_per_query`) should be used instead. #705
* [CHANGE] Querier/Ruler: `-querier.active-query-tracker-dir` option has been removed. Active query tracking is now done via Activity tracker configured by `-activity-tracker.filepath` and enabled by default. Limit for max number of concurrent queries (`-querier.max-concurrent`) is now respected even if activity tracking is not enabled. #661 #822
* [CHANGE] Querier/ruler/query-frontend: the experimental `-querier.at-modifier-enabled` CLI flag has been removed and the PromQL `@` modifier is always enabled. #941
* [CHANGE] Querier: removed `-querier.worker-match-max-concurrent` and `-querier.worker-parallelism` CLI flags (and their respective YAML config options). Mimir now behaves like if `-querier.worker-match-max-concurrent` is always enabled and you should configure the max concurrency per querier process using `-querier.max-concurrent` instead. #958
* [CHANGE] Querier: changed default value of `-querier.query-ingesters-within` from `0` to `13h`. #967
* [CHANGE] Querier: rename metric `cortex_query_fetched_chunks_bytes_total` to `cortex_query_fetched_chunk_bytes_total` to be consistent with the limit name. #476
* [CHANGE] Ruler: add two new metrics `cortex_ruler_list_rules_seconds` and `cortex_ruler_load_rule_groups_seconds` to the ruler. #906
* [CHANGE] Ruler: endpoints for listing configured rules now return HTTP status code 200 and an empty map when there are no rules instead of an HTTP 404 and plain text error message. The following endpoints are affected: #456
  * `<prometheus-http-prefix>/config/v1/rules`
  * `<prometheus-http-prefix>/config/v1/rules/{namespace}`
  * `<prometheus-http-prefix>/rules` (deprecated)
  * `<prometheus-http-prefix>/rules/{namespace}` (deprecated)
  * `/api/v1/rules` (deprecated)
  * `/api/v1/rules/{namespace}` (deprecated)
* [CHANGE] Ruler: removed `configdb` support from Ruler backend storages. #15 #38 #819
* [CHANGE] Ruler: removed the support for the deprecated storage configuration via `-ruler.storage.*` CLI flags (and their respective YAML config options). Use `-ruler-storage.*` instead. #628
* [CHANGE] Ruler: set new default limits for rule groups: `-ruler.max-rules-per-rule-group` to 20 (previously 0, disabled) and `-ruler.max-rule-groups-per-tenant` to 70 (previously 0, disabled). #847
* [CHANGE] Ruler: removed `-ruler.enable-sharding` option, and changed default value of `-ruler.ring.store` to `memberlist`. #943
* [CHANGE] Ruler: `-ruler.alertmanager-use-v2` has been removed. The ruler will always use the `v2` endpoints. #954 #1100
* [CHANGE] Ruler: `-experimental.ruler.enable-api` flag has been renamed to `-ruler.enable-api` and is now stable. The default value has also changed from `false` to `true`, so both ruler and alertmanager API are enabled by default. #913 #1065
* [CHANGE] Ruler: add support for [DNS service discovery format](./docs/sources/configuration/arguments.md#dns-service-discovery) for `-ruler.alertmanager-url`. `-ruler.alertmanager-discovery` flag has been removed. URLs following the prior SRV format, will be treated as a static target. To continue using service discovery for these URLs prepend `dnssrvnoa+` to them. #993
  * The following metrics for Alertmanager DNS service discovery are replaced:
    * `prometheus_sd_dns_lookups_total` replaced by `cortex_dns_lookups_total{component="ruler"}`
    * `prometheus_sd_dns_lookup_failures_total` replaced by `cortex_dns_failures_total{component="ruler"}`
* [CHANGE] Ruler: deprecate `/api/v1/rules/**` and `<prometheus-http-prefix/rules/**` configuration API endpoints in favour of `/<prometheus-http-prefix>/config/v1/rules/**`. Deprecated endpoints will be removed in Mimir 2.2.0. Main configuration API endpoints are now `/<prometheus-http-prefix>/config/api/v1/rules/**` introduced in Mimir 2.0.0. #1222
* [CHANGE] Store-gateway: index cache now includes tenant in cache keys, this invalidates previous cached entries. #607
* [CHANGE] Store-gateway: increased memcached index caching TTL from 1 day to 7 days. #718
* [CHANGE] Store-gateway: options `-store-gateway.sharding-enabled` and `-querier.store-gateway-addresses` were removed. Default value of `-store-gateway.sharding-ring.store` is now `memberlist` and default value for `-store-gateway.sharding-ring.wait-stability-min-duration` changed from `1m` to `0` (disabled). #976
* [CHANGE] Compactor: compactor will no longer try to compact blocks that are already marked for deletion. Previously compactor would consider blocks marked for deletion within `-compactor.deletion-delay / 2` period as eligible for compaction. [#4328](https://github.com/cortexproject/cortex/pull/4328)
* [CHANGE] Compactor: Removed support for block deletion marks migration. If you're upgrading from Cortex < 1.7.0 to Mimir, you should upgrade the compactor to Cortex >= 1.7.0 first, run it at least once and then upgrade to Mimir. #122
* [CHANGE] Compactor: removed the `cortex_compactor_group_vertical_compactions_total` metric. #278
* [CHANGE] Compactor: no longer waits for initial blocks cleanup to finish before starting compactions. #282
* [CHANGE] Compactor: removed overlapping sources detection. Overlapping sources may exist due to edge cases (timing issues) when horizontally sharding compactor, but are correctly handled by compactor. #494
* [CHANGE] Compactor: compactor now uses deletion marks from `<tenant>/markers` location in the bucket. Marker files are no longer fetched, only listed. #550
* [CHANGE] Compactor: Default value of `-compactor.block-sync-concurrency` has changed from 20 to 8. This flag is now only used to control number of goroutines for downloading and uploading blocks during compaction. #552
* [CHANGE] Compactor is now included in `all` target (single-binary). #866
* [CHANGE] Compactor: Removed `-compactor.sharding-enabled` option. Sharding in compactor is now always enabled. Default value of `-compactor.ring.store` has changed from `consul` to `memberlist`. Default value of `-compactor.ring.wait-stability-min-duration` is now 0, which disables the feature. #956
* [CHANGE] Alertmanager: removed `-alertmanager.configs.auto-webhook-root` #977
* [CHANGE] Alertmanager: removed `configdb` support from Alertmanager backend storages. #15 #38 #819
* [CHANGE] Alertmanager: Don't count user-not-found errors from replicas as failures in the `cortex_alertmanager_state_fetch_replica_state_failed_total` metric. #190
* [CHANGE] Alertmanager: Use distributor for non-API routes. #213
* [CHANGE] Alertmanager: removed `-alertmanager.storage.*` configuration options, with the exception of the CLI flags `-alertmanager.storage.path` and `-alertmanager.storage.retention`. Use `-alertmanager-storage.*` instead. #632
* [CHANGE] Alertmanager: set default value for `-alertmanager.web.external-url=http://localhost:8080/alertmanager` to match the default configuration. #808 #1067
* [CHANGE] Alertmanager: `-experimental.alertmanager.enable-api` flag has been renamed to `-alertmanager.enable-api` and is now stable. #913
* [CHANGE] Alertmanager: now always runs with sharding enabled; other modes of operation are removed. #1044 #1126
  * The following configuration options are removed:
    * `-alertmanager.sharding-enabled`
    * `-alertmanager.cluster.advertise-address`
    * `-alertmanager.cluster.gossip-interval`
    * `-alertmanager.cluster.listen-address`
    * `-alertmanager.cluster.peers`
    * `-alertmanager.cluster.push-pull-interval`
  * The following configuration options are renamed:
    * `-alertmanager.cluster.peer-timeout` to `-alertmanager.peer-timeout`
* [CHANGE] Alertmanager: the default value of `-alertmanager.sharding-ring.store` is now `memberlist`. #1171
* [CHANGE] Ring: changed default value of `-distributor.ring.store` (Distributor ring) and `-ring.store` (Ingester ring) to `memberlist`. #1046
* [CHANGE] Memberlist: the `memberlist_kv_store_value_bytes` metric has been removed due to values no longer being stored in-memory as encoded bytes. [#4345](https://github.com/cortexproject/cortex/pull/4345)
* [CHANGE] Memberlist: forward only changes, not entire original message. [#4419](https://github.com/cortexproject/cortex/pull/4419)
* [CHANGE] Memberlist: don't accept old tombstones as incoming change, and don't forward such messages to other gossip members. [#4420](https://github.com/cortexproject/cortex/pull/4420)
* [CHANGE] Memberlist: changed probe interval from `1s` to `5s` and probe timeout from `500ms` to `2s`. #563
* [CHANGE] Memberlist: the `name` label on metrics `cortex_dns_failures_total`, `cortex_dns_lookups_total` and `cortex_dns_provider_results` was renamed to `component`. #993
* [CHANGE] Limits: removed deprecated limits for rejecting old samples #799
  This removes the following flags:
  * `-validation.reject-old-samples`
  * `-validation.reject-old-samples.max-age`
* [CHANGE] Limits: removed local limit-related flags in favor of global limits. #725
  The distributor ring is now required, and can be configured via the `distributor.ring.*` flags.
  This removes the following flags:
  * `-distributor.ingestion-rate-strategy` -> will now always use the "global" strategy
  * `-ingester.max-series-per-user` -> set `-ingester.max-global-series-per-user` to `N` times the existing value of `-ingester.max-series-per-user` instead
  * `-ingester.max-series-per-metric` -> set `-ingester.max-global-series-per-metric`  to `N` times the existing value of `-ingester.max-series-per-metric` instead
  * `-ingester.max-metadata-per-user` -> set `-ingester.max-global-metadata-per-user` to `N` times the existing value of `-ingester.max-metadata-per-user` instead
  * `-ingester.max-metadata-per-metric` -> set `-ingester.max-global-metadata-per-metric` to `N` times the existing value of `-ingester.max-metadata-per-metric` instead
  * In the above notes, `N` refers to the number of ingester replicas
  Additionally, default values for the following flags have changed:
  * `-ingester.max-global-series-per-user` from `0` to `150000`
  * `-ingester.max-global-series-per-metric` from `0` to `20000`
  * `-distributor.ingestion-rate-limit` from `25000` to `10000`
  * `-distributor.ingestion-burst-size` from `50000` to `200000`
* [CHANGE] Limits: removed limit `enforce_metric_name`, now behave as if set to `true` always. #686
* [CHANGE] Limits: Option `-ingester.max-samples-per-query` and its YAML field `max_samples_per_query` have been removed. It required `-querier.ingester-streaming` option to be set to false, but since `-querier.ingester-streaming` is removed (always defaulting to true), the limit using it was removed as well. #204 #1132
* [CHANGE] Limits: Set the default max number of inflight ingester push requests (`-ingester.instance-limits.max-inflight-push-requests`) to 30000 in order to prevent clusters from being overwhelmed by request volume or temporary slow-downs. #259
* [CHANGE] Overrides exporter: renamed metric `cortex_overrides` to `cortex_limits_overrides`. #173 #407
* [FEATURE] The following features have been moved from experimental to stable: #913 #1002
  * Alertmanager config API
  * Alertmanager receiver firewall
  * Alertmanager sharding
  * Azure blob storage support
  * Blocks storage bucket index
  * Disable the ring health check in the readiness endpoint (`-ingester.readiness-check-ring-health=false`)
  * Distributor: do not extend writes on unhealthy ingesters
  * Do not unregister ingesters from ring on shutdown (`-ingester.unregister-on-shutdown=false`)
  * HA Tracker: cleanup of old replicas from KV Store
  * Instance limits in ingester and distributor
  * OpenStack Swift storage support
  * Query-frontend: query stats tracking
  * Query-scheduler
  * Querier: tenant federation
  * Ruler config API
  * S3 Server Side Encryption (SSE) using KMS
  * TLS configuration for gRPC, HTTP and etcd clients
  * Zone-aware replication
  * `/labels` API using matchers
  * The following querier limits:
    * `-querier.max-fetched-chunks-per-query`
    * `-querier.max-fetched-chunk-bytes-per-query`
    * `-querier.max-fetched-series-per-query`
  * The following alertmanager limits:
    * Notification rate (`-alertmanager.notification-rate-limit` and `-alertmanager.notification-rate-limit-per-integration`)
    * Dispatcher groups (`-alertmanager.max-dispatcher-aggregation-groups`)
    * User config size (`-alertmanager.max-config-size-bytes`)
    * Templates count in user config (`-alertmanager.max-templates-count`)
    * Max template size (`-alertmanager.max-template-size-bytes`)
* [FEATURE] The endpoints `/api/v1/status/buildinfo`, `<prometheus-http-prefix>/api/v1/status/buildinfo`, and `<alertmanager-http-prefix>/api/v1/status/buildinfo` have been added to display build information and enabled features. #1219 #1240
* [FEATURE] PromQL: added `present_over_time` support. #139
* [FEATURE] Added "Activity tracker" feature which can log ongoing activities from previous Mimir run in case of a crash. It is enabled by default and controlled by the `-activity-tracker.filepath` flag. It can be disabled by setting this path to an empty string. Currently, the Store-gateway, Ruler, Querier, Query-frontend and Ingester components use this feature to track queries. #631 #782 #822 #1121
* [FEATURE] Divide configuration parameters into categories "basic", "advanced", and "experimental". Only flags in the basic category are shown when invoking `-help`, whereas `-help-all` will include flags in all categories (basic, advanced, experimental). #840
* [FEATURE] Querier: Added support for tenant federation to exemplar endpoints. #927
* [FEATURE] Ingester: can expose metrics on active series matching custom trackers configured via `-ingester.active-series-custom-trackers` (or its respective YAML config option). When configured, active series for custom trackers are exposed by the `cortex_ingester_active_series_custom_tracker` metric. #42 #672
* [FEATURE] Ingester: Enable snapshotting of in-memory TSDB on disk during shutdown via `-blocks-storage.tsdb.memory-snapshot-on-shutdown` (experimental). #249
* [FEATURE] Ingester: Added `-blocks-storage.tsdb.isolation-enabled` flag, which allows disabling TSDB isolation feature. This is enabled by default (per TSDB default), but disabling can improve performance of write requests. #512
* [FEATURE] Ingester: Added `-blocks-storage.tsdb.head-chunks-write-queue-size` flag, which allows setting the size of the queue used by the TSDB before m-mapping chunks (experimental). #591
  * Added `cortex_ingester_tsdb_mmap_chunk_write_queue_operations_total` metric to track different operations of this queue.
* [FEATURE] Distributor: Added `-api.skip-label-name-validation-header-enabled` option to allow skipping label name validation on the HTTP write path based on `X-Mimir-SkipLabelNameValidation` header being `true` or not. #390
* [FEATURE] Query-frontend: Add `cortex_query_fetched_series_total` and `cortex_query_fetched_chunks_bytes_total` per-user counters to expose the number of series and bytes fetched as part of queries. These metrics can be enabled with the `-frontend.query-stats-enabled` flag (or its respective YAML config option `query_stats_enabled`). [#4343](https://github.com/cortexproject/cortex/pull/4343)
* [FEATURE] Query-frontend: Add `cortex_query_fetched_chunks_total` per-user counter to expose the number of chunks fetched as part of queries. This metric can be enabled with the `-query-frontend.query-stats-enabled` flag (or its respective YAML config option `query_stats_enabled`). #31
* [FEATURE] Query-frontend: Add query sharding for instant and range queries. You can enable querysharding by setting `-query-frontend.parallelize-shardable-queries` to `true`. The following additional config and exported metrics have been added. #79 #80 #100 #124 #140 #148 #150 #151 #153 #154 #155 #156 #157 #158 #159 #160 #163 #169 #172 #196 #205 #225 #226 #227 #228 #230 #235 #240 #239 #246 #244 #319 #330 #371 #385 #400 #458 #586 #630 #660 #707 #1542
  * New config options:
    * `-query-frontend.query-sharding-total-shards`: The amount of shards to use when doing parallelisation via query sharding.
    * `-query-frontend.query-sharding-max-sharded-queries`: The max number of sharded queries that can be run for a given received query. 0 to disable limit.
    * `-blocks-storage.bucket-store.series-hash-cache-max-size-bytes`: Max size - in bytes - of the in-memory series hash cache in the store-gateway.
    * `-blocks-storage.tsdb.series-hash-cache-max-size-bytes`: Max size - in bytes - of the in-memory series hash cache in the ingester.
  * New exported metrics:
    * `cortex_bucket_store_series_hash_cache_requests_total`
    * `cortex_bucket_store_series_hash_cache_hits_total`
    * `cortex_frontend_query_sharding_rewrites_succeeded_total`
    * `cortex_frontend_sharded_queries_per_query`
  * Renamed metrics:
    * `cortex_frontend_mapped_asts_total` to `cortex_frontend_query_sharding_rewrites_attempted_total`
  * Modified metrics:
    * added `sharded` label to `cortex_query_seconds_total`
  * When query sharding is enabled, the following querier config must be set on query-frontend too:
    * `-querier.max-concurrent`
    * `-querier.timeout`
    * `-querier.max-samples`
    * `-querier.at-modifier-enabled`
    * `-querier.default-evaluation-interval`
    * `-querier.active-query-tracker-dir`
    * `-querier.lookback-delta`
  * Sharding can be dynamically controlled per request using the `Sharding-Control: 64` header. (0 to disable)
  * Sharding can be dynamically controlled per tenant using the limit `query_sharding_total_shards`. (0 to disable)
  * Added `sharded_queries` count to the "query stats" log.
  * The number of shards is adjusted to be compatible with number of compactor shards that are used by a split-and-merge compactor. The querier can use this to avoid querying blocks that cannot have series in a given query shard.
* [FEATURE] Query-Frontend: Added `-query-frontend.cache-unaligned-requests` option to cache responses for requests that do not have step-aligned start and end times. This can improve speed of repeated queries, but can also pollute cache with results that are never reused. #432
* [FEATURE] Querier: Added label names cardinality endpoint `<prefix>/api/v1/cardinality/label_names` that is disabled by default. Can be enabled/disabled via the CLI flag `-querier.cardinality-analysis-enabled` or its respective YAML config option. Configurable on a per-tenant basis. #301 #377 #474
* [FEATURE] Querier: Added label values cardinality endpoint `<prefix>/api/v1/cardinality/label_values` that is disabled by default. Can be enabled/disabled via the CLI flag `-querier.cardinality-analysis-enabled` or its respective YAML config option, and configurable on a per-tenant basis. The maximum number of label names allowed to be queried in a single API call can be controlled via `-querier.label-values-max-cardinality-label-names-per-request`. #332 #395 #474
* [FEATURE] Querier: Added `-store.max-labels-query-length` to restrict the range of `/series`, label-names and label-values requests. #507
* [FEATURE] Ruler: Add new `-ruler.query-stats-enabled` which when enabled will report the `cortex_ruler_query_seconds_total` as a per-user metric that tracks the sum of the wall time of executing queries in the ruler in seconds. [#4317](https://github.com/cortexproject/cortex/pull/4317)
* [FEATURE] Ruler: Added federated rule groups. #533
  * Added `-ruler.tenant-federation.enabled` config flag.
  * Added support for `source_tenants` field on rule groups.
* [FEATURE] Store-gateway: Added `/store-gateway/tenants` and `/store-gateway/tenant/{tenant}/blocks` endpoints that provide functionality that was provided by `tools/listblocks`. #911 #973
* [FEATURE] Compactor: compactor now uses new algorithm that we call "split-and-merge". Previous compaction strategy was removed. With the `split-and-merge` compactor source blocks for a given tenant are grouped into `-compactor.split-groups` number of groups. Each group of blocks is then compacted separately, and is split into `-compactor.split-and-merge-shards` shards (configurable on a per-tenant basis). Compaction of each tenant shards can be horizontally scaled. Number of compactors that work on jobs for single tenant can be limited by using `-compactor.compactor-tenant-shard-size` parameter, or per-tenant `compactor_tenant_shard_size` override.  #275 #281 #282 #283 #288 #290 #303 #307 #317 #323 #324 #328 #353 #368 #479 #820
* [FEATURE] Compactor: Added `-compactor.max-compaction-time` to control how long can compaction for a single tenant take. If compactions for a tenant take longer, no new compactions are started in the same compaction cycle. Running compactions are not stopped however, and may take much longer. #523
* [FEATURE] Compactor: When compactor finds blocks with out-of-order chunks, it will mark them for no-compaction. Blocks marked for no-compaction are ignored in future compactions too. Added metric `cortex_compactor_blocks_marked_for_no_compaction_total` to track number of blocks marked for no-compaction. Added `CortexCompactorSkippedBlocksWithOutOfOrderChunks` alert based on new metric. Markers are only checked from `<tenant>/markers` location, but uploaded to the block directory too. #520 #535 #550
* [FEATURE] Compactor: multiple blocks are now downloaded and uploaded at once, which can shorten compaction process. #552
* [ENHANCEMENT] Exemplars are now emitted for all gRPC calls and many operations tracked by histograms. #180
* [ENHANCEMENT] New options `-server.http-listen-network` and `-server.grpc-listen-network` allow binding as 'tcp4' or 'tcp6'. #180
* [ENHANCEMENT] Query federation: improve performance in MergeQueryable by memoizing labels. #312
* [ENHANCEMENT] Add histogram metrics `cortex_distributor_sample_delay_seconds` and `cortex_ingester_tsdb_sample_out_of_order_delta_seconds` #488
* [ENHANCEMENT] Check internal directory access before starting up. #1217
* [ENHANCEMENT] Azure client: expose option to configure MSI URL and user-assigned identity. #584
* [ENHANCEMENT] Added a new metric `mimir_build_info` to coincide with `cortex_build_info`. The metric `cortex_build_info` has not been removed. #1022
* [ENHANCEMENT] Mimir runs a sanity check of storage config at startup and will fail to start if the sanity check doesn't pass. This is done to find potential config issues before starting up. #1180
* [ENHANCEMENT] Validate alertmanager and ruler storage configurations to ensure they don't use same bucket name and region values as those configured for the blocks storage. #1214
* [ENHANCEMENT] Ingester: added option `-ingester.readiness-check-ring-health` to disable the ring health check in the readiness endpoint. When disabled, the health checks are run against only the ingester itself instead of all ingesters in the ring. #48 #126
* [ENHANCEMENT] Ingester: reduce CPU and memory utilization if remote write requests contains a large amount of "out of bounds" samples. #413
* [ENHANCEMENT] Ingester: reduce CPU and memory utilization when querying chunks from ingesters. #430
* [ENHANCEMENT] Ingester: Expose ingester ring page on ingesters. #654
* [ENHANCEMENT] Distributor: added option `-distributor.excluded-zones` to exclude ingesters running in specific zones both on write and read path. #51
* [ENHANCEMENT] Distributor: add tags to tracing span for distributor push with user, cluster and replica. #210
* [ENHANCEMENT] Distributor: performance optimisations. #212 #217 #242
* [ENHANCEMENT] Distributor: reduce latency when HA-Tracking by doing KVStore updates in the background. #271
* [ENHANCEMENT] Distributor: make distributor inflight push requests count include background calls to ingester. #398
* [ENHANCEMENT] Distributor: silently drop exemplars more than 5 minutes older than samples in the same batch. #544
* [ENHANCEMENT] Distributor: reject exemplars with blank label names or values. The `cortex_discarded_exemplars_total` metric will use the `exemplar_labels_blank` reason in this case. #873
* [ENHANCEMENT] Query-frontend: added `cortex_query_frontend_workers_enqueued_requests_total` metric to track the number of requests enqueued in each query-scheduler. #384
* [ENHANCEMENT] Query-frontend: added `cortex_query_frontend_non_step_aligned_queries_total` to track the total number of range queries with start/end not aligned to step. #347 #357 #582
* [ENHANCEMENT] Query-scheduler: exported summary `cortex_query_scheduler_inflight_requests` tracking total number of inflight requests (both enqueued and processing) in percentile buckets. #675
* [ENHANCEMENT] Querier: can use the `LabelNames` call with matchers, if matchers are provided in the `/labels` API call, instead of using the more expensive `MetricsForLabelMatchers` call as before. #3 #1186
* [ENHANCEMENT] Querier / store-gateway: optimized regex matchers. #319 #334 #355
* [ENHANCEMENT] Querier: when fetching data for specific query-shard, we can ignore some blocks based on compactor-shard ID, since sharding of series by query sharding and compactor is the same. Added metrics: #438 #450
  * `cortex_querier_blocks_found_total`
  * `cortex_querier_blocks_queried_total`
  * `cortex_querier_blocks_with_compactor_shard_but_incompatible_query_shard_total`
* [ENHANCEMENT] Querier / ruler: reduce cpu usage, latency and peak memory consumption. #459 #463 #589
* [ENHANCEMENT] Querier: labels requests now obey `-querier.query-ingesters-within`, making them a little more efficient. #518
* [ENHANCEMENT] Querier: retry store-gateway in case of unexpected failure, instead of failing the query. #1003
* [ENHANCEMENT] Querier / ruler: reduce memory used by streaming queries, particularly in ruler. [#4341](https://github.com/cortexproject/cortex/pull/4341)
* [ENHANCEMENT] Ruler: Using shuffle sharding subring on GetRules API. [#4466](https://github.com/cortexproject/cortex/pull/4466)
* [ENHANCEMENT] Ruler: wait for ruler ring client to self-detect during startup. #990
* [ENHANCEMENT] Store-gateway: added `cortex_bucket_store_sent_chunk_size_bytes` metric, tracking the size of chunks sent from store-gateway to querier. #123
* [ENHANCEMENT] Store-gateway: reduced CPU and memory utilization due to exported metrics aggregation for instances with a large number of tenants. #123 #142
* [ENHANCEMENT] Store-gateway: added an in-memory LRU cache for chunks attributes. Can be enabled setting `-blocks-storage.bucket-store.chunks-cache.attributes-in-memory-max-items=X` where `X` is the max number of items to keep in the in-memory cache. The following new metrics are exposed: #279 #415 #437
  * `cortex_cache_memory_requests_total`
  * `cortex_cache_memory_hits_total`
  * `cortex_cache_memory_items_count`
* [ENHANCEMENT] Store-gateway: log index cache requests to tracing spans. #419
* [ENHANCEMENT] Store-gateway: store-gateway can now ignore blocks with minimum time within `-blocks-storage.bucket-store.ignore-blocks-within` duration. Useful when used together with `-querier.query-store-after`. #502
* [ENHANCEMENT] Store-gateway: label values with matchers now doesn't preload or list series, reducing latency and memory consumption. #534
* [ENHANCEMENT] Store-gateway: the results of `LabelNames()`, `LabelValues()` and `Series(skipChunks=true)` calls are now cached in the index cache. #590
* [ENHANCEMENT] Store-gateway: Added `-store-gateway.sharding-ring.unregister-on-shutdown` option that allows store-gateway to stay in the ring even after shutdown. Defaults to `true`, which is the same as current behaviour. #610 #614
* [ENHANCEMENT] Store-gateway: wait for ring tokens stability instead of ring stability to speed up startup and tests. #620
* [ENHANCEMENT] Compactor: add timeout for waiting on compactor to become ACTIVE in the ring. [#4262](https://github.com/cortexproject/cortex/pull/4262)
* [ENHANCEMENT] Compactor: skip already planned compaction jobs if the tenant doesn't belong to the compactor instance anymore. #303
* [ENHANCEMENT] Compactor: Blocks cleaner will ignore users that it no longer "owns" when sharding is enabled, and user ownership has changed since last scan. #325
* [ENHANCEMENT] Compactor: added `-compactor.compaction-jobs-order` support to configure which compaction jobs should run first for a given tenant (in case there are multiple ones). Supported values are: `smallest-range-oldest-blocks-first` (default), `newest-blocks-first`. #364
* [ENHANCEMENT] Compactor: delete blocks marked for deletion faster. #490
* [ENHANCEMENT] Compactor: expose low-level concurrency options for compactor: `-compactor.max-opening-blocks-concurrency`, `-compactor.max-closing-blocks-concurrency`, `-compactor.symbols-flushers-concurrency`. #569 #701
* [ENHANCEMENT] Compactor: expand compactor logs to include total compaction job time, total time for uploads and block counts. #549
* [ENHANCEMENT] Ring: allow experimental configuration of disabling of heartbeat timeouts by setting the relevant configuration value to zero. Applies to the following: [#4342](https://github.com/cortexproject/cortex/pull/4342)
  * `-distributor.ring.heartbeat-timeout`
  * `-ingester.ring.heartbeat-timeout`
  * `-ruler.ring.heartbeat-timeout`
  * `-alertmanager.sharding-ring.heartbeat-timeout`
  * `-compactor.ring.heartbeat-timeout`
  * `-store-gateway.sharding-ring.heartbeat-timeout`
* [ENHANCEMENT] Ring: allow heartbeats to be explicitly disabled by setting the interval to zero. This is considered experimental. This applies to the following configuration options: [#4344](https://github.com/cortexproject/cortex/pull/4344)
  * `-distributor.ring.heartbeat-period`
  * `-ingester.ring.heartbeat-period`
  * `-ruler.ring.heartbeat-period`
  * `-alertmanager.sharding-ring.heartbeat-period`
  * `-compactor.ring.heartbeat-period`
  * `-store-gateway.sharding-ring.heartbeat-period`
* [ENHANCEMENT] Memberlist: optimized receive path for processing ring state updates, to help reduce CPU utilization in large clusters. [#4345](https://github.com/cortexproject/cortex/pull/4345)
* [ENHANCEMENT] Memberlist: expose configuration of memberlist packet compression via `-memberlist.compression-enabled`. [#4346](https://github.com/cortexproject/cortex/pull/4346)
* [ENHANCEMENT] Memberlist: Add `-memberlist.advertise-addr` and `-memberlist.advertise-port` options for setting the address to advertise to other members of the cluster to enable NAT traversal. #260
* [ENHANCEMENT] Memberlist: reduce CPU utilization for rings with a large number of members. #537 #563 #634
* [ENHANCEMENT] Overrides exporter: include additional limits in the per-tenant override exporter. The following limits have been added to the `cortex_limit_overrides` metric: #21
  * `max_fetched_series_per_query`
  * `max_fetched_chunk_bytes_per_query`
  * `ruler_max_rules_per_rule_group`
  * `ruler_max_rule_groups_per_tenant`
* [ENHANCEMENT] Overrides exporter: add a metrics `cortex_limits_defaults` to expose the default values of limits. #173
* [ENHANCEMENT] Overrides exporter: Add `max_fetched_chunks_per_query` and `max_global_exemplars_per_user` limits to the default and per-tenant limits exported as metrics. #471 #515
* [ENHANCEMENT] Upgrade Go to 1.17.8. #1347 #1381
* [ENHANCEMENT] Upgrade Docker base images to `alpine:3.15.0`. #1348
* [BUGFIX] Azure storage: only create HTTP client once, to reduce memory utilization. #605
* [BUGFIX] Ingester: fixed ingester stuck on start up (LEAVING ring state) when `-ingester.ring.heartbeat-period=0` and `-ingester.unregister-on-shutdown=false`. [#4366](https://github.com/cortexproject/cortex/pull/4366)
* [BUGFIX] Ingester: prevent any reads or writes while the ingester is stopping. This will prevent accessing TSDB blocks once they have been already closed. [#4304](https://github.com/cortexproject/cortex/pull/4304)
* [BUGFIX] Ingester: TSDB now waits for pending readers before truncating Head block, fixing the `chunk not found` error and preventing wrong query results. #16
* [BUGFIX] Ingester: don't create TSDB or appender if no samples are sent by a tenant. #162
* [BUGFIX] Ingester: fix out-of-order chunks in TSDB head in-memory series after WAL replay in case some samples were appended to TSDB WAL before series. #530
* [BUGFIX] Distributor: when cleaning up obsolete elected replicas from KV store, HA tracker didn't update number of cluster per user correctly. [#4336](https://github.com/cortexproject/cortex/pull/4336)
* [BUGFIX] Distributor: fix bug in query-exemplar where some results would get dropped. #583
* [BUGFIX] Query-frontend: Fixes @ modifier functions (start/end) when splitting queries by time. #206
* [BUGFIX] Query-frontend: Ensure query_range requests handled by the query-frontend return JSON formatted errors. #360 #499
* [BUGFIX] Query-frontend: don't reuse cached results for queries that are not step-aligned. #424
* [BUGFIX] Query-frontend: fix API error messages that were mentioning Prometheus `--enable-feature=promql-negative-offset` and `--enable-feature=promql-at-modifier` flags. #688
* [BUGFIX] Query-frontend: worker's cancellation channels are now buffered to ensure that all request cancellations are properly handled. #741
* [BUGFIX] Querier: fixed `/api/v1/user_stats` endpoint. When zone-aware replication is enabled, `MaxUnavailableZones` param is used instead of `MaxErrors`, so setting `MaxErrors = 0` doesn't make the Querier wait for all Ingesters responses. #474
* [BUGFIX] Querier: Disable query scheduler SRV DNS lookup. #689
* [BUGFIX] Ruler: fixed counting of PromQL evaluation errors as user-errors when updating `cortex_ruler_queries_failed_total`. [#4335](https://github.com/cortexproject/cortex/pull/4335)
* [BUGFIX] Ruler: fix formatting of rule groups in `/ruler/rule_groups` endpoint. #655
* [BUGFIX] Ruler: do not log `unable to read rules directory` at startup if the directory hasn't been created yet. #1058
* [BUGFIX] Ruler: enable Prometheus-compatible endpoints regardless of `-ruler.enable-api`. The flag now only controls the configuration API. This is what the config flag description stated, but not what was happening. #1216
* [BUGFIX] Compactor: fixed panic while collecting Prometheus metrics. #28
* [BUGFIX] Compactor: compactor should now be able to correctly mark blocks for deletion and no-compaction, if such marking was previously interrupted. #1015
* [BUGFIX] Alertmanager: remove stale template files. #4495
* [BUGFIX] Alertmanager: don't replace user configurations with blank fallback configurations (when enabled), particularly during scaling up/down instances when sharding is enabled. #224
* [BUGFIX] Ring: multi KV runtime config changes are now propagated to all rings, not just ingester ring. #1047
* [BUGFIX] Memberlist: fixed corrupted packets when sending compound messages with more than 255 messages or messages bigger than 64KB. #551
* [BUGFIX] Overrides exporter: successfully startup even if runtime config is not set. #1056
* [BUGFIX] Fix internal modules to wait for other modules depending on them before stopping. #1472

### Mixin

_Changes since `grafana/cortex-jsonnet` `1.9.0`._

* [CHANGE] Removed chunks storage support from mixin. #641 #643 #645 #811 #812 #813
  * Removed `tsdb.libsonnet`: no need to import it anymore (its content is already automatically included when using Jsonnet)
  * Removed the following fields from `_config`:
    * `storage_engine` (defaults to `blocks`)
    * `chunk_index_backend`
    * `chunk_store_backend`
  * Removed schema config map
  * Removed the following dashboards:
    * "Cortex / Chunks"
    * "Cortex / WAL"
    * "Cortex / Blocks vs Chunks"
  * Removed the following alerts:
    * `CortexOldChunkInMemory`
    * `CortexCheckpointCreationFailed`
    * `CortexCheckpointDeletionFailed`
    * `CortexProvisioningMemcachedTooSmall`
    * `CortexWALCorruption`
    * `CortexTableSyncFailure`
    * `CortexTransferFailed`
  * Removed the following recording rules:
    * `cortex_chunk_store_index_lookups_per_query`
    * `cortex_chunk_store_series_pre_intersection_per_query`
    * `cortex_chunk_store_series_post_intersection_per_query`
    * `cortex_chunk_store_chunks_per_query`
    * `cortex_bigtable_request_duration_seconds`
    * `cortex_cassandra_request_duration_seconds`
    * `cortex_dynamo_request_duration_seconds`
    * `cortex_database_request_duration_seconds`
    * `cortex_gcs_request_duration_seconds`
* [CHANGE] Update grafana-builder dependency: use $__rate_interval in qpsPanel and latencyPanel. [#372](https://github.com/grafana/cortex-jsonnet/pull/372)
* [CHANGE] `namespace` template variable in dashboards now only selects namespaces for selected clusters. [#311](https://github.com/grafana/cortex-jsonnet/pull/311)
* [CHANGE] `CortexIngesterRestarts` alert severity changed from `critical` to `warning`. [#321](https://github.com/grafana/cortex-jsonnet/pull/321)
* [CHANGE] Dashboards: added overridable `job_labels` and `cluster_labels` to the configuration object as label lists to uniquely identify jobs and clusters in the metric names and group-by lists in dashboards. [#319](https://github.com/grafana/cortex-jsonnet/pull/319)
* [CHANGE] Dashboards: `alert_aggregation_labels` has been removed from the configuration and overriding this value has been deprecated. Instead the labels are now defined by the `cluster_labels` list, and should be overridden accordingly through that list. [#319](https://github.com/grafana/cortex-jsonnet/pull/319)
* [CHANGE] Renamed `CortexCompactorHasNotUploadedBlocksSinceStart` to `CortexCompactorHasNotUploadedBlocks`. [#334](https://github.com/grafana/cortex-jsonnet/pull/334)
* [CHANGE] Renamed `CortexCompactorRunFailed` to `CortexCompactorHasNotSuccessfullyRunCompaction`. [#334](https://github.com/grafana/cortex-jsonnet/pull/334)
* [CHANGE] Renamed `CortexInconsistentConfig` alert to `CortexInconsistentRuntimeConfig` and increased severity to `critical`. [#335](https://github.com/grafana/cortex-jsonnet/pull/335)
* [CHANGE] Increased `CortexBadRuntimeConfig` alert severity to `critical` and removed support for `cortex_overrides_last_reload_successful` metric (was removed in Cortex 1.3.0). [#335](https://github.com/grafana/cortex-jsonnet/pull/335)
* [CHANGE] Grafana 'min step' changed to 15s so dashboard show better detail. [#340](https://github.com/grafana/cortex-jsonnet/pull/340)
* [CHANGE] Replace `CortexRulerFailedEvaluations` with two new alerts: `CortexRulerTooManyFailedPushes` and `CortexRulerTooManyFailedQueries`. [#347](https://github.com/grafana/cortex-jsonnet/pull/347)
* [CHANGE] Removed `CortexCacheRequestErrors` alert. This alert was not working because the legacy Cortex cache client instrumentation doesn't track errors. [#346](https://github.com/grafana/cortex-jsonnet/pull/346)
* [CHANGE] Removed `CortexQuerierCapacityFull` alert. [#342](https://github.com/grafana/cortex-jsonnet/pull/342)
* [CHANGE] Changes blocks storage alerts to group metrics by the configured `cluster_labels` (supporting the deprecated `alert_aggregation_labels`). [#351](https://github.com/grafana/cortex-jsonnet/pull/351)
* [CHANGE] Increased `CortexIngesterReachingSeriesLimit` critical alert threshold from 80% to 85%. [#363](https://github.com/grafana/cortex-jsonnet/pull/363)
* [CHANGE] Changed default `job_names` for query-frontend, query-scheduler and querier to match custom deployments too. [#376](https://github.com/grafana/cortex-jsonnet/pull/376)
* [CHANGE] Split `cortex_api` recording rule group into three groups. This is a workaround for large clusters where this group can become slow to evaluate. [#401](https://github.com/grafana/cortex-jsonnet/pull/401)
* [CHANGE] Increased `CortexIngesterReachingSeriesLimit` warning threshold from 70% to 80% and critical threshold from 85% to 90%. [#404](https://github.com/grafana/cortex-jsonnet/pull/404)
* [CHANGE] Raised `CortexKVStoreFailure` alert severity from warning to critical. #493
* [CHANGE] Increase `CortexRolloutStuck` alert "for" duration from 15m to 30m. #493 #573
* [CHANGE] The Alertmanager and Ruler compiled dashboards (`alertmanager.json` and `ruler.json`) have been respectively renamed to `mimir-alertmanager.json` and `mimir-ruler.json`. #869
* [CHANGE] Removed `cortex_overrides_metric` from `_config`. #871
* [CHANGE] Renamed recording rule groups (`cortex_` prefix changed to `mimir_`). #871
* [CHANGE] Alerts name prefix has been changed from `Cortex` to `Mimir` (eg. alert `CortexIngesterUnhealthy` has been renamed to `MimirIngesterUnhealthy`). #879
* [CHANGE] Enabled resources dashboards by default. Can be disabled setting `resources_dashboards_enabled` config field to `false`. #920
* [FEATURE] Added `Cortex / Overrides` dashboard, displaying default limits and per-tenant overrides applied to Mimir. #673
* [FEATURE] Added `Mimir / Tenants` and `Mimir / Top tenants` dashboards, displaying user-based metrics. #776
* [FEATURE] Added querier autoscaling panels and alerts. #1006 #1016
* [FEATURE] Mimir / Top tenants dashboard now has tenants ranked by rule group size and evaluation time. #1338
* [ENHANCEMENT] cortex-mixin: Make `cluster_namespace_deployment:kube_pod_container_resource_requests_{cpu_cores,memory_bytes}:sum` backwards compatible with `kube-state-metrics` v2.0.0. [#317](https://github.com/grafana/cortex-jsonnet/pull/317)
* [ENHANCEMENT] Cortex-mixin: Include `cortex-gw-internal` naming variation in default `gateway` job names. [#328](https://github.com/grafana/cortex-jsonnet/pull/328)
* [ENHANCEMENT] Ruler dashboard: added object storage metrics. [#354](https://github.com/grafana/cortex-jsonnet/pull/354)
* [ENHANCEMENT] Alertmanager dashboard: added object storage metrics. [#354](https://github.com/grafana/cortex-jsonnet/pull/354)
* [ENHANCEMENT] Added documentation text panels and descriptions to reads and writes dashboards. [#324](https://github.com/grafana/cortex-jsonnet/pull/324)
* [ENHANCEMENT] Dashboards: defined container functions for common resources panels: containerDiskWritesPanel, containerDiskReadsPanel, containerDiskSpaceUtilization. [#331](https://github.com/grafana/cortex-jsonnet/pull/331)
* [ENHANCEMENT] cortex-mixin: Added `alert_excluded_routes` config to exclude specific routes from alerts. [#338](https://github.com/grafana/cortex-jsonnet/pull/338)
* [ENHANCEMENT] Added `CortexMemcachedRequestErrors` alert. [#346](https://github.com/grafana/cortex-jsonnet/pull/346)
* [ENHANCEMENT] Ruler dashboard: added "Per route p99 latency" panel in the "Configuration API" row. [#353](https://github.com/grafana/cortex-jsonnet/pull/353)
* [ENHANCEMENT] Increased the `for` duration of the `CortexIngesterReachingSeriesLimit` warning alert to 3h. [#362](https://github.com/grafana/cortex-jsonnet/pull/362)
* [ENHANCEMENT] Added a new tier (`medium_small_user`) so we have another tier between 100K and 1Mil active series. [#364](https://github.com/grafana/cortex-jsonnet/pull/364)
* [ENHANCEMENT] Extend Alertmanager dashboard: [#313](https://github.com/grafana/cortex-jsonnet/pull/313)
  * "Tenants" stat panel - shows number of discovered tenant configurations.
  * "Replication" row - information about the replication of tenants/alerts/silences over instances.
  * "Tenant Configuration Sync" row - information about the configuration sync procedure.
  * "Sharding Initial State Sync" row - information about the initial state sync procedure when sharding is enabled.
  * "Sharding Runtime State Sync" row - information about various state operations which occur when sharding is enabled (replication, fetch, marge, persist).
* [ENHANCEMENT] Update gsutil command for `not healthy index found` playbook [#370](https://github.com/grafana/cortex-jsonnet/pull/370)
* [ENHANCEMENT] Added Alertmanager alerts and playbooks covering configuration syncs and sharding operation: [#377 [#378](https://github.com/grafana/cortex-jsonnet/pull/378)
  * `CortexAlertmanagerSyncConfigsFailing`
  * `CortexAlertmanagerRingCheckFailing`
  * `CortexAlertmanagerPartialStateMergeFailing`
  * `CortexAlertmanagerReplicationFailing`
  * `CortexAlertmanagerPersistStateFailing`
  * `CortexAlertmanagerInitialSyncFailed`
* [ENHANCEMENT] Add recording rules to improve responsiveness of Alertmanager dashboard. [#387](https://github.com/grafana/cortex-jsonnet/pull/387)
* [ENHANCEMENT] Add `CortexRolloutStuck` alert. [#405](https://github.com/grafana/cortex-jsonnet/pull/405)
* [ENHANCEMENT] Added `CortexKVStoreFailure` alert. [#406](https://github.com/grafana/cortex-jsonnet/pull/406)
* [ENHANCEMENT] Use configured `ruler` jobname for ruler dashboard panels. [#409](https://github.com/grafana/cortex-jsonnet/pull/409)
* [ENHANCEMENT] Add ability to override `datasource` for generated dashboards. [#407](https://github.com/grafana/cortex-jsonnet/pull/407)
* [ENHANCEMENT] Use alertmanager jobname for alertmanager dashboard panels [#411](https://github.com/grafana/cortex-jsonnet/pull/411)
* [ENHANCEMENT] Added `CortexDistributorReachingInflightPushRequestLimit` alert. [#408](https://github.com/grafana/cortex-jsonnet/pull/408)
* [ENHANCEMENT] Added `CortexReachingTCPConnectionsLimit` alert. #403
* [ENHANCEMENT] Added "Cortex / Writes Networking" and "Cortex / Reads Networking" dashboards. #405
* [ENHANCEMENT] Improved "Queue length" panel in "Cortex / Queries" dashboard. #408
* [ENHANCEMENT] Add `CortexDistributorReachingInflightPushRequestLimit` alert and playbook. #401
* [ENHANCEMENT] Added "Recover accidentally deleted blocks (Google Cloud specific)" playbook. #475
* [ENHANCEMENT] Added support to multi-zone store-gateway deployments. #608 #615
* [ENHANCEMENT] Show supplementary alertmanager services in the Rollout Progress dashboard. #738 #855
* [ENHANCEMENT] Added `mimir` to default job names. This makes dashboards and alerts working when Mimir is installed in single-binary mode and the deployment is named `mimir`. #921
* [ENHANCEMENT] Introduced a new alert for the Alertmanager: `MimirAlertmanagerAllocatingTooMuchMemory`. It has two severities based on the memory usage against limits, a `warning` level at 80% and a `critical` level at 90%. #1206
* [ENHANCEMENT] Faster memcached cache requests. #2720
* [BUGFIX] Fixed `CortexIngesterHasNotShippedBlocks` alert false positive in case an ingester instance had ingested samples in the past, then no traffic was received for a long period and then it started receiving samples again. [#308](https://github.com/grafana/cortex-jsonnet/pull/308)
* [BUGFIX] Fixed `CortexInconsistentRuntimeConfig` metric. [#335](https://github.com/grafana/cortex-jsonnet/pull/335)
* [BUGFIX] Fixed scaling dashboard to correctly work when a Cortex service deployment spans across multiple zones (a zone is expected to have the `zone-[a-z]` suffix). [#365](https://github.com/grafana/cortex-jsonnet/pull/365)
* [BUGFIX] Fixed rollout progress dashboard to correctly work when a Cortex service deployment spans across multiple zones (a zone is expected to have the `zone-[a-z]` suffix). [#366](https://github.com/grafana/cortex-jsonnet/pull/366)
* [BUGFIX] Fixed rollout progress dashboard to include query-scheduler too. [#376](https://github.com/grafana/cortex-jsonnet/pull/376)
* [BUGFIX] Upstream recording rule `node_namespace_pod_container:container_cpu_usage_seconds_total:sum_irate` renamed. [#379](https://github.com/grafana/cortex-jsonnet/pull/379)
* [BUGFIX] Fixed writes/reads/alertmanager resources dashboards to use `$._config.job_names.gateway`. [#403](https://github.com/grafana/cortex-jsonnet/pull/403)
* [BUGFIX] Span the annotation.message in alerts as YAML multiline strings. [#412](https://github.com/grafana/cortex-jsonnet/pull/412)
* [BUGFIX] Fixed "Instant queries / sec" in "Cortex / Reads" dashboard. #445
* [BUGFIX] Fixed and added missing KV store panels in Writes, Reads, Ruler and Compactor dashboards. #448
* [BUGFIX] Fixed Alertmanager dashboard when alertmanager is running as part of single binary. #1064
* [BUGFIX] Fixed Ruler dashboard when ruler is running as part of single binary. #1260
* [BUGFIX] Query-frontend: fixed bad querier status code mapping with query-sharding enabled. #1227

### Jsonnet

_Changes since `grafana/cortex-jsonnet` `1.9.0`._

* [CHANGE] Removed chunks storage support. #639
  * Removed the following fields from `_config`:
    * `storage_engine` (defaults to `blocks`)
    * `querier_second_storage_engine` (not supported anymore)
    * `table_manager_enabled`, `table_prefix`
    * `memcached_index_writes_enabled` and `memcached_index_writes_max_item_size_mb`
    * `storeMemcachedChunksConfig`
    * `storeConfig`
    * `max_chunk_idle`
    * `schema` (the schema configmap is still added for backward compatibility reasons)
    * `bigtable_instance` and `bigtable_project`
    * `client_configs`
    * `enabledBackends`
    * `storage_backend`
    * `cassandra_addresses`
    * `s3_bucket_name`
    * `ingester_deployment_without_wal` (was only used by chunks storage)
    * `ingester` (was only used to configure chunks storage WAL)
  * Removed the following CLI flags from `ingester_args`:
    * `ingester.max-chunk-age`
    * `ingester.max-stale-chunk-idle`
    * `ingester.max-transfer-retries`
    * `ingester.retain-period`
* [CHANGE] Changed `overrides-exporter.libsonnet` from being based on cortex-tools to Mimir `overrides-exporter` target. #646
* [CHANGE] Store gateway: set `-blocks-storage.bucket-store.index-cache.memcached.max-get-multi-concurrency`,
  `-blocks-storage.bucket-store.chunks-cache.memcached.max-get-multi-concurrency`,
  `-blocks-storage.bucket-store.metadata-cache.memcached.max-get-multi-concurrency`,
  `-blocks-storage.bucket-store.index-cache.memcached.max-idle-connections`,
  `-blocks-storage.bucket-store.chunks-cache.memcached.max-idle-connections`,
  `-blocks-storage.bucket-store.metadata-cache.memcached.max-idle-connections` to 100 [#414](https://github.com/grafana/cortex-jsonnet/pull/414)
* [CHANGE] Alertmanager: mounted overrides configmap to alertmanager too. [#315](https://github.com/grafana/cortex-jsonnet/pull/315)
* [CHANGE] Memcached: upgraded memcached from `1.5.17` to `1.6.9`. [#316](https://github.com/grafana/cortex-jsonnet/pull/316)
* [CHANGE] Store-gateway: increased memory request and limit respectively from 6GB / 6GB to 12GB / 18GB. [#322](https://github.com/grafana/cortex-jsonnet/pull/322)
* [CHANGE] Store-gateway: increased `-blocks-storage.bucket-store.max-chunk-pool-bytes` from 2GB (default) to 12GB. [#322](https://github.com/grafana/cortex-jsonnet/pull/322)
* [CHANGE] Ingester/Ruler: set `-server.grpc-max-send-msg-size-bytes` and `-server.grpc-max-send-msg-size-bytes` to sensible default values (10MB). [#326](https://github.com/grafana/cortex-jsonnet/pull/326)
* [CHANGE] Decreased `-server.grpc-max-concurrent-streams` from 100k to 10k. [#369](https://github.com/grafana/cortex-jsonnet/pull/369)
* [CHANGE] Decreased blocks storage ingesters graceful termination period from 80m to 20m. [#369](https://github.com/grafana/cortex-jsonnet/pull/369)
* [CHANGE] Increase the rules per group and rule groups limits on different tiers. [#396](https://github.com/grafana/cortex-jsonnet/pull/396)
* [CHANGE] Removed `max_samples_per_query` limit, since it only works with chunks and only when using `-distributor.shard-by-all-labels=false`. [#397](https://github.com/grafana/cortex-jsonnet/pull/397)
* [CHANGE] Removed chunks storage query sharding config support. The following config options have been removed: [#398](https://github.com/grafana/cortex-jsonnet/pull/398)
  * `_config` > `queryFrontend` > `shard_factor`
  * `_config` > `queryFrontend` > `sharded_queries_enabled`
  * `_config` > `queryFrontend` > `query_split_factor`
* [CHANGE] Rename ruler_s3_bucket_name and ruler_gcs_bucket_name to ruler_storage_bucket_name: [#415](https://github.com/grafana/cortex-jsonnet/pull/415)
* [CHANGE] Fine-tuned rolling update policy for distributor, querier, query-frontend, query-scheduler. [#420](https://github.com/grafana/cortex-jsonnet/pull/420)
* [CHANGE] Increased memcached metadata/chunks/index-queries max connections from 4k to 16k. [#420](https://github.com/grafana/cortex-jsonnet/pull/420)
* [CHANGE] Disabled step alignment in query-frontend to be compliant with PromQL. [#420](https://github.com/grafana/cortex-jsonnet/pull/420)
* [CHANGE] Do not limit compactor CPU and request a number of cores equal to the configured concurrency. [#420](https://github.com/grafana/cortex-jsonnet/pull/420)
* [CHANGE] Configured split-and-merge compactor. #853
  * The following CLI flags are set on compactor:
    * `-compactor.split-and-merge-shards=0`
    * `-compactor.compactor-tenant-shard-size=1`
    * `-compactor.split-groups=1`
    * `-compactor.max-opening-blocks-concurrency=4`
    * `-compactor.max-closing-blocks-concurrency=2`
    * `-compactor.symbols-flushers-concurrency=4`
  * The following per-tenant overrides have been set on `super_user` and `mega_user` classes:
    ```
    compactor_split_and_merge_shards: 2,
    compactor_tenant_shard_size: 2,
    compactor_split_groups: 2,
    ```
* [CHANGE] The entrypoint file to include has been renamed from `cortex.libsonnet` to `mimir.libsonnet`. #897
* [CHANGE] The default image config field has been renamed from `cortex` to `mimir`. #896
   ```
   {
     _images+:: {
       mimir: '...',
     },
   }
   ```
* [CHANGE] Removed `cortex_` prefix from config fields. #898
  * The following config fields have been renamed:
    * `cortex_bucket_index_enabled` renamed to `bucket_index_enabled`
    * `cortex_compactor_cleanup_interval` renamed to `compactor_cleanup_interval`
    * `cortex_compactor_data_disk_class` renamed to `compactor_data_disk_class`
    * `cortex_compactor_data_disk_size` renamed to `compactor_data_disk_size`
    * `cortex_compactor_max_concurrency` renamed to `compactor_max_concurrency`
    * `cortex_distributor_allow_multiple_replicas_on_same_node` renamed to `distributor_allow_multiple_replicas_on_same_node`
    * `cortex_ingester_data_disk_class` renamed to `ingester_data_disk_class`
    * `cortex_ingester_data_disk_size` renamed to `ingester_data_disk_size`
    * `cortex_querier_allow_multiple_replicas_on_same_node` renamed to `querier_allow_multiple_replicas_on_same_node`
    * `cortex_query_frontend_allow_multiple_replicas_on_same_node` renamed to `query_frontend_allow_multiple_replicas_on_same_node`
    * `cortex_query_sharding_enabled` renamed to `query_sharding_enabled`
    * `cortex_query_sharding_msg_size_factor` renamed to `query_sharding_msg_size_factor`
    * `cortex_ruler_allow_multiple_replicas_on_same_node` renamed to `ruler_allow_multiple_replicas_on_same_node`
    * `cortex_store_gateway_data_disk_class` renamed to `store_gateway_data_disk_class`
    * `cortex_store_gateway_data_disk_size` renamed to `store_gateway_data_disk_size`
* [CHANGE] The overrides configmap default mountpoint has changed from `/etc/cortex` to `/etc/mimir`. It can be customized via the `overrides_configmap_mountpoint` config field. #899
* [CHANGE] Enabled in the querier the features to query label names with matchers, PromQL at modifier and query long-term storage for labels. #905
* [CHANGE] Reduced TSDB blocks retention on ingesters disk from 96h to 24h. #905
* [CHANGE] Enabled closing of idle TSDB in ingesters. #905
* [CHANGE] Disabled TSDB isolation in ingesters for better performances. #905
* [CHANGE] Changed log level of querier, query-frontend, query-scheduler and alertmanager from `debug` to `info`. #905
* [CHANGE] Enabled attributes in-memory cache in store-gateway. #905
* [CHANGE] Configured store-gateway to not load blocks containing samples more recent than 10h (because such samples are queried from ingesters). #905
* [CHANGE] Dynamically compute `-compactor.deletion-delay` based on other settings, in order to reduce the deletion delay as much as possible and lower the number of live blocks in the storage. #907
* [CHANGE] The config field `distributorConfig` has been renamed to `ingesterRingClientConfig`. Config field `ringClient` has been removed in favor of `ingesterRingClientConfig`. #997 #1057
* [CHANGE] Gossip.libsonnet has been fixed to modify all ring configurations, not only the ingester ring config. Furthermore it now supports migration via multi KV store. #1057 #1099
* [CHANGE] Changed the default of `bucket_index_enabled` to `true`. #924
* [CHANGE] Remove the support for the test-exporter. #1133
* [CHANGE] Removed `$.distributor_deployment_labels`, `$.ingester_deployment_labels` and `$.querier_deployment_labels` fields, that were used by gossip.libsonnet to inject additional label. Now the label is injected directly into pods of statefulsets and deployments. #1297
* [CHANGE] Disabled `-ingester.readiness-check-ring-health`. #1352
* [CHANGE] Changed Alertmanager CPU request from `100m` to `2` cores, and memory request from `1Gi` to `10Gi`. Set Alertmanager memory limit to `15Gi`. #1206
* [CHANGE] gossip.libsonnet has been renamed to memberlist.libsonnet, and is now imported by default. Use of memberlist for ring is enabled by setting `_config.memberlist_ring_enabled` to true. #1526
* [FEATURE] Added query sharding support. It can be enabled setting `cortex_query_sharding_enabled: true` in the `_config` object. #653
* [FEATURE] Added shuffle-sharding support. It can be enabled and configured using the following config: #902
   ```
   _config+:: {
     shuffle_sharding:: {
       ingester_write_path_enabled: true,
       ingester_read_path_enabled: true,
       querier_enabled: true,
       ruler_enabled: true,
       store_gateway_enabled: true,
     },
   }
   ```
* [FEATURE] Added multi-zone ingesters and store-gateways support. #1352 #1552
* [ENHANCEMENT] Add overrides config to compactor. This allows setting retention configs per user. [#386](https://github.com/grafana/cortex-jsonnet/pull/386)
* [ENHANCEMENT] Added 256MB memory ballast to querier. [#369](https://github.com/grafana/cortex-jsonnet/pull/369)
* [ENHANCEMENT] Update `etcd-operator` to latest version (see https://github.com/grafana/jsonnet-libs/pull/480). [#263](https://github.com/grafana/cortex-jsonnet/pull/263)
* [ENHANCEMENT] Add support for Azure storage in Alertmanager configuration. [#381](https://github.com/grafana/cortex-jsonnet/pull/381)
* [ENHANCEMENT] Add support for running Alertmanager in sharding mode. [#394](https://github.com/grafana/cortex-jsonnet/pull/394)
* [ENHANCEMENT] Allow to customize PromQL engine settings via `queryEngineConfig`. [#399](https://github.com/grafana/cortex-jsonnet/pull/399)
* [ENHANCEMENT] Define Azure object storage ruler args. [#416](https://github.com/grafana/cortex-jsonnet/pull/416)
* [ENHANCEMENT] Added the following config options to allow to schedule multiple replicas of the same service on the same node: [#418](https://github.com/grafana/cortex-jsonnet/pull/418)
  * `cortex_distributor_allow_multiple_replicas_on_same_node`
  * `cortex_ruler_allow_multiple_replicas_on_same_node`
  * `cortex_querier_allow_multiple_replicas_on_same_node`
  * `cortex_query_frontend_allow_multiple_replicas_on_same_node`
* [BUGFIX] Alertmanager: fixed `--alertmanager.cluster.peers` CLI flag passed to alertmanager when HA is enabled. [#329](https://github.com/grafana/cortex-jsonnet/pull/329)
* [BUGFIX] Fixed `-distributor.extend-writes` setting on ruler when `unregister_ingesters_on_shutdown` is disabled. [#369](https://github.com/grafana/cortex-jsonnet/pull/369)
* [BUGFIX] Treat `compactor_blocks_retention_period` type as string rather than int.[#395](https://github.com/grafana/cortex-jsonnet/pull/395)
* [BUGFIX] Pass `-ruler-storage.s3.endpoint` to ruler when using S3. [#421](https://github.com/grafana/cortex-jsonnet/pull/421)
* [BUGFIX] Remove service selector on label `gossip_ring_member` from other services than `gossip-ring`. [#1008](https://github.com/grafana/mimir/pull/1008)
* [BUGFIX] Rename `-ingester.readiness-check-ring-health` to `-ingester.ring.readiness-check-ring-health`, to reflect current name of flag. #1460

### Mimirtool

_Changes since cortextool `0.10.7`._

* [CHANGE] The following environment variables have been renamed: #883
  * `CORTEX_ADDRESS` to `MIMIR_ADDRESS`
  * `CORTEX_API_USER` to `MIMIR_API_USER`
  * `CORTEX_API_KEY` to `MIMIR_API_KEY`
  * `CORTEX_TENANT_ID` to `MIMIR_TENANT_ID`
  * `CORTEX_TLS_CA_PATH` to `MIMIR_TLS_CA_PATH`
  * `CORTEX_TLS_CERT_PATH` to `MIMIR_TLS_CERT_PATH`
  * `CORTEX_TLS_KEY_PATH` to `MIMIR_TLS_KEY_PATH`
* [CHANGE] Change `cortex` backend to `mimir`. #883
* [CHANGE] Do not publish `mimirtool` binary for 386 windows architecture. #1263
* [CHANGE] `analyse` command has been renamed to `analyze`. #1318
* [FEATURE] Support Arm64 on Darwin for all binaries (benchtool etc). https://github.com/grafana/cortex-tools/pull/215
* [ENHANCEMENT] Correctly support federated rules. #823
* [BUGFIX] Fix `cortextool rules` legends displaying wrong symbols for updates and deletions. https://github.com/grafana/cortex-tools/pull/226

### Query-tee

_Changes since Cortex `1.10.0`._

* [ENHANCEMENT] Added `/api/v1/query_exemplars` API endpoint support (no results comparison). #168
* [ENHANCEMENT] Add a flag (`--proxy.compare-use-relative-error`) in the query-tee to compare floating point values using relative error. #208
* [ENHANCEMENT] Add a flag (`--proxy.compare-skip-recent-samples`) in the query-tee to skip comparing recent samples. By default samples not older than 1 minute are skipped. #234
* [BUGFIX] Fixes a panic in the query-tee when comparing result. #207
* [BUGFIX] Ensure POST requests are handled correctly #286

### Blocksconvert

_Changes since Cortex `1.10.0`._

* [CHANGE] Blocksconvert tool was removed from Mimir. #637

### Metaconvert

_Changes since Cortex `1.10.0`._

* [CHANGE] `thanosconvert` tool has been renamed to `metaconvert`. `-config.file` option has been removed, while it now requires `-tenant` option to work on single tenant only. It now also preserves labels recognized by Mimir. #1120

### Test-exporter

_Changes since Cortex `1.10.0`._

* [CHANGE] Removed the test-exporter tool. #1133

### Tools

_Changes since Cortex `1.10.0`._

* [CHANGE] Removed `query-audit`. You can use `query-tee` to compare query results and performances of two Grafana Mimir backends. #1380

## [Cortex 1.10.0 CHANGELOG](https://github.com/grafana/mimir/blob/a13959db5d38ff65c2b7ef52c56331d2f4dbc00c/CHANGELOG.md#cortex-1100--2021-08-03)<|MERGE_RESOLUTION|>--- conflicted
+++ resolved
@@ -20,13 +20,11 @@
 ### Mixin
 
 * [ENHANCEMENT] Alerts: allow configuring alerts range interval via `_config.base_alerts_range_interval_minutes`. #7591
-<<<<<<< HEAD
+* [ENHANCEMENT] Dashboards: Add panels for monitoring distributor and ingester when using ingest-storage. These panels are disabled by default, but can be enabled using `show_ingest_storage_panels: true` config option. Similarly existing panels used when distributors and ingesters use gRPC for forwarding requests can be disabled by setting `show_grpc_ingestion_panels: false`. #7670
 * [ENHANCEMENT] Dashboards: allow switching between using classic of native histograms in dashboards. #7627
   * Overview dashboard, Status panel, `cortex_request_duration_seconds` metric.
-=======
-* [ENHANCEMENT] Dashboards: Add panels for monitoring distributor and ingester when using ingest-storage. These panels are disabled by default, but can be enabled using `show_ingest_storage_panels: true` config option. Similarly existing panels used when distributors and ingesters use gRPC for forwarding requests can be disabled by setting `show_grpc_ingestion_panels: false`. #7670
 * [BUGFIX] Dashobards: Fix regular expression for matching read-path gRPC ingester methods to include querying of exemplars, label-related queries, or active series queries. #7676
->>>>>>> bcf9baf8
+
 
 ### Jsonnet
 
