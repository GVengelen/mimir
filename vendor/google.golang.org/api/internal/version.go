--- conflicted
+++ resolved
@@ -5,8 +5,4 @@
 package internal
 
 // Version is the current tagged release of the library.
-<<<<<<< HEAD
-const Version = "0.153.0"
-=======
-const Version = "0.156.0"
->>>>>>> 9262e966
+const Version = "0.156.0"